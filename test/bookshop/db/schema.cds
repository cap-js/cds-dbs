--- conflicted
+++ resolved
@@ -1,41 +1,46 @@
-using { Currency, managed, sap } from '@sap/cds/common';
+using {
+  Currency,
+  managed,
+  sap
+} from '@sap/cds/common';
+
 namespace sap.capire.bookshop;
 
 entity Books : managed {
-  key ID : Integer;
-  title  : localized String(111);
-  descr  : localized String(1111);
-  author : Association to Authors;
-  genre  : Association to Genres default 10;
-  stock  : Integer;
-  price  : Decimal;
-  currency : Currency;
-  image : LargeBinary @Core.MediaType : 'image/png';
-  footnotes: array of String;
-
-  authorsAddress: String = author.address;
+  key ID             : Integer;
+      title          : localized String(111);
+      descr          : localized String(1111);
+      author         : Association to Authors;
+      genre          : Association to Genres default 10;
+      stock          : Integer;
+      price          : Decimal;
+      currency       : Currency;
+      image          : LargeBinary @Core.MediaType: 'image/png';
+      footnotes      : array of String;
+      authorsAddress : String = author.address;
 }
 
 entity Authors : managed {
-  key ID : Integer;
-  name   : String(111);
-  dateOfBirth  : Date;
-  dateOfDeath  : Date;
-  placeOfBirth : String;
-  placeOfDeath : String;
-  books  : Association to many Books on books.author = $self;
+  key ID           : Integer;
+      name         : String(111);
+      dateOfBirth  : Date;
+      dateOfDeath  : Date;
+      placeOfBirth : String;
+      placeOfDeath : String;
+      books        : Association to many Books
+                       on books.author = $self;
 
-  street: String;
-  city: String;
-
-  address: String = street || ', ' || city;
+      street       : String;
+      city         : String;
+      address      : String = street || ', ' || city;
 }
 
 /** Hierarchically organized Code List for Genres */
 entity Genres : sap.common.CodeList {
-  key ID   : Integer;
-  parent   : Association to Genres;
-  children : Composition of many Genres on children.parent = $self;
+  key ID       : Integer;
+      parent   : Association to Genres;
+      children : Composition of many Genres
+                   on children.parent = $self;
 }
 
 entity A : managed {
@@ -67,15 +72,11 @@
       B   : Integer;
       toB : Composition of many B
               on toB.ID = $self.B;
-<<<<<<< HEAD
-};
+}
 
 entity Values {
-  key ID : Integer;
-  value  : String;
-}
-=======
+  key ID    : Integer;
+      value : String;
 }
 
->>>>>>> fe4f66b9
 entity BooksAnnotated as projection on Books;