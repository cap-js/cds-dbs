--- conflicted
+++ resolved
@@ -58,12 +58,7 @@
       const serviceDefinitionPath = testSource + 'test/service'
       cds.env.requires.db = require(serviceDefinitionPath)
       require(testSource + 'cds-plugin')
-<<<<<<< HEAD
-    } catch (e) {
-      e
-=======
     } catch {
->>>>>>> 1809c6f7
       // Default to sqlite for packages without their own service
       cds.env.requires.db = require('@cap-js/sqlite/test/service')
     }
