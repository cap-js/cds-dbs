module.exports = require('@sap/cds/lib')

// Adding cds.hana types to cds.builtin.types
// REVISIT: Where should we put this?
const hana = module.exports.linked({
  definitions: {
    'cds.hana.SMALLDECIMAL': { type: 'cds.Decimal' },
    'cds.hana.SMALLINT': { type: 'cds.Int16' },
    'cds.hana.TINYINT': { type: 'cds.UInt8' },
    'cds.hana.REAL': { type: 'cds.Double' },
    'cds.hana.CHAR': { type: 'cds.String' },
    'cds.hana.CLOB': { type: 'cds.String' },
    'cds.hana.NCHAR': { type: 'cds.String' },
    'cds.hana.BINARY': { type: 'cds.String' },
    'cds.hana.ST_POINT': { type: 'cds.String' },
    'cds.hana.ST_GEOMETRY': { type: 'cds.String' },
  },
})
Object.assign(module.exports.builtin.types, hana.definitions)

const cdsTest = module.exports.test

let isolateCounter = 0

const orgIn = cdsTest.constructor.prototype.in
cdsTest.constructor.prototype.in = function () {
  global.before(() => {
    orgIn.apply(this, arguments)
  })
  return orgIn.apply(this, arguments)
}

// REVISIT: move this logic into cds when stabilized
// Overwrite cds.test with autoIsolation logic
module.exports.test = Object.setPrototypeOf(function () {
  let ret

  global.before(async () => {
    try {
      const testSource = /(.*\/)test\//.exec(require.main.filename)?.[1]
      const serviceDefinitionPath = testSource + 'test/service.json'
      cds.env.requires.db = require(serviceDefinitionPath)
      require(testSource + 'cds-plugin')
    } catch (e) {
      // Default to sqlite for packages without their own service
      cds.env.requires.db = require('@cap-js/sqlite/test/service.json')
    }
  })

  ret = cdsTest(...arguments)

  global.before(async () => {
    // Setup isolation after cds has prepare the project (e.g. cds.model)
    if (ret.data._autoIsolation) {
      await ret.data.isolate()
    }
  })

  const cds = ret.cds

  let isolate = null

  ret.data.isolate =
    ret.data.isolate ||
    async function (db) {
      if (!db) db = await cds.connect.to('db')

      // If database driver supports database and tenant isolation run test in isolation
      if (typeof db.database === 'function' && typeof db.tenant === 'function') {
        const { createHash } = require('crypto')
        const hash = createHash('sha1')
        const isolateName = (require.main.filename || 'test_tenant') + isolateCounter++
        hash.update(isolateName)
        isolate = {
          // Create one database for each overall test execution
          database: process.env.TRAVIS_JOB_ID || process.env.GITHUB_RUN_ID || 'test_db',
          // Create one tenant for each test suite
          tenant: 'T' + hash.digest('hex'),
        }

        // Create new database isolation
        await db.database(isolate)

        // Create new tenant isolation in database
        await db.tenant(isolate)

        ret.credentials = db.options.credentials
      }
    }

  ret.data.autoIsolation =
    ret.data.autoIsolation ||
    function (enabled) {
      this._autoIsolation = enabled
      return this
    }
  ret.data.autoIsolation(true)

  global.beforeAll(async () => {
    if (ret.data._autoIsolation && !ret.data._deployed) {
      ret.data._deployed = cds.deploy(cds.options.from[0])
      await ret.data._deployed
    }
  }, 30 * 1000)

<<<<<<< HEAD
  global.after(async () => {
    if (cds.db && isolate) {
      await cds.db.tenant(isolate, true)
    }

=======
  global.afterAll(async () => {
>>>>>>> da00f5ac
    // Clean database connection pool
    await cds.db?.disconnect?.()

    // Clean cache
    delete cds.services._pending.db
    delete cds.services.db
    delete cds.db
    delete cds.model
    global.cds.resolve.cache = {}
  })

  return ret
}, cdsTest.constructor.prototype)

// Release cds._context for garbage collection
global.afterEach(() => {
  module.exports._context.disable()
})<|MERGE_RESOLUTION|>--- conflicted
+++ resolved
@@ -103,15 +103,7 @@
     }
   }, 30 * 1000)
 
-<<<<<<< HEAD
-  global.after(async () => {
-    if (cds.db && isolate) {
-      await cds.db.tenant(isolate, true)
-    }
-
-=======
   global.afterAll(async () => {
->>>>>>> da00f5ac
     // Clean database connection pool
     await cds.db?.disconnect?.()
 
