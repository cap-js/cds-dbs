const cds = require('../../cds.js')
const bookshop = cds.utils.path.resolve(__dirname, '../../bookshop')

const admin = {
  auth: {
    username: 'alice',
  },
}

describe('Bookshop - Update', () => {
  const { expect, PUT } = cds.test(bookshop)

  test('Update Book', async () => {
    const res = await PUT(
      '/admin/Books(201)', // was Books(2) -> UPSERT
      {
        descr: 'UPDATED',
        author: { ID: 201 },
      },
      admin,
    )
    expect(res.status).to.be.eq(200)

    expect(res.data.author_ID).to.be.eq(201)
    expect(res.data.descr).to.be.eq('UPDATED')
  })

<<<<<<< HEAD
=======
  test('Update Book (with timestamp)', async () => {
    const descr = `"${new Date().toISOString()}"`
    const res = await PUT(
      '/admin/Books(201)',
      { descr },
      admin,
    )
    expect(res.status).to.be.eq(200)
    expect(res.data.descr).to.be.eq(descr)
  })

>>>>>>> 46444838
  test('Update array of', async () => {
    // create book
    const insert = INSERT.into('sap.capire.bookshop.Books').columns(['ID']).values([150])
    await cds.run(insert)

    const update = await PUT(
      '/admin/Books(150)', // UPSERT new footnotes
      {
        descr: 'UPDATED',
        footnotes: ['one'],
      },
      admin,
    )
    expect(update.status).to.be.eq(200)
    expect(update.data.footnotes).to.be.eql(['one'])
  })

  test('programmatic insert/upsert/update/delete with unknown entity', async () => {
    const books = 'sap_capire_bookshop_Books'
    const ID = 999
    let affectedRows = await INSERT.into(books)
      .entries({
        ID,
        createdAt: (new Date()).toISOString(),
      })
    expect(affectedRows | 0).to.be.eq(1)

    affectedRows = await DELETE(books)
      .where({ ID })
    expect(affectedRows | 0).to.be.eq(1)

    affectedRows = await INSERT.into(books)
      .columns(['ID', 'createdAt'])
      .values([ID, (new Date()).toISOString()])
    expect(affectedRows | 0).to.be.eq(1)

    affectedRows = await UPDATE(books)
      .with({ modifiedAt: (new Date()).toISOString() })
      .where({ ID })
    expect(affectedRows | 0).to.be.eq(1)

    affectedRows = await DELETE(books)
      .where({ ID })
    expect(affectedRows | 0).to.be.eq(1)

    // UPSERT fallback to an INSERT
    affectedRows = await UPSERT.into(books)
      .entries({
        ID,
        createdAt: (new Date()).toISOString(),
      })
    expect(affectedRows | 0).to.be.eq(1)

    // UPSERT fallback to an INSERT (throws on secondary call)
    affectedRows = UPSERT.into(books)
      .entries({
        ID,
        createdAt: (new Date()).toISOString(),
      })
    await expect(affectedRows).rejected
    
    affectedRows = await DELETE(books)
      .where({ ID })
    expect(affectedRows | 0).to.be.eq(1)
  })

  test('programmatic update without body incl. managed', async () => {
    const { modifiedAt } = await SELECT.from('sap.capire.bookshop.Books', { ID: 251 })
    const affectedRows = await UPDATE('sap.capire.bookshop.Books', { ID: 251 })
    expect(affectedRows).to.be.eq(1)
    const { modifiedAt: newModifiedAt } = await SELECT.from('sap.capire.bookshop.Books', { ID: 251 })
    expect(newModifiedAt).not.to.be.eq(modifiedAt)
  })

  test('programmatic update without body excl. managed', async () => {
    const affectedRows = await UPDATE('sap.capire.bookshop.Genres', { ID: 10 })
    expect(affectedRows).to.be.eq(0)
  })

  test('Update with path expressions', async () => {
    const updateRichardsBooks = UPDATE.entity('AdminService.RenameKeys')
      .where(`author.name = 'Richard Carpenter'`)
      .set('ID = 42')
    const selectRichardsBooks = CQL`SELECT * FROM AdminService.RenameKeys where author.name = 'Richard Carpenter'`

    await cds.run(updateRichardsBooks)
    const afterUpdate = await cds.db.run(selectRichardsBooks)
    expect(afterUpdate[0]).to.have.property('foo').that.equals(42)
  })
})<|MERGE_RESOLUTION|>--- conflicted
+++ resolved
@@ -25,8 +25,6 @@
     expect(res.data.descr).to.be.eq('UPDATED')
   })
 
-<<<<<<< HEAD
-=======
   test('Update Book (with timestamp)', async () => {
     const descr = `"${new Date().toISOString()}"`
     const res = await PUT(
@@ -38,7 +36,6 @@
     expect(res.data.descr).to.be.eq(descr)
   })
 
->>>>>>> 46444838
   test('Update array of', async () => {
     // create book
     const insert = INSERT.into('sap.capire.bookshop.Books').columns(['ID']).values([150])
