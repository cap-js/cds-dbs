const cds = require('../../cds.js')
const bookshop = cds.utils.path.resolve(__dirname, '../../bookshop')

const admin = {
  auth: {
    username: 'alice',
  },
}

describe('Bookshop - Update', () => {
  const { expect, PUT } = cds.test(bookshop)

  test('Update Book', async () => {
    const res = await PUT(
      '/admin/Books(201)', // was Books(2) -> UPSERT
      {
        descr: 'UPDATED',
        author: { ID: 201 },
      },
      admin,
    )
    expect(res.status).to.be.eq(200)

    expect(res.data.author_ID).to.be.eq(201)
    expect(res.data.descr).to.be.eq('UPDATED')
  })

  test('Update Book (with timestamp)', async () => {
    const descr = `"${new Date().toISOString()}"`
    const res = await PUT(
      '/admin/Books(201)',
      { descr },
      admin,
    )
    expect(res.status).to.be.eq(200)
    expect(res.data.descr).to.be.eq(descr)
  })

  test('Update array of', async () => {
    const { Books } = cds.entities('sap.capire.bookshop')
    // create book
    const insert = INSERT.into(Books).columns(['ID']).values([150])
    await cds.run(insert)

    const update = await PUT(
      '/admin/Books(150)', // UPSERT new footnotes
      {
        descr: 'UPDATED',
        footnotes: ['one'],
      },
      admin,
    )
    expect(update.status).to.be.eq(200)
    expect(update.data.footnotes).to.be.eql(['one'])
  })

  test('programmatic insert/upsert/update/select/delete with unknown entity', async () => {
    const books = 'sap_capire_bookshop_Books'
    const ID = 999
    let affectedRows = await INSERT.into(books)
      .entries({
        ID,
        createdAt: (new Date()).toISOString(),
      })
    expect(affectedRows | 0).to.be.eq(1)

    affectedRows = await DELETE(books)
      .where({ ID })
    expect(affectedRows | 0).to.be.eq(1)

    affectedRows = await INSERT.into(books)
      .columns(['ID', 'createdAt'])
      .values([ID, (new Date()).toISOString()])
    expect(affectedRows | 0).to.be.eq(1)

    affectedRows = await UPDATE(books)
      .with({ modifiedAt: (new Date()).toISOString() })
      .where({ ID })
    expect(affectedRows | 0).to.be.eq(1)

    affectedRows = await DELETE(books)
      .where({ ID })
    expect(affectedRows | 0).to.be.eq(1)

    // UPSERT fallback to an INSERT
    affectedRows = await UPSERT.into(books)
      .entries({
        ID,
        createdAt: (new Date()).toISOString(),
      })
    expect(affectedRows | 0).to.be.eq(1)

    // UPSERT fallback to an INSERT (throws on secondary call)
    affectedRows = UPSERT.into(books)
      .entries({
        ID,
        createdAt: (new Date()).toISOString(),
      })
    await expect(affectedRows).rejected

<<<<<<< HEAD
=======
    const result = await SELECT.from(books)
      .where({ ID })
    expect(result.length).to.be.eq(1)

>>>>>>> eb857def
    affectedRows = await DELETE(books)
      .where({ ID })
    expect(affectedRows | 0).to.be.eq(1)
  })

  test('programmatic update without body incl. managed', async () => {
    const { Books } = cds.entities('sap.capire.bookshop')
    const { modifiedAt } = await SELECT.from(Books, { ID: 251 })
    const affectedRows = await UPDATE(Books, { ID: 251 })
    expect(affectedRows).to.be.eq(1)
    const { modifiedAt: newModifiedAt } = await SELECT.from(Books, { ID: 251 })
    expect(newModifiedAt).not.to.be.eq(modifiedAt)
  })

  test('programmatic update without body excl. managed', async () => {
    const { Genres } = cds.entities('sap.capire.bookshop')
    const affectedRows = await UPDATE(Genres, { ID: 10 })
    expect(affectedRows).to.be.eq(0)
  })

  test('programmatic update with unique constraint conflict', async () => {
    const { Genres } = cds.entities('sap.capire.bookshop')
    const update = UPDATE(Genres).set('ID = 201')
    const err = await expect(update).rejected
    // Works fine locally, but refuses to function in pipeline
    // expect(err).to.be.instanceOf(Error)
    // expect(err instanceof Error).to.be.true
    expect(err.message).to.be.eq('UNIQUE_CONSTRAINT_VIOLATION')
  })


  test('Update with path expressions', async () => {
    const { RenameKeys } = cds.entities('AdminService')
    const updateRichardsBooks = UPDATE.entity(RenameKeys)
      .where(`author.name = 'Richard Carpenter'`)
      .set('ID = 42')
    const selectRichardsBooks = CQL`SELECT * FROM ${RenameKeys} where author.name = 'Richard Carpenter'`

    await cds.run(updateRichardsBooks)
    const afterUpdate = await cds.db.run(selectRichardsBooks)
    expect(afterUpdate[0]).to.have.property('foo').that.equals(42)
  })

  test('Upsert draft enabled entity', async () => {
    const res = await UPSERT.into('DraftService.DraftEnabledBooks').entries({ ID: 42, title: 'Foo' })
    expect(res).to.equal(1)
  })
})<|MERGE_RESOLUTION|>--- conflicted
+++ resolved
@@ -98,13 +98,10 @@
       })
     await expect(affectedRows).rejected
 
-<<<<<<< HEAD
-=======
     const result = await SELECT.from(books)
       .where({ ID })
     expect(result.length).to.be.eq(1)
 
->>>>>>> eb857def
     affectedRows = await DELETE(books)
       .where({ ID })
     expect(affectedRows | 0).to.be.eq(1)
