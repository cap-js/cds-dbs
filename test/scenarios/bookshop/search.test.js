'use strict'

/**
 * Searching tests have to be specified per database, SAP HANA fuzzy search results may
 * vary greatly depending on the search parameters used.
<<<<<<< HEAD
 * 
=======
 *
>>>>>>> f74a46a0
 * For some behavior driven examples see @file cds-dbs/sqlite/test/search.test.js
 * Tests which make sure that the search queries are semantically correct can be found
 * in @file cds-dbs/test/compliance/SELECT.test.js
 */
describe.skip('Bookshop - Search', () => {})<|MERGE_RESOLUTION|>--- conflicted
+++ resolved
@@ -3,11 +3,7 @@
 /**
  * Searching tests have to be specified per database, SAP HANA fuzzy search results may
  * vary greatly depending on the search parameters used.
-<<<<<<< HEAD
- * 
-=======
  *
->>>>>>> f74a46a0
  * For some behavior driven examples see @file cds-dbs/sqlite/test/search.test.js
  * Tests which make sure that the search queries are semantically correct can be found
  * in @file cds-dbs/test/compliance/SELECT.test.js
