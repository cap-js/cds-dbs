const cds = require('../../cds.js')
const bookshop = cds.utils.path.resolve(__dirname, '../../bookshop')

describe('Bookshop - Insert', () => {
  const { expect } = cds.test(bookshop)

  test('unique constraing violation throws error', async () => {
    const { Books } = cds.entities('AdminService')
    const insert = INSERT({ ID: 201, title: 'Harry Potter' }).into(Books)
    const err = await expect(insert).rejected
    // Works fine locally, but refuses to function in pipeline
    // expect(err).to.be.instanceOf(Error)
    // expect(err instanceof Error).to.be.true
    expect(err.message).to.be.eq('ENTITY_ALREADY_EXISTS')
  })

  test('insert with undefined value works', async () => {
    const { Books } = cds.entities('sap.capire.bookshop')
    const resp = await cds.run(INSERT({ stock: undefined, ID: 223, title: 'Harry Potter' }).into(Books))
    expect(resp | 0).to.be.eq(1)
  })

  test('mass insert on unknown entities', async () => {
    const books = 'sap_capire_bookshop_Books'
    let affectedRows = await INSERT.into(books)
      .entries([{
        ID: 4711,
        createdAt: (new Date()).toISOString(),
      }, {
        ID: 4712,
        createdAt: (new Date()).toISOString(),
      }])
    expect(affectedRows | 0).to.be.eq(2)

    const res = await SELECT.from('sap.capire.bookshop.Books').where('ID in', [4711, 4712])
    expect(res).to.have.length(2)
  })

<<<<<<< HEAD
=======
  test('insert with arrayed elements', async () => {
    const { Books } = cds.entities('sap.capire.bookshop')
    const resp = await cds.run(INSERT({ footnotes: ['first', 'second'], ID: 121, title: 'Guiness Book of World Records' }).into(Books))
    expect(resp | 0).to.be.eq(1)
  })

  test('big decimals', async () => {
    const { Books } = cds.entities('sap.capire.bookshop')

    const entry = { ID: 2348, title: 'Moby Dick', price: '12345678901234567890.12345' }
    await INSERT(entry).into(Books)

    const written = await SELECT('price').from(Books, { ID: 2348 })
    if (written.price.indexOf('e+') > -1) {
      expect(written.price).to.be.eq('1.23456789012346e+19')
    } else {
      expect(written.price).to.be.eq(entry.price)
    }
  })

>>>>>>> 1809c6f7
})<|MERGE_RESOLUTION|>--- conflicted
+++ resolved
@@ -36,8 +36,6 @@
     expect(res).to.have.length(2)
   })
 
-<<<<<<< HEAD
-=======
   test('insert with arrayed elements', async () => {
     const { Books } = cds.entities('sap.capire.bookshop')
     const resp = await cds.run(INSERT({ footnotes: ['first', 'second'], ID: 121, title: 'Guiness Book of World Records' }).into(Books))
@@ -58,5 +56,4 @@
     }
   })
 
->>>>>>> 1809c6f7
 })