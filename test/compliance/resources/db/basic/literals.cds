namespace basic.literals;

entity globals {
  bool : Boolean;
}

entity number {
  integer   : Integer;
  integer64 : Integer64;
  double    : cds.Double;
  // Decimal: (p,s) p = 1 - 38, s = 0 - p
  // p = number of total decimal digits
  // s = number of decimal digits after decimal seperator
  float     : cds.Decimal; // implied float
  decimal   : cds.Decimal(5, 4); // 𝝅 -> 3.1415
}

// NVARCHAR: Unicode string between 1 and 5000 length (default: 5000)
entity string {
  string : String;
  char   : String(1);
  short  : String(10);
  medium : String(100);
  large  : String(5000); // TODO: should be broken on HANA || switch to Binary
  blob   : LargeString; // NCLOB: Unicode binary (max size 2 GiB)
}

// ISO Date format (1970-01-01)
entity date {
  date : Date;
}

// ISO Time format (00:00:00)
entity time {
  time : Time;
}

// ISO DateTime format (1970-1-1T00:00:00Z)
entity dateTime {
  dateTime : DateTime;
}

// TODO: Verify that everyone agrees to only allow UTC timestamps
// ISO timestamp format (1970-1-1T00:00:00.000Z)
// HANA timestamp format (1970-1-1T00:00:00.0000000Z)
entity timestamp {
  timestamp : Timestamp;
}

entity array {
  string  : array of String;
  integer : array of Integer;
}

entity binaries {
<<<<<<< HEAD
  binary      : Binary;
  largebinary : LargeBinary;
}
=======
    binary      : Binary;
    largebinary : LargeBinary;
}


/* Excluded from the tests until fully supported
entity vectors {
    vector : Vector;
}
*/
>>>>>>> 3790ec01
<|MERGE_RESOLUTION|>--- conflicted
+++ resolved
@@ -53,13 +53,8 @@
 }
 
 entity binaries {
-<<<<<<< HEAD
   binary      : Binary;
   largebinary : LargeBinary;
-}
-=======
-    binary      : Binary;
-    largebinary : LargeBinary;
 }
 
 
@@ -67,5 +62,4 @@
 entity vectors {
     vector : Vector;
 }
-*/
->>>>>>> 3790ec01
+*/