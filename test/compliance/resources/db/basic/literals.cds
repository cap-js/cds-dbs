namespace basic.literals;

entity globals {
  bool : Boolean;
}

entity uuid {
    uuid : UUID;
}

entity number {
<<<<<<< HEAD
  integer   : Integer;
  integer64 : Integer64;
  double    : cds.Double;
  // Decimal: (p,s) p = 1 - 38, s = 0 - p
  // p = number of total decimal digits
  // s = number of decimal digits after decimal seperator
  float     : cds.Decimal; // implied float
  decimal   : cds.Decimal(5, 4); // 𝝅 -> 3.1415
=======
    integer8  : UInt8;
    integer16 : Int16;
    integer32 : Int32;
    integer64 : Int64;
    double    : cds.Double;
    // Decimal: (p,s) p = 1 - 38, s = 0 - p
    // p = number of total decimal digits
    // s = number of decimal digits after decimal seperator
    float     : cds.Decimal; // implied float
    decimal   : cds.Decimal(5, 4); // 𝝅 -> 3.1415
>>>>>>> 1809c6f7
}

// NVARCHAR: Unicode string between 1 and 5000 length (default: 5000)
entity string {
  string : String;
  char   : String(1);
  short  : String(10);
  medium : String(100);
  large  : String(5000); // TODO: should be broken on HANA || switch to Binary
  blob   : LargeString; // NCLOB: Unicode binary (max size 2 GiB)
}

// ISO Date format (1970-01-01)
entity date {
  date : Date;
}

// ISO Time format (00:00:00)
entity time {
  time : Time;
}

// ISO DateTime format (1970-1-1T00:00:00Z)
entity dateTime {
  dateTime : DateTime;
}

// TODO: Verify that everyone agrees to only allow UTC timestamps
// ISO timestamp format (1970-1-1T00:00:00.000Z)
// HANA timestamp format (1970-1-1T00:00:00.0000000Z)
entity timestamp {
  timestamp : Timestamp;
}

entity array {
  string  : array of String;
  integer : array of Integer;
}

entity binaries {
  binary      : Binary;
  largebinary : LargeBinary;
}


/* Excluded from the tests until fully supported
entity vectors {
    vector : Vector;
}
*/<|MERGE_RESOLUTION|>--- conflicted
+++ resolved
@@ -5,31 +5,20 @@
 }
 
 entity uuid {
-    uuid : UUID;
+  uuid : UUID;
 }
 
 entity number {
-<<<<<<< HEAD
-  integer   : Integer;
-  integer64 : Integer64;
+  integer8  : UInt8;
+  integer16 : Int16;
+  integer32 : Int32;
+  integer64 : Int64;
   double    : cds.Double;
   // Decimal: (p,s) p = 1 - 38, s = 0 - p
   // p = number of total decimal digits
   // s = number of decimal digits after decimal seperator
   float     : cds.Decimal; // implied float
   decimal   : cds.Decimal(5, 4); // 𝝅 -> 3.1415
-=======
-    integer8  : UInt8;
-    integer16 : Int16;
-    integer32 : Int32;
-    integer64 : Int64;
-    double    : cds.Double;
-    // Decimal: (p,s) p = 1 - 38, s = 0 - p
-    // p = number of total decimal digits
-    // s = number of decimal digits after decimal seperator
-    float     : cds.Decimal; // implied float
-    decimal   : cds.Decimal(5, 4); // 𝝅 -> 3.1415
->>>>>>> 1809c6f7
 }
 
 // NVARCHAR: Unicode string between 1 and 5000 length (default: 5000)
