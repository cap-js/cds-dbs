--- conflicted
+++ resolved
@@ -1,8 +1,7 @@
 namespace complex;
 
-<<<<<<< HEAD
 using from './associations';
-=======
+
 entity Books {
   key ID : Integer;
   title  : String(111);
@@ -13,5 +12,4 @@
   key ID : Integer;
   name   : String(111);
   books  : Association to many Books on books.author = $self;
-}
->>>>>>> 3aa54146
+}