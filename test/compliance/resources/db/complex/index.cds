namespace complex;

<<<<<<< HEAD
entity Books {
  key ID     : Integer;
      title  : String(111);
      author : Association to Authors;
}

entity Authors {
  key ID    : Integer;
      name  : String(111);
      books : Association to many Books
                on books.author = $self;
}

entity Root {
  key ID       : Integer;
      fooRoot  : String;
      children : Composition of many Child
                   on children.parent = $self;
}

entity Child {
  key ID       : Integer;
      fooChild : String;
      parent   : Association to one Root;
      children : Composition of many GrandChild
                   on children.parent = $self
}

entity GrandChild {
  key ID            : Integer;
      fooGrandChild : String;
      parent        : Association to one Child;
}

entity RootPWithKeys   as
  projection on Root {
    key ID,
        fooRoot,
        children
  }

entity ChildP          as
  projection on Child {
    key ID,
        fooChild,
        parent
  }

entity ChildPWithWhere as projection on Child where fooChild = 'bar'
=======
using from './associations';
using from './associationsUnmanaged';
>>>>>>> df436fec
<|MERGE_RESOLUTION|>--- conflicted
+++ resolved
@@ -1,56 +1,4 @@
 namespace complex;
 
-<<<<<<< HEAD
-entity Books {
-  key ID     : Integer;
-      title  : String(111);
-      author : Association to Authors;
-}
-
-entity Authors {
-  key ID    : Integer;
-      name  : String(111);
-      books : Association to many Books
-                on books.author = $self;
-}
-
-entity Root {
-  key ID       : Integer;
-      fooRoot  : String;
-      children : Composition of many Child
-                   on children.parent = $self;
-}
-
-entity Child {
-  key ID       : Integer;
-      fooChild : String;
-      parent   : Association to one Root;
-      children : Composition of many GrandChild
-                   on children.parent = $self
-}
-
-entity GrandChild {
-  key ID            : Integer;
-      fooGrandChild : String;
-      parent        : Association to one Child;
-}
-
-entity RootPWithKeys   as
-  projection on Root {
-    key ID,
-        fooRoot,
-        children
-  }
-
-entity ChildP          as
-  projection on Child {
-    key ID,
-        fooChild,
-        parent
-  }
-
-entity ChildPWithWhere as projection on Child where fooChild = 'bar'
-=======
 using from './associations';
-using from './associationsUnmanaged';
->>>>>>> df436fec
+using from './associationsUnmanaged';