--- conflicted
+++ resolved
@@ -145,20 +145,16 @@
         result[k] = await buffer(result[k])
       }
       if (expect[k] instanceof Readable) {
-        Object.defineProperty(expect, k, { value: await buffer(expect[k]) })
+        expect[k] = await buffer(expect[k])
       }
       if (result[k] instanceof Buffer && expect[k] instanceof Buffer) {
         assert.equal(result[k].compare(expect[k]), 0, `${msg} (Buffer contents are different)`)
+      } else if (expect[k] instanceof RegExp) {
+        assert.match(result[k], expect[k], msg)
       } else if (typeof expect[k] === 'object' && expect[k]) {
         assert.deepEqual(result[k], expect[k], msg)
       } else {
-        try {
-          assert.equal(result[k], expect[k], msg)
-        } catch (e) {
-          result
-          expect
-          throw e
-        }
+        assert.strictEqual(result[k], expect[k], msg)
       }
       checks++
     }
@@ -287,7 +283,6 @@
           beforeAll(() => deploy)
 
           data.forEach(obj => {
-<<<<<<< HEAD
             test(toTitle(obj), dataTest.bind(null, entity, table, 'INSERT', obj))
           })
         })
@@ -298,96 +293,6 @@
 
           data.forEach(obj => {
             test(toTitle(obj), dataTest.bind(null, entity, table, 'UPSERT', obj))
-=======
-            test(
-              JSON.stringify(
-                obj,
-                (_, b) => {
-                  if (Buffer.isBuffer(b) || b?.type === 'Buffer') {
-                    return `Buffer(${b.byteLength || b.data?.length})`
-                  }
-                  if (b instanceof Readable) {
-                    return 'Readable'
-                  }
-                  if (typeof b === 'function') return `${b}`
-                  return b
-                },
-                Object.keys(obj).length === 1 ? undefined : '\t      ',
-              )
-                // Super hacky way to make the jest report look nice
-                .replace(/\n}/g, '\n\t    }'),
-              async () => {
-                const data = {}
-                const transforms = {}
-                let throws = false
-
-                Object.keys(obj).forEach(k => {
-                  const cur = obj[k]
-                  const val = typeof cur === 'function' ? cur() : cur
-                  if (k === '!') {
-                    throws = obj[k]
-                    return
-                  }
-                  if (k[0] === '=') {
-                    transforms[k.substring(1)] = val
-                  } else {
-                    data[k] = val
-                  }
-                })
-
-                const expect = Object.assign({}, data, transforms)
-
-                await db.run(async tx => {
-                  try {
-                    await tx.run(cds.ql.INSERT(data).into(table))
-                  } catch (e) {
-                    if (throws === false) throw e
-                    // Check for error test cases
-                    assert.match(e.message, throws, 'Ensure that the correct error message is being thrown.')
-                    return
-                  }
-
-                  if (throws !== false)
-                    assert.equal('did_not_throw', throws, 'Ensure that the correct error message is being thrown.')
-
-                  const columns = []
-                  for (let col in entity.elements) {
-                    columns.push({ ref: [col] })
-                  }
-
-                  // Extract data set
-                  const sel = await tx.run({
-                    SELECT: {
-                      from: { ref: [table] },
-                      columns
-                    },
-                  })
-
-                  // TODO: Can we expect all Database to respond in insert order ?
-                  const result = sel[sel.length - 1]
-
-                  await Promise.all(Object.keys(expect).map(async k => {
-                    const msg = `Ensure that the Database echos correct data back, property ${k} does not match expected result.`
-                    if (result[k] instanceof Readable) {
-                      result[k] = await buffer(result[k])
-                    }
-                    if (expect[k] instanceof Readable) {
-                      expect[k] = await buffer(expect[k])
-                    }
-                    if (result[k] instanceof Buffer && expect[k] instanceof Buffer) {
-                      assert.equal(result[k].compare(expect[k]), 0, `${msg} (Buffer contents are different)`)
-                    } else if (expect[k] instanceof RegExp) {
-                      assert.match(result[k], expect[k], msg)
-                    } else if (typeof expect[k] === 'object' && expect[k]) {
-                      assert.deepEqual(result[k], expect[k], msg)
-                    } else {
-                      assert.strictEqual(result[k], expect[k], msg)
-                    }
-                  }))
-                })
-              },
-            )
->>>>>>> 1809c6f7
           })
         })
       } catch (e) {
