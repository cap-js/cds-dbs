describe('DELETE', () => {
  describe('from', () => {
    test.skip('missing', () => {
      throw new Error('not supported')
    })
  })

  describe('where', () => {
<<<<<<< HEAD
    test('path expressions', async () => {
      const deleteEmilysBooks = DELETE.from('AdminService.RenameKeys').where(`author.name = 'Emily Brontë'`)
      const selectEmilysBooks = CQL`SELECT * FROM sap.capire.bookshop.Books where author.name = 'Emily Brontë'`

      const beforeDelete = await cds.run(selectEmilysBooks)
      await cds.run(deleteEmilysBooks)
      const afterDelete = await cds.run(selectEmilysBooks)

      expect(beforeDelete).toHaveLength(1)
      expect(afterDelete).toHaveLength(0)
=======
    test.skip('missing', () => {
      throw new Error('not supported')
>>>>>>> aec9966e
    })
  })
})<|MERGE_RESOLUTION|>--- conflicted
+++ resolved
@@ -6,21 +6,8 @@
   })
 
   describe('where', () => {
-<<<<<<< HEAD
-    test('path expressions', async () => {
-      const deleteEmilysBooks = DELETE.from('AdminService.RenameKeys').where(`author.name = 'Emily Brontë'`)
-      const selectEmilysBooks = CQL`SELECT * FROM sap.capire.bookshop.Books where author.name = 'Emily Brontë'`
-
-      const beforeDelete = await cds.run(selectEmilysBooks)
-      await cds.run(deleteEmilysBooks)
-      const afterDelete = await cds.run(selectEmilysBooks)
-
-      expect(beforeDelete).toHaveLength(1)
-      expect(afterDelete).toHaveLength(0)
-=======
     test.skip('missing', () => {
       throw new Error('not supported')
->>>>>>> aec9966e
     })
   })
 })