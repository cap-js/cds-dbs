const cds = require('../../test/cds.js')
const complex = cds.utils.path.resolve(__dirname, '../compliance/resources')
const Root = 'complex.Root'
const Child = 'complex.Child'
const GrandChild = 'complex.GrandChild'
const RootPWithKeys = 'complex.RootPWithKeys'
const ChildPWithWhere = 'complex.ChildPWithWhere'

describe('DELETE', () => {
  const { expect } = cds.test(complex)
  describe('from', () => {
    describe('deep', () => {
      beforeEach(async () => {
        const inserts = [
          INSERT.into(Root).entries([
            {
              ID: 5,
              fooRoot: 'bar',
              children: [
                {
                  ID: 6,
                  fooChild: 'bar',
                  children: [
                    {
                      ID: 8,
<<<<<<< HEAD
                      fooGrandChild: 'foo',
=======
                      fooGrandChild: 'bar',
>>>>>>> 71796a35
                    },
                  ],
                },
                {
                  ID: 7,
<<<<<<< HEAD
                  fooChild: 'bar',
=======
                  fooChild: 'foo',
>>>>>>> 71796a35
                  children: [
                    {
                      ID: 9,
                      fooGrandChild: 'foo',
                    },
                  ],
                },
              ],
            },
          ]),
        ]
        const insertsResp = await cds.run(inserts)
        expect(insertsResp[0].affectedRows).to.be.eq(1)
      })

      test('on root with keys', async () => {
        const deepDelete = await cds.run(DELETE.from(RootPWithKeys).where({ ID: 5 }))
        expect(deepDelete).to.be.eq(1)

        const root = await cds.run(SELECT.one.from(Root).where({ ID: 5 }))
        expect(root).to.not.exist

        const child = await cds.run(SELECT.from(Child).where({ ID: 6, or: { ID: 7 } }))
        expect(child.length).to.be.eq(0)

        const grandchild = await cds.run(SELECT.from(GrandChild).where({ ID: 8, or: { ID: 9 } }))
        expect(grandchild.length).to.be.eq(0)
      })

      test('on child with where', async () => {
        // only delete entries where fooChild = 'bar'
<<<<<<< HEAD
        const deepDelete = await cds.run(DELETE.from(ChildPWithWhere).where({ ID: 6 }))
=======
        const deepDelete = await cds.run(DELETE.from(ChildPWithWhere))
>>>>>>> 71796a35
        expect(deepDelete).to.be.eq(1)

        const child = await cds.run(SELECT.from(Child).where({ ID: 6, or: { ID: 7 } }))
        expect(child[0].ID).to.be.eq(7)

        const grandchild = await cds.run(SELECT.from(GrandChild).where({ ID: 8, or: { ID: 9 } }))
        expect(grandchild[0].ID).to.be.eq(9)
      })
    })

    test.skip('missing', () => {
      throw new Error('not supported')
    })
  })

  describe('where', () => {
    test.skip('missing', () => {
      throw new Error('not supported')
    })
  })
})<|MERGE_RESOLUTION|>--- conflicted
+++ resolved
@@ -23,21 +23,13 @@
                   children: [
                     {
                       ID: 8,
-<<<<<<< HEAD
-                      fooGrandChild: 'foo',
-=======
                       fooGrandChild: 'bar',
->>>>>>> 71796a35
                     },
                   ],
                 },
                 {
                   ID: 7,
-<<<<<<< HEAD
-                  fooChild: 'bar',
-=======
                   fooChild: 'foo',
->>>>>>> 71796a35
                   children: [
                     {
                       ID: 9,
@@ -69,11 +61,7 @@
 
       test('on child with where', async () => {
         // only delete entries where fooChild = 'bar'
-<<<<<<< HEAD
-        const deepDelete = await cds.run(DELETE.from(ChildPWithWhere).where({ ID: 6 }))
-=======
         const deepDelete = await cds.run(DELETE.from(ChildPWithWhere))
->>>>>>> 71796a35
         expect(deepDelete).to.be.eq(1)
 
         const child = await cds.run(SELECT.from(Child).where({ ID: 6, or: { ID: 7 } }))
