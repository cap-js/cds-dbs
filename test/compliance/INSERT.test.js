const cds = require('../cds')
<<<<<<< HEAD

const { Readable } = require('stream')
=======
>>>>>>> d0c949d8

describe('INSERT', () => {
  const { data, expect } = cds.test(__dirname + '/resources')
  data.autoIsolation(true)
<<<<<<< HEAD
  data.autoReset()
=======
>>>>>>> d0c949d8

  describe('into', () => {
    test.skip('missing', () => {
      throw new Error('not supported')
    })
  })

  describe('entries', () => {
    const genCount = 100
    const gen = function* () {
      for (let i = 0; i < genCount; i++)
        yield { uuid: cds.utils.uuid() }
    }

    test('array', async () => {
      const { uuid } = cds.entities('basic.literals')

      await INSERT([...gen()]).into(uuid)

      const result = await SELECT.from(uuid)
      expect(result.length).to.eq(genCount)
    })

    test('iterator', async () => {
      const { uuid } = cds.entities('basic.literals')

      await INSERT(gen()).into(uuid)

      const result = await SELECT.from(uuid)
      expect(result.length).to.eq(genCount)
    })

    test('Readable (Object Mode)', async () => {
      const { uuid } = cds.entities('basic.literals')

      await INSERT(Readable.from(gen())).into(uuid)

      const result = await SELECT.from(uuid)
      expect(result.length).to.eq(genCount)
    })

    test('Readable (Raw Mode)', async () => {
      const { uuid } = cds.entities('basic.literals')

      const raw = function* (src) {
        yield '['
        let sep = ''
        for (const obj of src) {
          yield sep
          yield JSON.stringify(obj)
          sep = ','
        }
        yield ']'
      }

      await INSERT(Readable.from(raw(gen()), { objectMode: false })).into(uuid)

      const result = await SELECT.from(uuid)
      expect(result.length).to.eq(genCount)
    })
  })

  describe('columns', () => {
    describe('values', () => {
      test.skip('missing', () => {
        throw new Error('not supported')
      })
    })

    describe('rows', () => {
      test.skip('missing', () => {
        throw new Error('not supported')
      })
    })
  })

  describe('as', () => {
    test.skip('missing', () => {
      throw new Error('not supported')
    })
  })

  describe('default values', () => {
    test('default values are generated', async () => {
      const { 'basic.literals.defaults': entity } = cds.db.entities
      await cds.run(INSERT.into(entity).entries({ID: 1}))
      const result = await cds.run(SELECT.from(entity, 1))
      expect(result).to.deep.eq({ ID: 1, boolean: false, integer: 0, nulls: null, string: ''})
    })
  })
})<|MERGE_RESOLUTION|>--- conflicted
+++ resolved
@@ -1,17 +1,10 @@
 const cds = require('../cds')
-<<<<<<< HEAD
+const { Readable } = require('stream')
 
-const { Readable } = require('stream')
-=======
->>>>>>> d0c949d8
 
 describe('INSERT', () => {
   const { data, expect } = cds.test(__dirname + '/resources')
   data.autoIsolation(true)
-<<<<<<< HEAD
-  data.autoReset()
-=======
->>>>>>> d0c949d8
 
   describe('into', () => {
     test.skip('missing', () => {
