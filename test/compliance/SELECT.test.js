const fs = require('fs')
const assert = require('assert')
const cds = require('../cds.js')

describe('SELECT', () => {
  const { expect } = cds.test(__dirname + '/resources')

  beforeAll(async () => {
    const { Root } = cds.entities('complex.associations')
    const { Root: RootUnmanaged } = cds.entities('complex.associations.unmanaged')
    const inserts = [
      INSERT.into(Root).entries([
        {
          ID: 1,
          fooRoot: 'fooRoot1',
          children: [
            {
              ID: 11,
              fooChild: 'fooChild11',
              children: [
                {
                  ID: 111,
                  fooGrandChild: 'fooGrandChild111',
                },
              ],
            },
            {
              ID:12,
              fooChild: 'fooChild12',
              children: [
                {
                  ID: 121,
                  fooGrandChild: 'fooGrandChild121',
                },
              ],
            },
          ],
        },
      ]),
      INSERT.into(RootUnmanaged).entries([
        {
          ID: 2,
          fooRoot: 'fooRootUnmanaged2',
          children: [
            {
              ID: 21,
              parent_ID: 2,
              fooChild: 'fooChildUnmanaged21',
              children: [
                {
                  parent_ID: 21,
                  ID: 211,
                  fooGrandChild: 'fooGrandChildUnmanaged211',
                },
              ],
            },
          ],
        },
      ]),
    ]
    const insertsResp = await cds.run(inserts)
    expect(insertsResp[0].affectedRows).to.be.eq(1)
  })

  describe('from', () => {
    test('table', async () => {
      const { globals } = cds.entities('basic.projection')
      const res = await cds.run(cds.ql`SELECT bool FROM ${globals}`)
      assert.strictEqual(res.length, 3, 'Ensure that all rows are coming back')
    })

    test('table *', async () => {
      const { globals } = cds.entities('basic.projection')
      const res = await cds.run(cds.ql`SELECT * FROM ${globals}`)
      assert.strictEqual(res.length, 3, 'Ensure that all rows are coming back')
    })

    test('projection', async () => {
      const { globals } = cds.entities('basic.projection')
      const res = await cds.run(cds.ql`SELECT bool FROM ${globals}`)
      assert.strictEqual(res.length, 3, 'Ensure that all rows are coming back')
    })

    test('join', async () => {
      const { globals } = cds.entities('basic.projection')
      const res = await cds.run(cds.ql`
      SELECT A.bool
      FROM ${globals} as A
      LEFT JOIN basic.projection.globals AS B
      ON A.bool=B.bool`)
      assert.strictEqual(res.length, 3, 'Ensure that all rows are coming back')
      for (let i = 0; i < res.length; i++) {
        const val = res[i].bool
        if (typeof val === 'object') {
          assert.strictEqual(val, null)
        } else {
          assert.strictEqual(typeof val, 'boolean')
        }
      }
    })

    test('from select', async () => {
      const { globals } = cds.entities('basic.projection')
      const res = await cds.run(cds.ql`SELECT bool FROM (SELECT bool FROM ${globals}) AS nested`)
      assert.strictEqual(res.length, 3, 'Ensure that all rows are coming back')
    })

    test('from ref', async () => {
      const { string } = cds.entities('basic.literals')
      const cqn = cds.ql`SELECT * FROM ${string}[string = ${'yes'}]`
      const res = await cds.run(cqn)
      assert.strictEqual(res.length, 1, `Ensure that only 'yes' matches`)
    })

    test('from non existant entity', async () => {
      const cqn = cds.ql`SELECT * FROM ![¿HoWdIdYoUmAnAgeToCaLaNeNtItyThIsNaMe?]`
      await expect(cds.run(cqn)).rejected
    })
  })

  describe('columns', () => {
    test('missing', async () => {
      const { globals } = cds.entities('basic.literals')
      const cqn = cds.ql`SELECT FROM ${globals}`
      const res = await cds.run(cqn)
      assert.strictEqual(res.length, 3, 'Ensure that all rows are coming back')
      assert.strictEqual('bool' in res[0], true, 'Ensure that all columns are coming back')
    })

    test('star', async () => {
      const { globals } = cds.entities('basic.literals')
      const cqn = cds.ql`SELECT * FROM ${globals}`
      const res = await cds.run(cqn)
      assert.strictEqual(res.length, 3, 'Ensure that all rows are coming back')
      assert.strictEqual('bool' in res[0], true, 'Ensure that all columns are coming back')
    })

    test('specific', async () => {
      const { globals } = cds.entities('basic.literals')
      const cqn = cds.ql`SELECT bool FROM ${globals}`
      const res = await cds.run(cqn)
      assert.strictEqual(res.length, 3, 'Ensure that all rows are coming back')
      assert.strictEqual('bool' in res[0], true, 'Ensure that all columns are coming back')
    })

    test('statics', async () => {
      const { globals } = cds.entities('basic.projection')
      const res = await cds.run(cds.ql`
        SELECT
          null as ![nullt] : String,
          'String' as ![string],
          0 as ![integer],
          0.1 as ![decimal]
        FROM ${globals}
      `)

      // Should return a row for each row inside the target table
      assert.strictEqual(res.length, 3, 'Ensure that all rows are coming back')

      // Should return
      res.forEach((row, i) => {
        assert.equal(row.nullt, null, `Ensure correct conversion. ${i}`)
        assert.equal(row.string, 'String', `Ensure correct conversion. ${i}`)
        assert.equal(row.integer, 0, `Ensure correct conversion. ${i}`)
        assert.equal(row.decimal, 0.1, `Ensure correct conversion. ${i}`)
      })
    })

    test('select func', async () => {
      const { string } = cds.entities('basic.projection')
      const cqn = cds.ql`SELECT count() FROM ${string}`
      const res = await cds.run(cqn)
      assert.strictEqual(res.length, 1, 'Ensure that all rows are coming back')
      assert.strictEqual(res[0].count, 3, 'Ensure that the function is applied')
    })

    test('select funcs', async () => {
      const { string } = cds.entities('basic.projection')
      const cqn = cds.ql`SELECT min(string),max(string),count() FROM ${string}`
      const res = await cds.run(cqn)
      assert.strictEqual(res.length, 1, 'Ensure that all rows are coming back')
      assert.strictEqual(res[0].min, 'no', 'Ensure that the function is applied')
      assert.strictEqual(res[0].max, 'yes', 'Ensure that the function is applied')
      assert.strictEqual(res[0].count, 3, 'Ensure that the function is applied')
    })

    test('select funcs (duplicates)', async () => {
      const { string } = cds.entities('basic.projection')
      const cqn = cds.ql`SELECT count(*),count(1),count(string),count(char) FROM ${string}`
      await expect(cds.run(cqn)).rejected
    })

    test('select func alias', async () => {
      const { string } = cds.entities('basic.projection')
      const cqn = cds.ql`SELECT count() as count_renamed FROM ${string}`
      const res = await cds.run(cqn)
      assert.strictEqual(res.length, 1, 'Ensure that all rows are coming back')
      assert.strictEqual(res[0].count_renamed, 3, 'Ensure that the function is applied and aliased')
    })

    test('select funcs alias', async () => {
      const { string } = cds.entities('basic.projection')
      const cqn = cds.ql`
      SELECT
        count(*) as count_star,
        count(1) as count_one,
        count(string) as count_string,
        count(char) as count_char
      FROM ${string}`
      const res = await cds.run(cqn)
      assert.strictEqual(res.length, 1, 'Ensure that all rows are coming back')
      assert.strictEqual(res[0].count_star, 3, 'Ensure that the function is applied and aliased')
      assert.strictEqual(res[0].count_one, 3, 'Ensure that the function is applied and aliased')
      assert.strictEqual(res[0].count_string, 2, 'Ensure that the function is applied and aliased')
      assert.strictEqual(res[0].count_char, 0, 'Ensure that the function is applied and aliased')
    })

    test('select funcs alias (duplicates)', async () => {
      const { string } = cds.entities('basic.projection')
      const cqn = cds.ql`SELECT min(string) as count,max(string) as count,count() FROM ${string}`
      await expect(cds.run(cqn)).rejected
    })

    test('select function (wrong)', async () => {
      const { globals } = cds.entities('basic.projection')
      const cqn = cds.ql`SELECT 'func' as function : cds.String FROM ${globals}`
      cqn.SELECT.columns[0].val = function () { }
      await expect(cds.run(cqn)).rejected
    })

    test('select xpr', async () => {
      // REVISIT: Make HANAService ANSI SQL compliant by wrapping compare expressions into case statements for columns
      const { string } = cds.entities('basic.projection')
      const cqn = cds.ql`SELECT (${'yes'} = string) as xpr : cds.Boolean FROM ${string} order by string`
      const res = await cds.run(cqn)
      assert.strictEqual(res.length, 3, 'Ensure that all rows are coming back')
      assert.equal(res[0].xpr, null)
      assert.equal(res[1].xpr, false)
      assert.equal(res[2].xpr, true)
    })

    test('select calculation', async () => {
      const { string } = cds.entities('basic.projection')
      const cqn = cds.ql`SELECT (string || string) as string FROM ${string}`
      const res = await cds.run(cqn)
      assert.strictEqual(res.length, 3, 'Ensure that all rows are coming back')
    })

    test('select sub select', async () => {
      const { string } = cds.entities('basic.projection')
      const cqn = cds.ql`SELECT (SELECT string FROM ${string} as sub WHERE sub.string = root.string) as string FROM ${string} as root`
      const res = await cds.run(cqn)
      assert.strictEqual(res.length, 3, 'Ensure that all rows are coming back')
    })

    test('select 200 columns', async () => {
      const { string } = cds.entities('basic.projection')
      const cqn = SELECT(new Array(200).fill().map((_, i) => ({ as: `${i}`, val: i }))).from(string)
      const res = await cds.run(cqn)
      assert.strictEqual(res.length, 3, 'Ensure that all rows are coming back')
      assert.equal(Object.keys(res[0]).length, cqn.SELECT.columns.length)
    })

    const nulls = length => new Array(length).fill().map((_, i) => ({ as: `null${i}`, val: null }))
    test('select 200 null columns', async () => {
      const { string } = cds.entities('basic.projection')
      const cqn = SELECT(nulls(200)).from(string)
      const res = await cds.run(cqn)
      assert.strictEqual(res.length, 3, 'Ensure that all rows are coming back')
      // ensure that all null values are returned
      assert.strictEqual(Object.keys(res[0]).length, 200)
      res[0]
      cqn.SELECT.columns.forEach((c) => {
        assert.strictEqual(res[0][c.as], null)
      })
    })

    test('expand to many with 200 columns', async () => {
      const { Child } = cds.entities('complex.associations')
      const cqn = SELECT([{ ref: ['ID'] }, { ref: ['fooChild'] }, { ref: ['parent'], expand: ['*', ...nulls(191)] }]).from(Child)
      const res = await cds.run(cqn)
      // ensure that all values are returned in json format
      assert.strictEqual(Object.keys(res[0].parent).length, 200)
    })

    test('expand to one with 200 columns', async () => {
      const { Root } = cds.entities('complex.associations')
      const cqn = SELECT([{ ref: ['ID'] }, { ref: ['fooRoot'] }, { ref: ['children'], expand: ['*', ...nulls(197)] }]).from(Root)
      const res = await cds.run(cqn)
      // ensure that all values are returned in json format
      assert.strictEqual(Object.keys(res[0].children[0]).length, 200)
    })

    test('expand association with static values', async () => {
      const { Root } = cds.entities('complex.associations.unmanaged')
      const cqn = cds.ql`SELECT static{*} FROM ${Root}`
      const res = await cds.run(cqn)
      // ensure that all values are returned in json format
      assert.strictEqual(res[0].static.length, 1)
    })

    test.skip('invalid cast (wrong)', async () => {
      const { globals } = cds.entities('basic.projection')
      const cqn = cds.ql`SELECT 'String' as ![string] : cds.DoEsNoTeXiSt FROM ${globals}`
      await expect(cds.run(cqn), { message: 'Not supported type: cds.DoEsNoTeXiSt' })
        .rejected
    })

    test('$now in view refers to tx timestamp', async () => {
      let ts, res1, res2
      await cds.tx(async tx => {
        ts = tx.context.timestamp
        // the statements are run explicitly in sequential order to ensure current_timestamp would create different timestamps
        res1 = await tx.run(SELECT.one.from('basic.projection.now_in_view'))
        res2 = await tx.run(SELECT.one.from('basic.projection.now_in_view'))
      })

      expect(res1.now).to.eq(ts.toISOString())
      expect(res1.now).to.eq(res2.now)
    })
  })

  describe('excluding', () => {
    test('without columns', async () => {
      const { string } = cds.entities('basic.literals')
      const cqn = cds.ql`SELECT FROM ${string} excluding { string }`
      const res = await cds.run(cqn)
      assert.strictEqual(res.length, 3, 'Ensure that all rows are coming back')
      assert.strictEqual('string' in res[0], false, 'Ensure that excluded columns are missing')
    })

    test('with start', async () => {
      const { string } = cds.entities('basic.literals')
      const cqn = cds.ql`SELECT FROM ${string} { * } excluding { string }`
      const res = await cds.run(cqn)
      assert.strictEqual(res.length, 3, 'Ensure that all rows are coming back')
      assert.strictEqual('string' in res[0], false, 'Ensure that excluded columns are missing')
    })

    test('with extra columns', async () => {
      const { string } = cds.entities('basic.literals')
      const cqn = cds.ql`SELECT FROM ${string} { *, ${'extra'} } excluding { string }`
      const res = await cds.run(cqn)
      assert.strictEqual(res.length, 3, 'Ensure that all rows are coming back')
      assert.strictEqual('string' in res[0], false, 'Ensure that excluded columns are missing')
      assert.strictEqual('extra' in res[0], true, 'Ensure that specific columns are included')
    })

    test('with specific columns', async () => {
      const { string } = cds.entities('basic.literals')
      const cqn = cds.ql`SELECT FROM ${string} { string, char } excluding { string }`
      const res = await cds.run(cqn)
      assert.strictEqual(res.length, 3, 'Ensure that all rows are coming back')
      assert.strictEqual('string' in res[0], true, 'Ensure that specific columns are included')
    })
  })

  describe('where', () => {
    test('empty where clause', async () => {
      const { globals } = cds.entities('basic.literals')
      const cqn = cds.ql`SELECT bool FROM ${globals}`
      cqn.SELECT.where = []
      const res = await cds.run(cqn)
      assert.strictEqual(res.length, 3, 'Ensure that all rows are coming back')
    })

    test('compare with DateTime column', async () => {
      const { dateTime: entity } = cds.entities('basic.literals')
      const sel = SELECT('dateTime').from(entity)
      const [{ dateTime }] = await sel.clone()
      const timestamp = new Date(dateTime)

      expect(await sel.clone().where(`dateTime = `, dateTime)).length(1)
      expect(await sel.clone().where(`dateTime = `, timestamp)).length(1)
      expect(await sel.clone().where(`dateTime = `, timestamp.toISOString())).length(1)
    })

    test('combine expr with nested functions and other compare', async () => {
      const { string } = cds.entities('basic.literals')
      const res = await cds.run(cds.ql`SELECT string FROM ${string} WHERE string != ${'foo'} and contains(tolower(string),tolower(${'bar'}))`)
      assert.strictEqual(res.length, 0, 'Ensure that no row is coming back')
    })

    test('combine expr and other compare', async () => {
      const { globals } = cds.entities('basic.literals')
      const res = await cds.run(cds.ql`SELECT bool FROM ${globals} WHERE (bool != ${true}) and bool = ${false}`)
      assert.strictEqual(res.length, 1, 'Ensure that all rows are coming back')
    })

    test('exists path expression', async () => {
      const { Child } = cds.entities('complex.associations')
      const cqn = cds.ql`SELECT * FROM ${Child} WHERE exists parent.children[parent.fooRoot = ${'fooRoot1'}]`
      const res = await cds.run(cqn)
      expect(res).to.have.property('length', 2)
      expect(res[0]).to.have.property('fooChild', 'fooChild11')
      expect(res[1]).to.have.property('fooChild', 'fooChild12')
    })

    test('exists path expression (unmanaged)', async () => {
      const { Child } = cds.entities('complex.associations.unmanaged')
      const cqn = cds.ql`SELECT * FROM ${Child} WHERE exists parent.children[parent.fooRoot = ${'fooRootUnmanaged2'}]`
      const res = await cds.run(cqn)
      expect(res[0]).to.have.property('fooChild', 'fooChildUnmanaged21')
    })

    test('like wildcard', async () => {
      const { string } = cds.entities('basic.projection')
      const res = await cds.run(cds.ql`SELECT string FROM ${string} WHERE string LIKE 'ye_'`)
      assert.strictEqual(res.length, 1, `Ensure that only 'true' matches`)
    })

    test('like regex uses native regex support', async () => {
      let ret = await SELECT.from('basic.projection.string').where('string like', /ye./)
      expect(ret.length).to.eq(1)
    })

    test('= regex behaves like string', async () => {
      expect(await SELECT.from('basic.projection.string').where('string =', /ye./)).to.have.property('length', 0)
      expect(await SELECT.from('basic.projection.string').where('string =', /yes/)).to.have.property('length', 1)
    })

    test('ref in list', async () => {
      const { string } = cds.entities('basic.projection')
      const cqn = cds.ql`SELECT string FROM ${string} WHERE string in (${'yes'},${'no'})`
      const res = await cds.run(cqn)
      assert.strictEqual(res.length, 2, 'Ensure that all rows are coming back')
    })

    test('list in list of list', async () => {
      const { string } = cds.entities('basic.projection')
      const cqn = cds.ql`SELECT string FROM ${string} WHERE (string) in ((${'yes'}),(${'no'}))`
      const res = await cds.run(cqn)
      assert.strictEqual(res.length, 2, 'Ensure that all rows are coming back')
    })

    test('list in list of list (static)', async () => {
      const { string } = cds.entities('basic.projection')
      const cqn = cds.ql`SELECT string FROM ${string} WHERE (string,${'static'}) in ((${'yes'},${'static'}),(${'no'},${'static'}))`
      const res = await cds.run(cqn)
      assert.strictEqual(res.length, 2, 'Ensure that all rows are coming back')
    })

    test('ref in SELECT', async () => {
      const { string } = cds.entities('basic.projection')
      const cqn = cds.ql`SELECT string FROM ${string} WHERE string in (SELECT string from ${string})`
      const res = await cds.run(cqn)
      assert.strictEqual(res.length, 2, 'Ensure that all rows are coming back')
    })

    test('ref in SELECT alias', async () => {
      const { string } = cds.entities('basic.projection')
      const cqn = cds.ql`SELECT string FROM ${string} WHERE string in (SELECT string as string_renamed from ${string})`
      const res = await cds.run(cqn)
      assert.strictEqual(res.length, 2, 'Ensure that all rows are coming back')
    })

    test('param ?', async () => {
      const { string } = cds.entities('basic.projection')
      const cqn = cds.ql`SELECT string FROM ${string} WHERE string = ?`
      const res = await cds.run(cqn, ['yes'])
      assert.strictEqual(res.length, 1, 'Ensure that all rows are coming back')
    })

    // REVISIT: it is not yet fully supported to have named parameters on all databases
    test.skip('param named', async () => {
      const { string } = cds.entities('basic.projection')
      const cqn = cds.ql`SELECT string FROM ${string} WHERE string = :param`
      const res = await cds.run(cqn, { param: 'yes' })
      assert.strictEqual(res.length, 1, 'Ensure that all rows are coming back')
    })

    test.skip('param number', async () => {
      const { string } = cds.entities('basic.projection')
      const cqn = cds.ql`SELECT string FROM ${string} WHERE string = :7`
      const res = await cds.run(cqn, { 7: 'yes' })
      assert.strictEqual(res.length, 1, 'Ensure that all rows are coming back')
    })

    test('param multiple uses', async () => {
      const { string } = cds.entities('basic.projection')
      const cqn = cds.ql`SELECT string FROM ${string} WHERE string = ?`
      let res = await cds.run(cqn, ['yes'])
      assert.strictEqual(res.length, 1, 'Ensure that all rows are coming back')
      res = await cds.run(cqn, [''])
      assert.strictEqual(res.length, 0, 'Ensure that all rows are coming back')
      res = await cds.run(cqn, ['no'])
      assert.strictEqual(res.length, 1, 'Ensure that all rows are coming back')
    })

    test('func', async () => {
      const { string } = cds.entities('basic.projection')
      const cqn = cds.ql`SELECT string FROM ${string} WHERE concat(string, string) = 'yesyes'`
      const res = await cds.run(cqn)
      assert.strictEqual(res.length, 1, 'Ensure that all rows are coming back')
    })

    test('random combination 1', async () => {
      const { string } = cds.entities('basic.projection')
      const cqn = cds.ql`SELECT string FROM ${string} WHERE (string || string) = ${'yesyes'} and string in (SELECT string from ${string} WHERE string = ${'yes'})`
      const res = await cds.run(cqn)
      assert.strictEqual(res.length, 1, 'Ensure that all rows are coming back')
    })

    // search tests don't check results as the search behavior is undefined
    test('search one column', async () => {
      const { string } = cds.entities('basic.literals')
      const cqn = SELECT.from(string).where([{ func: 'search', args: [{ list: [{ ref: ['string'] }] }, { val: 'yes' }] }])
      await cds.run(cqn)
    })

    test('search multiple column', async () => {
      const { string } = cds.entities('basic.literals')
      const cqn = cds.ql`SELECT * FROM ${string} WHERE search((string,char,short,medium,large),${'yes'})`
      await cds.run(cqn)
    })

    test.skip('ref select', async () => {
      // Currently not possible as cqn4sql does not recognize where.ref.id: 'basic.projection.globals' as an external source
      const cqn = {
        SELECT: {
          from: { ref: ['basic.projection.string'] },
          where: [
            {
              ref: ['string'],
            },
            '=',
            {
              ref: [
                {
                  id: 'basic.projection.globals',
                },
                'bool',
              ],
            },
          ],
        },
      }

      const res = await cds.run(cqn)
      assert.strictEqual(res.length, 3, `Ensure that only matches comeback`)
    })

    test('deep nested not', async () => {
      const { string } = cds.entities('basic.literals')
      const query = cds.ql`SELECT * FROM ${string} WHERE ${{ xpr: [CXL`not startswith(string,${'n'})`] }} ORDER BY string DESC`
      const res = await cds.run(query)
      assert.strictEqual(res[0].string, 'yes')
    })

    test('deep nested boolean function w/o operator', async () => {
      const { string } = cds.entities('basic.literals')
      const query = cds.ql`SELECT * FROM ${string} WHERE ${{ xpr: [CXL`startswith(string,${'n'})`] }} ORDER BY string DESC`
      const res = await cds.run(query)
      assert.strictEqual(res[0].string, 'no')
    })

    test('deep nested not + and', async () => {
      const { string } = cds.entities('basic.literals')
      const query = cds.ql`SELECT * FROM ${string} WHERE ${{ xpr: [CXL`not startswith(string,${'n'}) and not startswith(string,${'n'})`] }} ORDER BY string DESC`
      const res = await cds.run(query)
      assert.strictEqual(res[0].string, 'yes')
    })

    test('multiple levels of not negations of expressions', async () => {
      const { string } = cds.entities('basic.literals')
      const query = cds.ql`SELECT * FROM ${string} WHERE ${{ xpr: ['not', { xpr: ['not', CXL`not startswith(string,${'n'})`] }] }} ORDER BY string DESC`
      const res = await cds.run(query)
      assert.strictEqual(res[0].string, 'yes')
    })

    test('multiple not in a single deep nested expression', async () => {
      const { string } = cds.entities('basic.literals')
      const query = cds.ql`SELECT * FROM ${string} WHERE ${{ xpr: [CXL`not not not startswith(string,${'n'})`] }} ORDER BY string DESC`
      await cds.tx(async tx => {
        let res
        try {
          res = await tx.run(query)
        } catch (err) {
          if (tx.dbc.server.major < 4) return // not not is not supported by older HANA versions
          throw err
        }
        assert.strictEqual(res[0].string, 'yes')
      })
    })

    test('multiple levels of not negations of expression with not + and', async () => {
      const { string } = cds.entities('basic.literals')
      const query = cds.ql`SELECT * FROM ${string} WHERE ${{ xpr: ['not', { xpr: ['not', CXL`not startswith(string,${'n'}) and not startswith(string,${'n'})`] }] }} ORDER BY string DESC`
      const res = await cds.run(query)
      assert.strictEqual(res[0].string, 'yes')
    })

    test('multiple levels of not negations of expression with multiple not in a single expression', async () => {
      const { string } = cds.entities('basic.literals')
      const query = cds.ql`SELECT * FROM ${string} WHERE ${{ xpr: ['not', { xpr: ['not', CXL`not not not startswith(string,${'n'}) and not not not startswith(string,${'n'})`] }] }} ORDER BY string DESC`
      await cds.tx(async tx => {
        let res
        try {
          res = await tx.run(query)
        } catch (err) {
          if (tx.dbc.server.major < 4) return // not not is not supported by older HANA versions
          throw err
        }
        assert.strictEqual(res[0].string, 'yes')
      })
    })

    test('deep nested not before xpr with CASE statement', async () => {
      const { string } = cds.entities('basic.literals')
      const query = cds.ql`SELECT * FROM ${string} WHERE ${{ xpr: [{ xpr: ['not', CXL`string = 'no' ? true : false`] }] }} ORDER BY string DESC`
      const res = await cds.run(query)
      assert.strictEqual(res[0].string, 'yes')
    })

    test('deep nested multiple not before xpr with CASE statement', async () => {
      const { string } = cds.entities('basic.literals')
      const query = cds.ql`SELECT * FROM ${string} WHERE ${{ xpr: [{ xpr: ['not', 'not', 'not', CXL`string = 'no' ? true : false`] }] }} ORDER BY string DESC`
      await cds.tx(async tx => {
        let res
        try {
          res = await tx.run(query)
        } catch (err) {
          if (tx.dbc.server.major < 4) return // not not is not supported by older HANA versions
          throw err
        }
        assert.strictEqual(res[0].string, 'yes')
      })
    })

    test('deep nested not before CASE statement', async () => {
      const { string } = cds.entities('basic.literals')
      const query = cds.ql`SELECT * FROM ${string} WHERE ${{ xpr: [{ xpr: ['not', ...(CXL`string = 'no' ? true : false`).xpr] }] }} ORDER BY string DESC`
      const res = await cds.run(query)
      assert.strictEqual(res[0].string, 'yes')
    })

    test('deep nested multiple not before CASE statement', async () => {
      const { string } = cds.entities('basic.literals')
      const query = cds.ql`SELECT * FROM ${string} WHERE ${{ xpr: [{ xpr: ['not', 'not', 'not', ...(CXL`string = 'no' ? true : false`).xpr] }] }} ORDER BY string DESC`
      await cds.tx(async tx => {
        let res
        try {
          res = await tx.run(query)
        } catch (err) {
          if (tx.dbc.server.major < 4) return // not not is not supported by older HANA versions
          throw err
        }
        assert.strictEqual(res[0].string, 'yes')
      })
    })

    test('not before CASE statement', async () => {
      const { string } = cds.entities('basic.literals')
      const query = cds.ql`SELECT * FROM ${string} WHERE ${{ xpr: ['not', ...(CXL`string = 'no' ? true : false`).xpr] }} ORDER BY string DESC`
      const res = await cds.run(query)
      assert.strictEqual(res[0].string, 'yes')
    })

    test('and beetwen CASE statements', async () => {
      const { string } = cds.entities('basic.literals')
      const query = cds.ql`SELECT * FROM ${string} WHERE ${{ xpr: [...(CXL`string = 'no' ? true : false`).xpr, 'and', ...(CXL`string = 'no' ? true : false`).xpr] }} ORDER BY string DESC`
      const res = await cds.run(query)
      assert.strictEqual(res[0].string, 'no')
    })

    test('and beetwen CASE statements with not', async () => {
      const { string } = cds.entities('basic.literals')
      const query = cds.ql`SELECT * FROM ${string} WHERE ${{ xpr: ['not', ...(CXL`string = 'no' ? true : false`).xpr, 'and', 'not', ...(CXL`string = 'no' ? true : false`).xpr] }} ORDER BY string DESC`
      const res = await cds.run(query)
      assert.strictEqual(res[0].string, 'yes')
    })
  })

  describe('groupby', () => {
    test('single ref', async () => {
      const { string } = cds.entities('basic.literals')
      const cqn = cds.ql`SELECT string FROM ${string} GROUP BY string`
      const res = await cds.run(cqn)
      assert.strictEqual(res.length, 3, 'Ensure that all rows are coming back')
    })

    test('multiple refs', async () => {
      const { string } = cds.entities('basic.literals')
      const cqn = cds.ql`SELECT string FROM ${string} GROUP BY string, char`
      const res = await cds.run(cqn)
      assert.strictEqual(res.length, 3, 'Ensure that all rows are coming back')
    })

    test('static val', async () => {
      const { string } = cds.entities('basic.literals')
      const cqn = cds.ql`SELECT string FROM ${string} GROUP BY string,${'1'}`
      const res = await cds.run(cqn)
      assert.strictEqual(res.length, 3, 'Ensure that all rows are coming back')
    })

    test('func', async () => {
      const { string } = cds.entities('basic.literals')
      const cqn = cds.ql`SELECT string FROM ${string} GROUP BY string,now()`
      const res = await cds.run(cqn)
      assert.strictEqual(res.length, 3, 'Ensure that all rows are coming back')
    })

    test('func', async () => {
      const { string } = cds.entities('basic.literals')
      const cqn = cds.ql`SELECT string FROM ${string} GROUP BY string,now()`
      const res = await cds.run(cqn)
      assert.strictEqual(res.length, 3, 'Ensure that all rows are coming back')
    })

    test('navigation with duplicate identifier in path', async () => {
      const { Root } = cds.entities('complex.associations')
      const res = await cds.ql`SELECT children { fooChild } FROM ${Root} GROUP BY children.fooChild`
      assert.strictEqual(res.length, 2, 'Ensure that all rows are coming back')
    })

    test('navigation with duplicate identifier in path and aggregation', async () => {
      const { Root } = cds.entities('complex.associations')
      const res = await cds.ql`SELECT children { fooChild }, count(1) as total FROM ${Root} GROUP BY children.fooChild`
      assert.strictEqual(res.length, 2, 'Ensure that all rows are coming back')
    })
  })

  describe('having', () => {
    test('ignore empty array', async () => {
      const { string } = cds.entities('basic.literals')
      const cqn = cds.ql`SELECT string FROM ${string}`
      cqn.SELECT.having = []
      const res = await cds.run(cqn)
      assert.strictEqual(res.length, 3, 'Ensure that all rows are coming back')
    })

    test('without groupby (not allowed)', async () => {
      const { string } = cds.entities('basic.literals')
      const cqn = cds.ql`SELECT string FROM ${string} HAVING string = ${'yes'}`
      await expect(cds.run(cqn)).rejected
    })

    test('with groupby', async () => {
      const { string } = cds.entities('basic.literals')
      const cqn = cds.ql`SELECT string FROM ${string} GROUP BY string HAVING string = ${'yes'}`
      const res = await cds.run(cqn)
      assert.strictEqual(res.length, 1, 'Ensure that all rows are coming back')
    })
  })

  describe('orderby', () => {

    const _localeSort = (a, b) => a === b ? 0 : a === null ? -1 : b === null ? 1 : String.prototype.localeCompare.call(a, b)

    test('ignore empty array', async () => {
      const { string } = cds.entities('basic.literals')
      const cqn = cds.ql`SELECT string FROM ${string}`
      cqn.SELECT.orderBy = []
      const res = await cds.run(cqn)
      assert.strictEqual(res.length, 3, 'Ensure that all rows are coming back')
    })

    test('single ref', async () => {
      const { string } = cds.entities('basic.literals')
      const cqn = cds.ql`SELECT string FROM ${string} ORDER BY string`
      const res = await cds.run(cqn)
      assert.strictEqual(res.length, 3, 'Ensure that all rows are coming back')
      const sorted = [...res].sort((a, b) => _localeSort(a.string, b.string))
      assert.deepEqual(res, sorted, 'Ensure that all rows are in the correct order')
    })

    test('single ref asc (explicit)', async () => {
      const { string } = cds.entities('basic.literals')
      const cqn = cds.ql`SELECT string FROM ${string} ORDER BY string asc`
      const res = await cds.run(cqn)
      assert.strictEqual(res.length, 3, 'Ensure that all rows are coming back')
      const sorted = [...res].sort((a, b) => _localeSort(a.string, b.string))
      assert.deepEqual(res, sorted, 'Ensure that all rows are in the correct order')
    })

    test('single ref desc', async () => {
      const { string } = cds.entities('basic.literals')
      const cqn = cds.ql`SELECT string FROM ${string} ORDER BY string desc`
      const res = await cds.run(cqn)
      assert.strictEqual(res.length, 3, 'Ensure that all rows are coming back')
      const sorted = [...res].sort((a, b) => _localeSort(b.string, a.string))
      assert.deepEqual(res, sorted, 'Ensure that all rows are in the correct order')
    })

    test('sort is case insensitive', async () => {
      const { string } = cds.entities('basic.literals')
      const mixedDesc = SELECT.from(string).columns('string').orderBy('string DeSc')
      const desc = SELECT.from(string).columns('string').orderBy('string desc')
      const mixedAsc = SELECT.from(string).columns('string').orderBy('string aSC')
      const asc = SELECT.from(string).columns('string').orderBy('string asc')

      expect(await cds.run(mixedDesc)).to.eql(await cds.run(desc))
      expect(await cds.run(mixedAsc)).to.eql(await cds.run(asc))
    })


    test('localized', async () => {
      const { string } = cds.entities('basic.literals')
      const cqn = cds.ql`SELECT string FROM ${string} ORDER BY string`
      cqn.SELECT.localized = true
      const res = await cds.run(cqn)
      assert.strictEqual(res.length, 3, 'Ensure that all rows are coming back')
      const sorted = [...res].sort((a, b) => _localeSort(a.string, b.string))
      assert.deepEqual(res, sorted, 'Ensure that all rows are in the correct order')
    })
  })

  describe('limit', () => {
    test('rows', async () => {
      const { string } = cds.entities('basic.literals')
      const cqn = cds.ql`SELECT string FROM ${string} ORDER BY string LIMIT ${1}`
      const res = await cds.run(cqn)
      assert.strictEqual(res.length, 1, 'Ensure that all rows are coming back')
      assert.strictEqual(res[0].string, null, 'Ensure that the first row is coming back')
    })

    test('offset', async () => {
      const { string } = cds.entities('basic.literals')
      const cqn = cds.ql`SELECT string FROM ${string} ORDER BY string LIMIT ${1} OFFSET ${1}`
      const res = await cds.run(cqn)
      assert.strictEqual(res.length, 1, 'Ensure that all rows are coming back')
      assert.strictEqual(res[0].string, 'no', 'Ensure that the first row is coming back')
    })
  })

  const generalLockTest = (lock4, { shared = false, ignoreLocked = false } = {}) => {
    const isSQLite = () => cds.db.options.impl === '@cap-js/sqlite'

    const setMax = max => {
      let oldMax, oldTimeout
      beforeAll(async () => {
        const options = cds.db.pools._factory.options
        const activeOptions = cds.db.pools.undefined.options || cds.db.pools.undefined._config || {}

        oldMax = options.max || activeOptions.max
        oldTimeout = options.acquireTimeoutMillis || activeOptions.acquireTimeoutMillis

        if (isSQLite()) {
          activeOptions.acquireTimeoutMillis = options.acquireTimeoutMillis = 1000
          return
        }
        await cds.db.disconnect()

        options.max = max
        options.acquireTimeoutMillis = 1000
      })

      afterAll(async () => {
        const options = cds.db.pools._factory.options

        if (isSQLite()) {
          const activeOptions = cds.db.pools.undefined.options || cds.db.pools.undefined._config || {}
          activeOptions.acquireTimeoutMillis = options.acquireTimeoutMillis = oldTimeout
          return
        }
        await cds.db.disconnect()

        options.max = oldMax || 1
        options.acquireTimeoutMillis = oldTimeout
      })
    }

    describe('pool max = 1', () => {
      setMax(1)
      test('output converters apply to for update', async () => {
        const query = lock4(true)
        const [result] = await query
        expect(result).to.have.all.keys(Object.keys(query.elements))
      })

      test('two locks on a single table', async () => {
        const tx1 = await cds.tx()
        const tx2 = await cds.tx()

        try {
          // Lock true
          await tx1.run(lock4(true))

          // Lock false
          await expect(tx2.run(lock4(false))).rejected
        } finally {
          await Promise.allSettled([tx1.commit(), tx2.commit()])
        }
      })

      test('same lock twice on a single table', async () => {
        const tx1 = await cds.tx()
        const tx2 = await cds.tx()

        try {
          // Lock false
          await tx1.run(lock4(false))

          // Lock false
          await expect(tx2.run(lock4(false))).rejected
        } finally {
          await Promise.allSettled([tx1.commit(), tx2.commit()])
        }
      })
    })

    describe('pool max > 1', () => {
      setMax(2)
      test('two locks on a single table', async () => {
        if (isSQLite()) return

        const tx1 = await cds.tx()
        const tx2 = await cds.tx()

        try {
          // Lock true
          await tx1.run(lock4(true))

          // Lock false
          await tx2.run(lock4(false))
        } finally {
          await Promise.allSettled([tx1.commit(), tx2.commit()])
        }
      })

      test('same lock twice on a single table', async () => {
        if (isSQLite()) return

        const tx1 = await cds.tx()
        const tx2 = await cds.tx()

        try {
          // Lock false
          await tx1.run(lock4(false))

          // Lock false
          if (shared || ignoreLocked) {
            const ret = await tx2.run(lock4(false))
            expect(ret).is.not.undefined
          } else {
            await expect(tx2.run(lock4(false))).rejected
          }
        } finally {
          await Promise.allSettled([tx1.commit(), tx2.commit()])
        }
      })
    })
  }

  describe.skip('forUpdate', () => {
    const boolLock = SELECT.from('basic.projection.globals')
      .forUpdate({
        of: ['bool'],
        wait: 0,
      })

    generalLockTest(bool => boolLock.clone()
      .where([{ ref: ['bool'] }, '=', { val: bool }])
    )
  })

  describe.skip('forShareLock', () => {
    const boolLock = SELECT.from('basic.projection.globals')
      .forShareLock({
        of: ['bool'],
        wait: 0,
      })

    generalLockTest(bool => boolLock.clone()
      .where([{ ref: ['bool'] }, '=', { val: bool }]),
      { shared: true }
    )
  })

  describe.skip('forUpdate ignore locked', () => {
    const boolLock = SELECT.from('basic.projection.globals')
      .forShareLock({
        of: ['bool'],
        ignoreLocked: true
      })

    generalLockTest(bool => boolLock.clone()
      .where([{ ref: ['bool'] }, '=', { val: bool }]),
      { ignoreLocked: true }
    )
  })

  describe('search', () => {
    // Make sure that the queries work, but never check their behavior as it is undefined

    test('single word', async () => {
      const { string } = cds.entities('basic.literals')
      const cqn = cds.ql`SELECT * FROM ${string}`
      cqn.SELECT.search = [{ val: 'yes' }]
      await cds.run(cqn)
    })

    test('single quoted word', async () => {
      const { string } = cds.entities('basic.literals')
      const cqn = cds.ql`SELECT * FROM ${string}`
      cqn.SELECT.search = [{ val: '"yes"' }]
      await cds.run(cqn)
    })

    test('multiple words', async () => {
      const { string } = cds.entities('basic.literals')
      const cqn = cds.ql`SELECT * FROM ${string}`
      cqn.SELECT.search = [{ val: 'yes no' }]
      await cds.run(cqn)
    })

    test('multiple quoted words', async () => {
      const { string } = cds.entities('basic.literals')
      const cqn = cds.ql`SELECT * FROM ${string}`
      cqn.SELECT.search = [{ val: '"yes" "no"' }]
      await cds.run(cqn)
    })
  })

  describe('count', () => {
    test('count is preserved with .map', async () => {
      const query = SELECT.from('complex.associations.Root')
      query.SELECT.count = true
      const result = await query
      assert.strictEqual(result.$count, 1)
      const renamed = result.map(row => ({ key: row.ID, fullName: row.fooRoot }))
      assert.strictEqual(renamed.$count, 1)
    })
  })

  describe('one', () => {
    test('simple', async () => {
      const { string } = cds.entities('basic.literals')
      const cqn = cds.ql`SELECT string FROM ${string} ORDER BY string`
      cqn.SELECT.one = true
      const res = await cds.run(cqn)
      assert.strictEqual(!Array.isArray(res) && typeof res, 'object', 'Ensure that the result is an object')
      assert.strictEqual(res.string, null, 'Ensure that the first row is coming back and null values come first')
    })

    test('conflicting with limit clause', async () => {
      const { string } = cds.entities('basic.literals')
      const cqn = cds.ql`SELECT string FROM ${string} ORDER BY string LIMIT 2 OFFSET 1`
      cqn.SELECT.one = true
      const res = await cds.run(cqn)
      assert.strictEqual(!Array.isArray(res) && typeof res, 'object', 'Ensure that the result is an object')
      assert.strictEqual(res.string, 'no', 'Ensure that the second row is coming back')
    })
  })

  describe('distinct', () => {
    test('simple', async () => {
      const { string } = cds.entities('basic.literals')
      const cqn = cds.ql`SELECT string FROM ${string}`
      cqn.SELECT.distinct = true
      const res = await cds.run(cqn)
      assert.strictEqual(res.length, 3, 'Ensure that all rows are coming back')
    })

    test('static val', async () => {
      const { string } = cds.entities('basic.literals')
      const cqn = cds.ql`SELECT ${'static'} FROM ${string}`
      cqn.SELECT.distinct = true
      const res = await cds.run(cqn)
      assert.strictEqual(res.length, 1, 'Ensure that all rows are coming back')
    })
  })

<<<<<<< HEAD

  describe('explain', () => {
    test('Ensure explain returns the same result', async () => {
      const dir = 'compliance-explain-test'
      const { Authors: target } = cds.entities('complex.associations')

      const cqn = SELECT([
        { ref: ['ID'] },
        { ref: ['name'] },
        {
          ref: ['books'], expand: [
            { ref: ['ID'] },
            { ref: ['title'] }
          ]
        },
      ])
        .from(target)
        .orderBy('ID')

      const explain = cds.ql.clone(cqn)
      explain.SELECT.explain = dir
      const normal = cds.ql.clone(cqn)

      try {
        const normalResults = await normal
        const explainResults = await explain
        expect(explainResults).to.deep.equal(normalResults)
      } finally {
        // Clean explain files
        await fs.promises.rm(dir, { force: true, recursive: true, maxRetries: 100 })
      }
    })
=======
  describe('foreach', () => {
    const process = function (row) {
      for (const prop in row) if (row[prop] != null) (this[prop] ??= []).push(row[prop])
    }

    test('aggregate', () => cds.tx(async () => {
      const { all } = cds.entities('basic.projection')

      const cqn = cds.ql`SELECT FROM ${all}`

      const expected = {}
      const rows = await cqn.clone()
      for (const row of rows) process.call(expected, row)

      const aggregate = {}
      await cqn.clone().then(rows => rows.map(process.bind(aggregate)))
      expect(aggregate).deep.eq(expected)
    }))

    // REVISIT: unskip when merged into @sap/cds
    test.skip('async iterator', () => cds.tx(async () => {
      const { all } = cds.entities('basic.projection')

      const cqn = cds.ql`SELECT FROM ${all}`

      const expected = {}
      const rows = await cqn.clone()
      for (const row of rows) process.call(expected, row)

      const aggregate = {}
      for await (const row of cqn.clone()) process.call(aggregate, row)
      expect(aggregate).deep.eq(expected)
    }))
  })

  // REVISIT: unskip when merged into @sap/cds
  describe.skip('pipe', () => {
    test('json stream', () => cds.tx(async () => {
      const { json } = require('stream/consumers')
      const { all } = cds.entities('basic.projection')
      const cqn = cds.ql`SELECT FROM ${all}`
      const expected = await cqn.clone()

      let result
      await cqn.clone().pipe(async stream => { result = await json(stream) })
      expect(result).deep.eq(expected)
    }))

    test('req.res stream', () => cds.tx(async () => {
      const http = require('http')
      const { json } = require('stream/consumers')
      const { promisify } = require('util')

      const { all } = cds.entities('basic.projection')
      const cqn = cds.ql`SELECT FROM ${all}`

      // Start simple http server
      const srv = http.createServer((_, res) => cqn.pipe(res))
      await promisify(srv.listen.bind(srv))()
      cds.once('shutdown', () => { srv.close() })

      const expected = await cqn.clone()

      const result = await new Promise((resolve, reject) => {
        const { port } = srv.address()
        const req = http.get(`http://localhost:${port}/`)
        req.on('error', reject)
        req.on('response', res => {
          expect(res.headers).to.have.property('content-type').eq('application/json')
          expect(res.headers).to.have.property('transfer-encoding').eq('chunked')
          json(res).then(resolve, reject)
        })
      })

      expect(result).deep.eq(expected)
    }))
>>>>>>> a49e200e
  })

  describe('expr', () => {
    const minimal = true

    const model = cds.load(__dirname + '/resources/db', { sync: true })
    const targetName = 'basic.projection.all'
    const { [targetName]: target } = model.definitions //cds.entities('basic.projection')

    const unified = {}

    // === Start defining ref ===
    unified.ref = Object.keys(target.elements)
      .map(e => {
        const ref = { ref: [e] }
        Object.defineProperty(ref, 'element', { configurable: true, value: target.elements[e] })
        if (ref.element.virtual) return false
        return ref
      })
      .filter(a => a)

    // const noUUIDRefs = ref => cds.builtin.types[ref.element?.type] !== cds.builtin.types.UUID
    const noBooleanRefs = ref => !(cds.builtin.types[ref.element?.type] instanceof cds.builtin.types.boolean.constructor)
    const noBinaryRefs = ref => !(cds.builtin.types[ref.element?.type] === cds.builtin.types.Binary || cds.builtin.types[ref.element?.type] === cds.builtin.types.LargeBinary)
    const noBlobRefs = ref => noBinaryRefs(ref) && cds.builtin.types[ref.element?.type] !== cds.builtin.types.LargeString
    const timeRefs = ref => cds.builtin.types[ref.element?.type] === cds.builtin.types.Time
    const dateRefs = ref => cds.builtin.types[ref.element?.type] === cds.builtin.types.Date
    const datetimeRefs = ref => cds.builtin.types[ref.element?.type] === cds.builtin.types.DateTime
    const timestampRefs = ref => cds.builtin.types[ref.element?.type] === cds.builtin.types.Timestamp
    const numberRefs = ref => cds.builtin.types[ref.element?.type] instanceof cds.builtin.types.number.constructor
    const stringRefs = ref => cds.builtin.types[ref.element?.type] instanceof cds.builtin.types.string.constructor && noBinaryRefs(ref)

    // === Start defining val ===
    unified.null = { val: null }

    unified.boolean = [
      { val: true },
      { val: false },
    ]

    unified.UUID = ['0', '1', '2', '3', '4', '5', '6', '7', '8', '9', 'A', 'B', 'C', 'D', 'E', 'F']
      .map(fill => ({ val: '00000000-0000-0000-0000-000000000000'.replace(/0/g, fill) }))

    unified.uinteger_positive = [
      { val: 1 },
    ]

    unified.uinteger = [
      { val: 0 },
      ...unified.uinteger_positive
    ]

    unified.integer = [
      ...unified.uinteger,
      ...unified.uinteger_positive.map(n => ({ val: -1 * n.val }))
    ]

    unified.float = [
      { val: 0.1 },
      { val: 0.9 },
      { val: 1.1 },
      { val: -0.1 },
      { val: -0.9 },
      { val: -1.1 },
    ]

    unified.numeric = [
      ...unified.integer,
      ...unified.float,
    ]

    unified.string = [
      { val: '' },
      { val: 'c' },
      { val: 'short' },
      { val: 'medium length string' },
      { val: ''.padEnd(5000, 'large length string') },
      { val: ''.padEnd(5001, 'overflowing length string') },
    ]

    unified.date = [
      { val: new Date() },
      { val: (new Date()).toISOString() },
    ]

    unified.time = [
      { val: '00:00:00' },
      { val: '23:59:59' },
    ]

    const cdsTypeVals = {
      'cds.Boolean': unified.boolean,
      'cds.UUID': unified.UUID,
      'cds.UInt8': unified.uinteger,
      'cds.Int16': unified.integer,
      'cds.Int32': unified.integer,
      'cds.Int64': unified.integer,
      'cds.Double': unified.numeric,
      'cds.Decimal': unified.numeric,
      'cds.String': unified.string,
      'cds.Date': unified.date,
      'cds.Time': unified.time,
      'cds.DateTime': unified.date,
      'cds.Timestamp': unified.date,
    }

    unified.val = [
      unified.null,
      ...unified.boolean,
      ...unified.UUID,
      ...unified.numeric,
      ...unified.string,
      ...unified.date,
      ...unified.time,
    ]
      .map(v => ({ ...v, as: 'val' }))

    // === Start defining func ===
    unified.window = [
      { func: 'row_number' },
      ...unified.ref.filter(numberRefs).map(ref => ({ func: 'avg', args: [ref] })),
      ...unified.ref.filter(noBlobRefs).map(ref => ({ func: 'count', args: [ref] })),
      { func: 'count', args: ['*'] },
      { func: 'count' },
      ...unified.ref.filter(noBlobRefs).filter(noBooleanRefs).map(ref => ({ func: 'max', args: [ref] })),
      ...unified.ref.filter(noBlobRefs).filter(noBooleanRefs).map(ref => ({ func: 'min', args: [ref] })),
      ...unified.ref.filter(numberRefs).map(ref => ({ func: 'sum', args: [ref] })),
    ]

    const windowOrdered = [
      { func: 'rank' },
      { func: 'dense_rank' },
      { func: 'percent_rank' },
      { func: 'cume_dist' },
      ...unified.uinteger_positive.map(n => ({ func: 'ntile', args: [n] })),
      ...['lag', 'lead'].map(func => {
        return unified.ref.filter(noBlobRefs).map(ref => {
          return [
            { func, args: [ref] },
            ...unified.uinteger_positive.map(offset => [
              { func, args: [ref, offset] },
              ...(unified[ref.element.type]?.map(def => ({ func, args: [ref, offset, def] })) || []),
            ]).flat(),
          ]
        }).flat()
      }).flat(),
      ...unified.ref.filter(noBlobRefs).map(ref => ({ func: 'first_value', args: [ref] })),
      ...unified.ref.filter(noBlobRefs).map(ref => ({ func: 'last_value', args: [ref] })),
      ...unified.ref.filter(noBlobRefs).map(ref =>
        unified.uinteger_positive.map(n => ({ func: 'nth_value', args: [ref, n] }))
      ).flat(),
    ]

    const overPartition = { xpr: ['PARTITION BY', unified.ref[0]] }
    const overOrderBy = { xpr: ['ORDER BY', unified.ref[0]] }
    const overPartitionOrderBy = { xpr: ['ORDER BY', unified.ref[0]] }
    unified.window = [
      ...unified.window.map(func => ({ as: func.func, xpr: [func, 'OVER', { xpr: [] }] })),
      ...(minimal ? [] : unified.window.map(func => ({ as: func.func, xpr: [func, 'OVER', overPartition] }))),
      ...(minimal ? [] : unified.window.map(func => ({ as: func.func, xpr: [func, 'OVER', overOrderBy] }))),
      ...(minimal ? [] : windowOrdered.map(func => ({ as: func.func, xpr: [func, 'OVER', overOrderBy] }))),
      ...unified.window.map(func => ({ as: func.func, xpr: [func, 'OVER', overPartitionOrderBy] })),
      ...windowOrdered.map(func => ({ as: func.func, xpr: [func, 'OVER', overPartitionOrderBy] })),
    ]

    unified.aggregate = [
      ...unified.ref.filter(numberRefs).map(ref => ({ func: 'average', args: [ref] })),
      ...unified.ref.filter(noBlobRefs).map(ref => ({ func: 'count', args: [ref] })),
      { func: 'count', args: ['*'] },
      { func: 'count' },
      ...unified.ref.filter(noBlobRefs).map(ref => ({ func: 'countdistinct', args: [ref] })),
      ...unified.ref.filter(noBlobRefs).filter(noBooleanRefs).map(ref => ({ func: 'max', args: [ref] })),
      ...unified.ref.filter(noBlobRefs).filter(noBooleanRefs).map(ref => ({ func: 'min', args: [ref] })),
      ...unified.ref.filter(numberRefs).map(ref => ({ func: 'sum', args: [ref] })),
      ...unified.ref.filter(stringRefs).filter(noBlobRefs).map(ref => ({ func: 'string_agg', args: [ref, { val: ',' }] })),
    ]

    unified.scalar = [
      // TODO: investigate search issue for nvarchar columns
      ...unified.ref.filter(ref => cds.builtin.types[ref.element?.type] === cds.builtin.types.LargeString).map(ref => {
        return unified.string.map(val => ({ func: 'search', args: [{ list: [ref] }, val] }))
      }).flat(),
      // ...unified.string.map(val => ({ func: 'search', args: [{ list: unified.ref.filter(stringRefs) }, val] })),
      ...unified.ref.filter(stringRefs).filter(noBooleanRefs).map(X => {
        return unified.ref.filter(stringRefs).filter(noBooleanRefs).slice(0, minimal ? 1 : undefined).map(Y => ({ func: 'concat', args: [X, Y] }))
      }).flat(),
      // argument less functions
      ...['current_date', 'current_time', 'current_timestamp', 'now', 'maxdatetime', 'mindatetime'].map(func => {
        return [
          { func },
          { func, args: [] },
        ]
      }).flat(),
      // X string function
      ...[
        'length', 'tolower', 'toupper', 'trim', // OData spec
        // 'soundex',
        'ltrim', 'rtrim',
      ].map(func => {
        return [
          ...unified.string.map(val => ({ func, args: [val] })),
          ...unified.ref.filter(stringRefs).map(ref => ({ func, args: [ref] })),
        ]
      }).flat(),
      // X,Y string functions
      ...['contains', 'indexof', 'startswith', 'endswith'].map(func => {
        return unified.ref.filter(stringRefs).map(ref => {
          return [
            ...unified.string.slice(0, minimal ? 1 : undefined).map(val => ({ func, args: [ref, val] })),
            ...unified.ref.filter(stringRefs).filter(noBlobRefs).slice(0, minimal ? 1 : undefined).map(ref2 => ({ func, args: [ref, ref2] }))
          ]
        }).flat()
      }).flat(),
      ...unified.ref.filter(stringRefs).map(ref => {
        return [
          ...unified.uinteger.slice(0, minimal ? 1 : undefined).map(offset => ({ func: 'substring', args: [ref, offset] })),
          ...unified.uinteger.slice(0, minimal ? 1 : undefined).map(offset => {
            return unified.uinteger.slice(0, minimal ? 1 : undefined).map(end => ({ func: 'substring', args: [ref, offset, end] }))
          }).flat(),
        ]
      }).flat(),
      ...unified.ref.filter(stringRefs).map(ref => ({ func: 'matchespattern', args: [ref, { val: '.*' }] })),
      // X numeric function
      ...[
        'ceiling', 'floor', 'round', // OData spec
        'abs', 'sign', 'sin', 'tan',
      ].map(func => {
        return [
          ...unified.numeric.map(val => ({ func, args: [val] })),
          ...unified.ref.filter(numberRefs).map(ref => ({ func, args: [ref] })),
        ]
      }).flat(),
      // X,Y numeric function
      ...['atan2', 'power'].map(func => {
        return unified.ref.filter(numberRefs).map(ref => {
          return unified.numeric.slice(0, minimal ? 1 : undefined).map(val => ({ func, args: [ref, val] }))
        })
          .flat()
      }).flat(),
      // numeric functions with picky inputs
      { func: 'acos', args: [{ val: 0 }] },
      { func: 'asin', args: [{ val: 0 }] },
      { func: 'atan', args: [{ val: 0 }] },
      { func: 'cos', args: [{ val: 0 }] },
      { func: 'exp', args: [{ val: 2 }] },
      { func: 'ln', args: [{ val: 2 }] },
      { func: 'sqrt', args: [{ val: 2 }] },
      { func: 'log', args: [{ val: 2 }, { val: 2 }] },
      { func: 'mod', args: [{ val: 2, cast: { type: 'cds.Integer' } }, { val: 2, cast: { type: 'cds.Integer' } }] },
      // X timestamp function
      ...['year', 'month', 'day', 'hour', 'minute', 'second', 'fractionalseconds'].map(func => {
        return [
          ...unified.date.map(val => ({ func, args: [val] })),
          ...unified.ref.filter(timestampRefs).map(ref => ({ func, args: [ref] })),
        ]
      }).flat(),
      // X datetime function
      ...['year', 'month', 'day', 'hour', 'minute', 'second'].map(func => {
        return [
          ...unified.date.map(val => ({ func, args: [val] })),
          ...unified.ref.filter(datetimeRefs).map(ref => ({ func, args: [ref] })),
        ]
      }).flat(),
      // X date function
      ...['year', 'month', 'day'].map(func => {
        return [
          ...unified.date.map(val => ({ func, args: [val] })),
          ...unified.ref.filter(dateRefs).map(ref => ({ func, args: [ref] })),
        ]
      }).flat(),
      // X time function
      ...['hour', 'minute', 'second'].map(func => {
        return [
          ...unified.date.map(val => ({ func, args: [val] })),
          ...unified.ref.filter(timeRefs).map(ref => ({ func, args: [ref] })),
        ]
      }).flat(),
      ...['$user.id', '$user.locale', '$valid.from', '$valid.to', '$now'].map(val => ({ func: 'session_context', args: [{ val }] })),
      ...unified.ref.map(ref => ({ func: 'coalesce', args: [ref, ref] })),
    ]

    unified.func = [
      ...unified.window,
      ...unified.aggregate,
      ...unified.scalar,
    ]

    // === Start defining xpr ===
    unified.comparators = [
      ...['=', '<>', '==', '!=', '>', '<', '>=', '<='].map(op => {
        return unified.ref.filter(noBlobRefs).map(ref => {
          const typeVals = cdsTypeVals[ref.element.type] || []
          return [
            ...[
              { xpr: [ref, op, ref] },
              { xpr: [ref, op, unified.null] },
              { xpr: [unified.null, op, ref] },
            ].slice(0, minimal ? 1 : undefined),
            ...typeVals.slice(0, minimal ? 1 : undefined).map(val => {
              val = { ...val, cast: ref.element }
              return [
                { xpr: [ref, op, val] },
                { xpr: [val, op, ref] },
                { xpr: [val, op, unified.null] },
                { xpr: [unified.null, op, val] },
              ].slice(0, minimal ? 1 : undefined)
            }).flat(),
          ]
        }).flat()
      }).flat(),
      ...['IN', 'NOT IN'].map(op => {
        return unified.ref.filter(noBlobRefs).map(ref => {
          return [
            { xpr: [ref, op, { list: [ref] }] },
            { xpr: [ref, op, { list: [ref, ref] }] },
            { xpr: [{ list: [ref] }, op, { list: [{ list: [ref] }] }] },
            { xpr: [{ list: [ref, ref] }, op, { list: [{ list: [ref, ref] }] }] },
            { xpr: [ref, op, SELECT(ref).from(targetName)] },
            { xpr: [{ list: [ref] }, op, SELECT(ref).from(targetName)] },
            { xpr: [{ list: [ref, ref] }, op, SELECT([{ ...ref, as: 'a' }, { ...ref, as: 'b' }]).from(targetName)] },
            // Repreating the previous statements replaceing ref with null
            { xpr: [unified.null, op, { list: [ref] }] },
            { xpr: [unified.null, op, { list: [ref, ref] }] },
            { xpr: [{ list: [unified.null] }, op, { list: [{ list: [ref] }] }] },
            { xpr: [{ list: [unified.null, unified.null] }, op, { list: [{ list: [ref, ref] }] }] },
            { xpr: [unified.null, op, SELECT(ref).from(targetName)] },
            { xpr: [{ list: [unified.null] }, op, SELECT(ref).from(targetName)] },
            { xpr: [{ list: [unified.null, unified.null] }, op, SELECT([{ ...ref, as: 'a' }, { ...ref, as: 'b' }]).from(targetName)] },
          ]
        }).flat()
      }).flat(),
      ...['LIKE', 'NOT LIKE'].map(op => {
        return unified.ref.filter(stringRefs).filter(noBlobRefs).map(ref => {
          return [
            { xpr: [ref, op, { val: '%' }] },
            { xpr: [ref, op, { val: '_' }] },
            { xpr: [ref, op, { val: '"' }] },
            { xpr: [ref, op, { val: "'" }] },
            ...unified.string.slice(0, minimal ? 1 : undefined).map(val => ({ xpr: [ref, op, val] })),
            ...unified.ref.filter(stringRefs).filter(noBlobRefs).slice(0, minimal ? 1 : undefined).map(ref2 => ({ xpr: [ref, op, ref2] })),
          ]
        }).flat()
      }).flat(),
      ...['BETWEEN', 'NOT BETWEEN'].map(op => {
        return unified.ref.filter(noBlobRefs).map(ref => {
          const typeVals = cdsTypeVals[ref.element.type] || []
          const nul = { ...unified.null, cast: ref.element }
          return [
            ...[
              { xpr: [ref, op, ref, 'AND', ref] },
              { xpr: [nul, op, ref, 'AND', ref] },
              { xpr: [ref, op, nul, 'AND', ref] },
              { xpr: [nul, op, nul, 'AND', ref] },
              { xpr: [ref, op, ref, 'AND', nul] },
              { xpr: [nul, op, ref, 'AND', nul] },
              { xpr: [ref, op, nul, 'AND', nul] },
            ].slice(0, minimal ? 1 : undefined),
            ...typeVals.slice(0, minimal ? 1 : undefined).map(val => {
              val = { ...val, cast: ref.element }
              return [
                { xpr: [val, op, ref, 'AND', ref] },
                { xpr: [ref, op, val, 'AND', ref] },
                { xpr: [val, op, val, 'AND', ref] },
                { xpr: [ref, op, ref, 'AND', val] },
                { xpr: [val, op, ref, 'AND', val] },
                { xpr: [ref, op, val, 'AND', val] },
              ].slice(0, minimal ? 1 : undefined)
            }).flat(),
          ]
        }).flat()
      }).flat(),
      ...['EXISTS', 'NOT EXISTS'].map(op => {
        return unified.ref.filter(noBlobRefs).map(ref => {
          return [
            { xpr: [op, SELECT.from(targetName)] },
            { xpr: [op, SELECT([ref]).from(targetName)] },
            { xpr: [op, SELECT([{ val: 1 }]).from(targetName)] },
          ]
        }).flat()
      }).flat(),
    ]

    unified.operators = [
      ...['*', '/', '+', '-'].map(op => {
        return unified.ref.filter(numberRefs).map(ref => {
          const typeVals = cdsTypeVals[ref.element.type] || []
          return [
            ...[
              { xpr: [ref, op, ref] },
              { xpr: [ref, op, unified.null] },
              { xpr: [unified.null, op, ref] },
            ].slice(0, minimal ? 1 : undefined),
            ...typeVals.map(val => {
              val = { ...val, cast: ref.element }
              return [
                { xpr: [ref, op, val] },
                { xpr: [val, op, ref] },
                { xpr: [val, op, unified.null] },
                { xpr: [unified.null, op, val] },
              ].slice(0, minimal ? 1 : undefined)
            }).flat(),
          ]
        }).flat()
      }).flat(),
    ]

    unified.xpr = (function* () {
      for (const comp of unified.comparators) {
        yield { xpr: ['CASE', 'WHEN', comp, 'THEN', { val: true }, 'ELSE', { val: false }, 'END'], as: 'xpr' }
        if (!minimal || unified.comparators[0] === comp) {
          yield { xpr: ['CASE', 'WHEN', { xpr: ['NOT', comp] }, 'THEN', { val: true }, 'ELSE', { val: false }, 'END'], as: 'xpr' }
          // for (const comp2 of unified.comparators) {
          yield { xpr: ['CASE', 'WHEN', comp, 'AND', comp, 'THEN', { val: true }, 'ELSE', { val: false }, 'END'], as: 'xpr' }
          yield { xpr: ['CASE', 'WHEN', comp, 'OR', comp, 'THEN', { val: true }, 'ELSE', { val: false }, 'END'], as: 'xpr' }
          // }
        }
      }
      for (const xpr of unified.operators) {
        xpr.as = 'xpr'
        yield xpr
      }
    })

    Object.defineProperty(unified.xpr, 'length', {
      get: () => (unified.comparators.length) + 3 + unified.operators.length
    })

    // === Start defining list ===
    unified.list = []

    // === Start defining SELECT ===
    unified.SELECT = (function* () {
      const wrap = col => {
        const ret = SELECT([col]).from(targetName).limit(1)
        ret.as = 'select'
        return ret
      }
      for (const col of unified.ref) {
        yield wrap(col)
      }
      for (const col of unified.val) {
        yield wrap(col)
      }
      for (const col of unified.func) {
        yield wrap(col)
      }
      for (const col of unified.xpr()) {
        yield wrap(col)
      }
      for (const col of unified.list) {
        yield wrap(col)
      }
    })

    Object.defineProperty(unified.SELECT, 'length', {
      get: () => (
        unified.ref.length +
        unified.val.length +
        unified.func.length +
        unified.xpr.length +
        unified.list.length
      )
    })

    const os = require('os')
    for (let type of ['ref', 'val', 'func', 'xpr', 'list', ...(minimal ? [] : ['SELECT'])]) {
      describe(`${type}: ${unified[type].length}`, () => {
        test('execute', async () => {
          const batchCount = Math.min(os.availableParallelism() - 1, cds.db.factory.options.max || 1)
          const batches = new Array(batchCount).fill('')
          const iterator = typeof unified[type] === 'function' ? unified[type]() : unified[type][Symbol.iterator]()
          const { [targetName]: target } = cds.entities
          await Promise.all(batches.map(() => cds.tx(async (tx) => {
            for (const t of iterator) {
              // limit(0) still validates that the query is valid, but improves test execution time
              await tx.run(SELECT([t]).from(target).limit(0))
            }
          })
            .catch(err => {
              if (err.name === 'TimeoutError') return
              throw err
            }))
          )
        })
      })
    }
  })
})<|MERGE_RESOLUTION|>--- conflicted
+++ resolved
@@ -1061,8 +1061,6 @@
     })
   })
 
-<<<<<<< HEAD
-
   describe('explain', () => {
     test('Ensure explain returns the same result', async () => {
       const dir = 'compliance-explain-test'
@@ -1094,7 +1092,9 @@
         await fs.promises.rm(dir, { force: true, recursive: true, maxRetries: 100 })
       }
     })
-=======
+  })
+
+
   describe('foreach', () => {
     const process = function (row) {
       for (const prop in row) if (row[prop] != null) (this[prop] ??= []).push(row[prop])
@@ -1171,7 +1171,6 @@
 
       expect(result).deep.eq(expected)
     }))
->>>>>>> a49e200e
   })
 
   describe('expr', () => {
