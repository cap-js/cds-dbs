--- conflicted
+++ resolved
@@ -37,13 +37,9 @@
       options: { max: 1, ...this.options.pool },
       create: async tenant => {
         const database = this.url4(tenant)
-<<<<<<< HEAD
-        const dbc = new sqlite(database)
+        const dbc = new sqlite(database, this.options.client)
         await dbc.ready
 
-=======
-        const dbc = new sqlite(database, this.options.client)
->>>>>>> 4f4a5694
         const deterministic = { deterministic: true }
         dbc.function('session_context', key => dbc[$session][key])
         dbc.function('regexp', deterministic, (re, x) => (RegExp(re).test(x) ? 1 : 0))
