--- conflicted
+++ resolved
@@ -4,8 +4,6 @@
 const sqlite = require('better-sqlite3')
 const $session = Symbol('dbc.session')
 const convStrm = require('stream/consumers')
-
-const streamUnsafe = false
 
 class SQLiteService extends SQLService {
   get factory() {
@@ -46,43 +44,24 @@
   prepare(sql) {
     try {
       const stmt = this.dbc.prepare(sql)
-<<<<<<< HEAD
-      stmt._run = stmt.run
-      stmt.run = this._run.bind(stmt)
-      stmt._iterator = this._iterator
-      stmt.stream = this._stream.bind(stmt)
-      return stmt
-=======
       return {
         run: (..._) => this._run(stmt, ..._),
         get: (..._) => stmt.get(..._),
         all: (..._) => stmt.all(..._),
         stream: (..._) => this._stream(stmt, ..._),
       }
->>>>>>> da00f5ac
     } catch (e) {
       e.message += ' in:\n' + (e.sql = sql)
       throw e
     }
   }
 
-<<<<<<< HEAD
-  async _run(binding_params) {
-=======
   async _run(stmt, binding_params) {
->>>>>>> da00f5ac
     for (let i = 0; i < binding_params.length; i++) {
       const val = binding_params[i]
       if (Buffer.isBuffer(val)) {
         binding_params[i] = Buffer.from(val.base64Slice())
       } else if (typeof val === 'object' && val && val.pipe) {
-<<<<<<< HEAD
-        if (val.type === 'binary') val.setEncoding('base64')
-        binding_params[i] = await convStrm.buffer(val)
-      }
-    }
-    return this._run(binding_params)
-=======
         // REVISIT: stream.setEncoding('base64') sometimes misses the last bytes
         // if (val.type === 'binary') val.setEncoding('base64')
         binding_params[i] = await convStrm.buffer(val)
@@ -90,7 +69,6 @@
       }
     }
     return stmt.run(binding_params)
->>>>>>> da00f5ac
   }
 
   async *_iterator(rs, one) {
@@ -99,11 +77,8 @@
     if (first.done) return
     if (one) {
       yield first.value[0]
-<<<<<<< HEAD
-=======
       // Close result set to release database connection
       rs.return()
->>>>>>> da00f5ac
       return
     }
 
@@ -116,19 +91,6 @@
     yield ']'
   }
 
-<<<<<<< HEAD
-  async _stream(binding_params, one) {
-    const columns = this.columns()
-    // Stream single blob column
-    if (columns.length === 1 && columns[0].type === 'BLOB' && columns[0].name !== '_json_') {
-      // Setting result set to raw to keep better-sqlite from doing additional processing
-      this.raw(true)
-      const rows = this.all(binding_params)
-      if (rows.length === 0 || rows[0][0] === null) return null
-      // Buffer.from only applies encoding when the input is a string
-      let raw = Buffer.from(rows[0][0].toString(), 'base64')
-      this.raw(false)
-=======
   async _stream(stmt, binding_params, one) {
     const columns = stmt.columns()
     // Stream single blob column
@@ -142,7 +104,6 @@
       // Buffer.from only applies encoding when the input is a string
       let raw = Buffer.from(rows[0][0].toString(), 'base64')
       stmt.raw(false)
->>>>>>> da00f5ac
       return new Readable({
         read(size) {
           if (raw.length === 0) return this.push(null)
@@ -153,13 +114,8 @@
       })
     }
 
-<<<<<<< HEAD
-    this.raw(true)
-    const rs = this[streamUnsafe ? 'all' : 'iterate'](binding_params)
-=======
     stmt.raw(true)
     const rs = stmt.iterate(binding_params)
->>>>>>> da00f5ac
     return Readable.from(this._iterator(rs, one))
   }
 
@@ -168,27 +124,6 @@
   }
 
   static CQN2SQL = class CQN2SQLite extends SQLService.CQN2SQL {
-<<<<<<< HEAD
-    SELECT_columns({ SELECT }) {
-      if (!SELECT.columns) return '*'
-      const { orderBy } = SELECT
-      const orderByMap = {}
-      // Collect all orderBy columns that should be taken from the SELECT.columns
-      if (Array.isArray(orderBy))
-        orderBy?.forEach(o => {
-          if (o.ref?.length === 1) {
-            orderByMap[o.ref[0]] = true
-          }
-        })
-      return SELECT.columns.map(x => {
-        if (x === '*') return x
-        const alias = this.column_name(x)
-        // Check whether the column alias should be added
-        const xpr = this.column_expr(x)
-        const needsAlias = (typeof x.as === 'string' && x.as) || orderByMap[alias]
-        return `${xpr}${needsAlias ? ` as ${this.quote(alias)}` : ''}`
-      })
-=======
     column_alias4(x, q) {
       let alias = super.column_alias4(x, q)
       if (alias) return alias
@@ -202,7 +137,6 @@
         }
         return obm[x.ref.at(-1)]
       }
->>>>>>> da00f5ac
     }
 
     operator(x, i, xpr) {
