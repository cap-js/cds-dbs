const { SQLService } = require('@cap-js/db-service')
const cds = require('@sap/cds')
const sqlite = require('better-sqlite3')
const $session = Symbol('dbc.session')
const convStrm = require('stream/consumers')
const { Readable } = require('stream')

const keywords = cds.compiler.to.sql.sqlite.keywords
// keywords come as array
const sqliteKeywords = keywords.reduce((prev, curr) => {
  prev[curr] = 1
  return prev
}, {})

class SQLiteService extends SQLService {
  init() {
    return super.init(...arguments)
  }

  get factory() {
    return {
      options: { max: 1, ...this.options.pool },
      create: tenant => {
        const database = this.url4(tenant)
        const dbc = new sqlite(database)

        const deterministic = { deterministic: true }
        dbc.function('session_context', key => dbc[$session][key])
        dbc.function('regexp', deterministic, (re, x) => (RegExp(re).test(x) ? 1 : 0))
        dbc.function('ISO', deterministic, d => d && new Date(d).toISOString())

        // REVISIT: Move these out to global scope?
        // define date and time functions in js to allow for throwing errors
        const isTime = /^\d{1,2}:\d{1,2}:\d{1,2}$/
        const hasTimezone = /([+-]\d{1,2}:?\d{0,2}|Z)$/
        const toDate = (d, allowTime = false) => {
          const date = new Date(allowTime && isTime.test(d) ? `1970-01-01T${d}Z` : hasTimezone.test(d) ? d : d + 'Z')
          if (Number.isNaN(date.getTime())) throw new Error(`Value does not contain a valid ${allowTime ? 'time' : 'date'} "${d}"`)
          return date
        }

        // REVISIT: Do we really need all these user-defined db functions?
        dbc.function('year', deterministic, d => d === null ? null : toDate(d).getUTCFullYear())
        dbc.function('month', deterministic, d => d === null ? null : toDate(d).getUTCMonth() + 1)
        dbc.function('day', deterministic, d => d === null ? null : toDate(d).getUTCDate())
        dbc.function('hour', deterministic, d => d === null ? null : toDate(d, true).getUTCHours())
        dbc.function('minute', deterministic, d => d === null ? null : toDate(d, true).getUTCMinutes())
        dbc.function('second', deterministic, d => d === null ? null : toDate(d, true).getUTCSeconds())

<<<<<<< HEAD
        // REVISIT: Doing that in a user-scope function likely is slower than a native one
        dbc.function('json_merge', { varargs: true, deterministic: true }, (...args) =>
          args.join('').replace(/}{/g, ','),
        )
=======
>>>>>>> 8136a452
        if (!dbc.memory) dbc.pragma('journal_mode = WAL')
        return dbc
      },
      destroy: dbc => dbc.close(),
      validate: dbc => dbc.open,
    }
  }

  url4(tenant) {
    let { url, database: db = url } = this.options.credentials || this.options || {}
    if (!db || db === ':memory:') return ':memory:'
    if (tenant) db = db.replace(/\.(db|sqlite)$/, `-${tenant}.$1`)
    return cds.utils.path.resolve(cds.root, db)
  }

  set(variables) {
    const dbc = this.dbc || cds.error('Cannot set session context: No database connection')
    if (!dbc[$session]) dbc[$session] = variables
    else Object.assign(dbc[$session], variables)
  }

  release() {
    this.dbc[$session] = undefined
    return super.release()
  }

  prepare(sql) {
    try {
      const stmt = this.dbc.prepare(sql)
      return {
        run: (..._) => this._run(stmt, ..._),
        get: (..._) => stmt.get(..._),
        all: (..._) => stmt.all(..._),
        stream: (..._) => this._stream(stmt, ..._), // REVISIT: stays or goes away?
      }
    } catch (e) {
      e.message += ' in:\n' + (e.query = sql)
      throw e
    }
  }

  async _run(stmt, binding_params) {
    for (let i = 0; i < binding_params.length; i++) {
      const val = binding_params[i]
      if (val instanceof Readable) {
        binding_params[i] = await convStrm[val.type === 'json' ? 'text' : 'buffer'](val)
      }
      if (Buffer.isBuffer(val)) {
<<<<<<< HEAD
        binding_params[i] = Buffer.from(val.base64Slice())
      } else if (val?.pipe) {
        // REVISIT: stream.setEncoding('base64') sometimes misses the last bytes
        // if (val.type === 'binary') val.setEncoding('base64')
        binding_params[i] = await convStrm.buffer(val)
        if (val.type === 'binary') binding_params[i] = Buffer.from(binding_params[i].toString('base64'))
=======
        binding_params[i] = Buffer.from(val.toString('base64'))
>>>>>>> 8136a452
      }
    }
    return stmt.run(binding_params)
  }

  async *_iterator(rs, one) { // REVISIT: ?
    // Allow for both array and iterator result sets
    const first = Array.isArray(rs) ? { done: !rs[0], value: rs[0] } : rs.next()
    if (first.done) return
    if (one) {
      yield first.value[0]
      // Close result set to release database connection
      rs.return()
      return
    }

    yield '['
    // Print first value as stand alone to prevent comma check inside the loop
    yield first.value[0]
    for (const row of rs) {
      yield `,${row[0]}`
    }
    yield ']'
  }

<<<<<<< HEAD
  async _stream(stmt, binding_params, one) { // REVISIT: should it stay or should it go?
    const columns = stmt.columns()
    // Stream single blob column
    if (columns.length === 1 && columns[0].name !== '_json_') {
      // Setting result set to raw to keep better-sqlite from doing additional processing
      stmt.raw(true)
      const rows = stmt.all(binding_params)
      // REVISIT: return undefined when no rows are found
      if (rows.length === 0) return undefined
      if (rows[0][0] === null) return null
      // Buffer.from only applies encoding when the input is a string
      let raw = Buffer.from(rows[0][0].toString(), 'base64')
      stmt.raw(false)
      return new Readable({
        read(size) {
          if (raw.length === 0) return this.push(null)
          const chunk = raw.slice(0, size)
          raw = raw.slice(size)
          this.push(chunk)
        },
      })
    }
=======
  exec(sql) {
    return this.dbc.exec(sql)
  }
>>>>>>> 8136a452

  _prepareStreams(values) {
    let any
    values.forEach((v, i) => {
      if (v instanceof Readable) {
        any = values[i] = convStrm.buffer(v)
      }
    })
    return any ? Promise.all(values) : values
  }

  async onSIMPLE({ query, data }) {
    const { sql, values } = this.cqn2sql(query, data)
    let ps = await this.prepare(sql)
    const vals = await this._prepareStreams(values)
    return (await ps.run(vals)).changes
  }

  // REVISIT: if this is a temporary hack, we should remove it
  onPlainSQL({ query, data }, next) {
    if (typeof query === 'string') {
      // REVISIT: this is a hack the target of $now might not be a timestamp or date time
      // Add input converter to CURRENT_TIMESTAMP inside views using $now
      if (/^CREATE VIEW.* CURRENT_TIMESTAMP[( ]/is.test(query)) {
        query = query.replace(/CURRENT_TIMESTAMP/gi, "STRFTIME('%Y-%m-%dT%H:%M:%fZ','NOW')")
      }
    }
    return super.onPlainSQL({ query, data }, next)
  }

  static CQN2SQL = class CQN2SQLite extends SQLService.CQN2SQL {
    column_alias4(x, q) {
      let alias = super.column_alias4(x, q)
      if (alias) return alias
      if (x.ref) {
        let obm = q._orderByMap
        if (!obm) {
          Object.defineProperty(q, '_orderByMap', { value: (obm = {}) })
          q.SELECT?.orderBy?.forEach(o => {
            if (o.ref?.length === 1) obm[o.ref[0]] = o.ref[0]
          })
        }
        return obm[x.ref.at(-1)]
      }
    }

    val(v) {
      if (typeof v.val === 'boolean') v.val = v.val ? 1 : 0
      else if (Buffer.isBuffer(v.val)) v.val = v.val.toString('base64')
      // intercept DateTime values and convert to Date objects to compare ISO Strings
      else if (/^\d{4}-\d{2}-\d{2}T\d{2}:\d{2}:\d{2}(.\d{1,9})?(Z|[+-]\d{2}(:?\d{2})?)$/.test(v.val)) {
        const date = new Date(v.val)
        if (!Number.isNaN(date.getTime())) {
          v.val = date
        }
      }
      return super.val(v)
    }

    forUpdate() {
      return ''
    }

    forShareLock() {
      return ''
    }

    // Used for INSERT statements
    static InputConverters = {
      ...super.InputConverters,
      // The following allows passing in ISO strings with non-zulu
      // timezones and converts them into zulu dates and times
      Date: e => `strftime('%Y-%m-%d',${e})`,
      Time: e => `strftime('%H:%M:%S',${e})`,
      // Both, DateTimes and Timestamps are canonicalized to ISO strings with
      // ms precision to allow safe comparisons, also to query {val}s in where clauses
      DateTime: e => `ISO(${e})`,
      Timestamp: e => `ISO(${e})`,
    }

    static OutputConverters = {
      ...super.OutputConverters,
      // Structs and arrays are stored as JSON strings; the ->'$' unwraps them.
      // Otherwise they would be added as strings to json_objects.
      Association: expr => `${expr}->'$'`,
      struct: expr => `${expr}->'$'`,
      array: expr => `${expr}->'$'`,
      // SQLite has no booleans so we need to convert 0 and 1
      // REVISIT: as discussed in the beginning, could we just keep the truthy/false raw data
      boolean: expr => `CASE ${expr} when 1 then 'true' when 0 then 'false' END ->'$'`,
      // DateTimes are returned without ms added by InputConverters
      DateTime: e => `substr(${e},0,20)||'Z'`,
      // Timestamps are returned with ms, as written by InputConverters.
      // And as cds.builtin.classes.Timestamp inherits from DateTime we need
      // to override the DateTime converter above
      Timestamp: undefined,
      // int64 is stored as native int64 for best comparison
      // Reading int64 as string to not loose precision
      Int64: cds.env.features.ieee754compatible ? expr => `CAST(${expr} as TEXT)` : undefined,
      // REVISIT: always cast to string in next major
      // Reading decimal as string to not loose precision
      Decimal: cds.env.features.ieee754compatible ? expr => `CAST(${expr} as TEXT)` : undefined,
      // Binary is not allowed in json objects
      Binary: expr => `${expr} || ''`, // REVISIT: is this still needed?
    }

    // Used for SQL function expressions
<<<<<<< HEAD
    static Functions = { ...super.Functions,
      // Ensure ISO strings are returned for date/time functions
      current_timestamp: () => 'ISO(current_timestamp)',
      // SQLite doesn't support arguments for current_date and current_time
      // REVISIT: same for HANA -> shouldn't that be the standard?
      current_date: () => 'current_date',
      current_time: () => 'current_time',
    }
=======
    static Functions = { ...super.Functions, ...require('./cql-functions') }
>>>>>>> 8136a452

    // Used for CREATE TABLE statements
    static TypeMap = {
      ...super.TypeMap,
      Binary: e => `BINARY_BLOB(${e.length || 5000})`,
      Date: () => 'DATE_TEXT',
      Time: () => 'TIME_TEXT',
      DateTime: () => 'DATETIME_TEXT',
      Timestamp: () => 'TIMESTAMP_TEXT',
    }

    get is_distinct_from_() {
      return 'is not'
    }
    get is_not_distinct_from_() {
      return 'is'
    }

<<<<<<< HEAD
    static ReservedWords = {
      ...super.ReservedWords,
      ...require('./ReservedWords.json')
    }
=======
    static ReservedWords = { ...super.ReservedWords, ...sqliteKeywords }
>>>>>>> 8136a452
  }

  // REALLY REVISIT: Here we are doing error handling which we probably never should have started.
  // And worst of all, we handed out this as APIs without documenting it, so stakeholder tests rely
  // on that? -> we urgently need to review these stakeholder tests.
  // And we'd also need this to be implemented by each db service, and therefore documented, correct?
  async onINSERT(req) {
    try {
      return await super.onINSERT(req)
    } catch (err) {
      throw _not_unique(err, 'ENTITY_ALREADY_EXISTS')
    }
  }

  async onUPDATE(req) {
    try {
      return await super.onUPDATE(req)
    } catch (err) {
      throw _not_unique(err, 'UNIQUE_CONSTRAINT_VIOLATION')
    }
  }
}

// function _not_null (err) {
//   if (err.code === "SQLITE_CONSTRAINT_NOTNULL") return Object.assign (err, {
//     code: 'MUST_NOT_BE_NULL',
//     target: /\.(.*?)$/.exec(err.message)[1], // here we are even constructing OData responses, with .target
//     message: 'Value is required',
//   })
// }

function _not_unique(err, code) {
  if (err.message.match(/unique constraint/i))
    return Object.assign(err, {
      originalMessage: err.message, // FIXME: required because of next line
      message: code, // FIXME: misusing message as code
      code: 400, // FIXME: misusing code as (http) status
    })
  return err
}

module.exports = SQLiteService<|MERGE_RESOLUTION|>--- conflicted
+++ resolved
@@ -47,13 +47,6 @@
         dbc.function('minute', deterministic, d => d === null ? null : toDate(d, true).getUTCMinutes())
         dbc.function('second', deterministic, d => d === null ? null : toDate(d, true).getUTCSeconds())
 
-<<<<<<< HEAD
-        // REVISIT: Doing that in a user-scope function likely is slower than a native one
-        dbc.function('json_merge', { varargs: true, deterministic: true }, (...args) =>
-          args.join('').replace(/}{/g, ','),
-        )
-=======
->>>>>>> 8136a452
         if (!dbc.memory) dbc.pragma('journal_mode = WAL')
         return dbc
       },
@@ -102,16 +95,7 @@
         binding_params[i] = await convStrm[val.type === 'json' ? 'text' : 'buffer'](val)
       }
       if (Buffer.isBuffer(val)) {
-<<<<<<< HEAD
-        binding_params[i] = Buffer.from(val.base64Slice())
-      } else if (val?.pipe) {
-        // REVISIT: stream.setEncoding('base64') sometimes misses the last bytes
-        // if (val.type === 'binary') val.setEncoding('base64')
-        binding_params[i] = await convStrm.buffer(val)
-        if (val.type === 'binary') binding_params[i] = Buffer.from(binding_params[i].toString('base64'))
-=======
         binding_params[i] = Buffer.from(val.toString('base64'))
->>>>>>> 8136a452
       }
     }
     return stmt.run(binding_params)
@@ -137,34 +121,9 @@
     yield ']'
   }
 
-<<<<<<< HEAD
-  async _stream(stmt, binding_params, one) { // REVISIT: should it stay or should it go?
-    const columns = stmt.columns()
-    // Stream single blob column
-    if (columns.length === 1 && columns[0].name !== '_json_') {
-      // Setting result set to raw to keep better-sqlite from doing additional processing
-      stmt.raw(true)
-      const rows = stmt.all(binding_params)
-      // REVISIT: return undefined when no rows are found
-      if (rows.length === 0) return undefined
-      if (rows[0][0] === null) return null
-      // Buffer.from only applies encoding when the input is a string
-      let raw = Buffer.from(rows[0][0].toString(), 'base64')
-      stmt.raw(false)
-      return new Readable({
-        read(size) {
-          if (raw.length === 0) return this.push(null)
-          const chunk = raw.slice(0, size)
-          raw = raw.slice(size)
-          this.push(chunk)
-        },
-      })
-    }
-=======
   exec(sql) {
     return this.dbc.exec(sql)
   }
->>>>>>> 8136a452
 
   _prepareStreams(values) {
     let any
@@ -272,18 +231,7 @@
     }
 
     // Used for SQL function expressions
-<<<<<<< HEAD
-    static Functions = { ...super.Functions,
-      // Ensure ISO strings are returned for date/time functions
-      current_timestamp: () => 'ISO(current_timestamp)',
-      // SQLite doesn't support arguments for current_date and current_time
-      // REVISIT: same for HANA -> shouldn't that be the standard?
-      current_date: () => 'current_date',
-      current_time: () => 'current_time',
-    }
-=======
     static Functions = { ...super.Functions, ...require('./cql-functions') }
->>>>>>> 8136a452
 
     // Used for CREATE TABLE statements
     static TypeMap = {
@@ -302,14 +250,7 @@
       return 'is'
     }
 
-<<<<<<< HEAD
-    static ReservedWords = {
-      ...super.ReservedWords,
-      ...require('./ReservedWords.json')
-    }
-=======
     static ReservedWords = { ...super.ReservedWords, ...sqliteKeywords }
->>>>>>> 8136a452
   }
 
   // REALLY REVISIT: Here we are doing error handling which we probably never should have started.
