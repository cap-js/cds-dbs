--- conflicted
+++ resolved
@@ -12,14 +12,9 @@
       create: tenant => {
         const database = this.url4(tenant)
         const dbc = new sqlite(database)
-<<<<<<< HEAD
         dbc.function('session_context', key => dbc[$session][key])
         dbc.function('regexp', { deterministic: true }, (re, x) => (RegExp(re).test(x) ? 1 : 0))
-=======
-        dbc.function('SESSION_CONTEXT', key => dbc[$session][key])
-        dbc.function('REGEXP', { deterministic: true }, (re, x) => (RegExp(re).test(x) ? 1 : 0))
         dbc.function('ISO', { deterministic: true }, d => d && new Date(d).toISOString())
->>>>>>> d2bd96ea
         if (!dbc.memory) dbc.pragma('journal_mode = WAL')
         return dbc
       },
@@ -258,34 +253,4 @@
     })
 }
 
-<<<<<<< HEAD
-/**
- * Generates SQL statement that allows SQLite to support most of the ISO 8601 timezone syntaxes
- * @example
- * '1970-01-01T00:00:00+0200' -> '1970-01-01T00:00:00+02:00'
- * @example
- * '1970-01-01T00:00:00-02' -> '1970-01-01T00:00:00-02:00'
- * @example
- * '1970-01-01T00:00:00Z' -> '1970-01-01T00:00:00Z'
- * @param {String} e value SQL expression
- * @returns {String} SQL statement that ensures that the value has the valid ISO timezone for SQLite
- */
-// REVISIT: minimize to the neccessary
-const fixTimeZone = e =>
-  `(
-  SELECT
-    CASE
-      WHEN substr(T,length(T),1) = 'Z' THEN
-        T
-      WHEN substr(T,length(T) - 4,1) = '-' OR substr(T,length(T) - 4,1) = '+' THEN
-        substr(T,0,length(T) - 1) || ':' || substr(T,length(T) - 1)
-      WHEN substr(T,length(T) - 2,1) = '-' OR substr(T,length(T) - 2,1) = '+' THEN
-        T || ':' || '00'
-      ELSE T
-    END AS T
-  FROM (SELECT (${e}) AS T)
-)`.replace(/\s*\n\s*/g, ' ')
-
-=======
->>>>>>> d2bd96ea
 module.exports = SQLiteService