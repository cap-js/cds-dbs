const { SQLService } = require('@cap-js/db-service')
<<<<<<< HEAD
const cds = require('@sap/cds/lib')
let sqlite
try {
  sqlite = require('better-sqlite3')
} catch (err) {
  // When failing to load better-sqlite3 it fallsback to sql.js (wasm version of sqlite)
  sqlite = require('./sql.js.js')
}
=======
const cds = require('@sap/cds')
const sqlite = require('better-sqlite3')
>>>>>>> 2caf1f70
const $session = Symbol('dbc.session')
const convStrm = require('stream/consumers')
const { Readable } = require('stream')

const keywords = cds.compiler.to.sql.sqlite.keywords
// keywords come as array
const sqliteKeywords = keywords.reduce((prev, curr) => {
  prev[curr] = 1
  return prev
}, {})

class SQLiteService extends SQLService {
  init() {
    return super.init(...arguments)
  }

  get factory() {
    return {
      options: { max: 1, ...this.options.pool },
      create: async tenant => {
        const database = this.url4(tenant)
        const dbc = new sqlite(database)
        await dbc.ready

        const deterministic = { deterministic: true }
        dbc.function('session_context', key => dbc[$session][key])
        dbc.function('regexp', deterministic, (re, x) => (RegExp(re).test(x) ? 1 : 0))
        dbc.function('ISO', deterministic, d => d && new Date(d).toISOString())

        // define date and time functions in js to allow for throwing errors
        const isTime = /^\d{1,2}:\d{1,2}:\d{1,2}$/
        const hasTimezone = /([+-]\d{1,2}:?\d{0,2}|Z)$/
        const toDate = (d, allowTime = false) => {
          const date = new Date(allowTime && isTime.test(d) ? `1970-01-01T${d}Z` : hasTimezone.test(d) ? d : d + 'Z')
          if (Number.isNaN(date.getTime())) throw new Error(`Value does not contain a valid ${allowTime ? 'time' : 'date'} "${d}"`)
          return date
        }
        dbc.function('year', deterministic, d => d === null ? null : toDate(d).getUTCFullYear())
        dbc.function('month', deterministic, d => d === null ? null : toDate(d).getUTCMonth() + 1)
        dbc.function('day', deterministic, d => d === null ? null : toDate(d).getUTCDate())
        dbc.function('hour', deterministic, d => d === null ? null : toDate(d, true).getUTCHours())
        dbc.function('minute', deterministic, d => d === null ? null : toDate(d, true).getUTCMinutes())
        dbc.function('second', deterministic, d => d === null ? null : toDate(d, true).getUTCSeconds())

        if (!dbc.memory) dbc.pragma('journal_mode = WAL')
        return dbc
      },
      destroy: dbc => dbc.close(),
      validate: dbc => dbc.open,
    }
  }

  url4(tenant) {
    let { url, database: db = url } = this.options.credentials || this.options || {}
    if (!db || db === ':memory:') return ':memory:'
    if (tenant) db = db.replace(/\.(db|sqlite)$/, `-${tenant}.$1`)
    return cds.utils.path.resolve(cds.root, db)
  }

  set(variables) {
    const dbc = this.dbc || cds.error('Cannot set session context: No database connection')
    if (!dbc[$session]) dbc[$session] = variables
    else Object.assign(dbc[$session], variables)
  }

  release() {
    this.dbc[$session] = undefined
    return super.release()
  }

  prepare(sql) {
    try {
      const stmt = this.dbc.prepare(sql)
      return {
        run: (..._) => this._run(stmt, ..._),
        get: (..._) => stmt.get(..._),
        all: (..._) => stmt.all(..._),
        stream: (..._) => this._stream(stmt, ..._),
      }
    } catch (e) {
      e.message += ' in:\n' + (e.query = sql)
      throw e
    }
  }

  async _run(stmt, binding_params) {
    for (let i = 0; i < binding_params.length; i++) {
      const val = binding_params[i]
      if (val instanceof Readable) {
        binding_params[i] = await convStrm[val.type === 'json' ? 'text' : 'buffer'](val)
      }
      if (Buffer.isBuffer(val)) {
        binding_params[i] = Buffer.from(val.toString('base64'))
      }
    }
    return stmt.run(binding_params)
  }

  async *_iterator(rs, one) {
    // Allow for both array and iterator result sets
    const first = Array.isArray(rs) ? { done: !rs[0], value: rs[0] } : rs.next()
    if (first.done) return
    if (one) {
      yield first.value[0]
      // Close result set to release database connection
      rs.return()
      return
    }

    yield '['
    // Print first value as stand alone to prevent comma check inside the loop
    yield first.value[0]
    for (const row of rs) {
      yield `,${row[0]}`
    }
    yield ']'
  }

  exec(sql) {
    return this.dbc.exec(sql)
  }

  _prepareStreams(values) {
    let any
    values.forEach((v, i) => {
      if (v instanceof Readable) {
        any = values[i] = convStrm.buffer(v)
      }
    })
    return any ? Promise.all(values) : values
  }

  async onSIMPLE({ query, data }) {
    const { sql, values } = this.cqn2sql(query, data)
    let ps = await this.prepare(sql)
    const vals = await this._prepareStreams(values)
    return (await ps.run(vals)).changes
  }

  onPlainSQL({ query, data }, next) {
    if (typeof query === 'string') {
      // REVISIT: this is a hack the target of $now might not be a timestamp or date time
      // Add input converter to CURRENT_TIMESTAMP inside views using $now
      if (/^CREATE VIEW.* CURRENT_TIMESTAMP[( ]/is.test(query)) {
        query = query.replace(/CURRENT_TIMESTAMP/gi, "STRFTIME('%Y-%m-%dT%H:%M:%fZ','NOW')")
      }
    }
    return super.onPlainSQL({ query, data }, next)
  }

  static CQN2SQL = class CQN2SQLite extends SQLService.CQN2SQL {
    column_alias4(x, q) {
      let alias = super.column_alias4(x, q)
      if (alias) return alias
      if (x.ref) {
        let obm = q._orderByMap
        if (!obm) {
          Object.defineProperty(q, '_orderByMap', { value: (obm = {}) })
          q.SELECT?.orderBy?.forEach(o => {
            if (o.ref?.length === 1) obm[o.ref[0]] = o.ref[0]
          })
        }
        return obm[x.ref.at(-1)]
      }
    }

    val(v) {
      if (typeof v.val === 'boolean') v.val = v.val ? 1 : 0
      else if (Buffer.isBuffer(v.val)) v.val = v.val.toString('base64')
      // intercept DateTime values and convert to Date objects to compare ISO Strings
      else if (/^\d{4}-\d{2}-\d{2}T\d{2}:\d{2}:\d{2}(.\d{1,9})?(Z|[+-]\d{2}(:?\d{2})?)$/.test(v.val)) {
        const date = new Date(v.val)
        if (!Number.isNaN(date.getTime())) {
          v.val = date
        }
      }
      return super.val(v)
    }

    forUpdate() {
      return ''
    }

    forShareLock() {
      return ''
    }

    // Used for INSERT statements
    static InputConverters = {
      ...super.InputConverters,
      // The following allows passing in ISO strings with non-zulu
      // timezones and converts them into zulu dates and times
      Date: e => `strftime('%Y-%m-%d',${e})`,
      Time: e => `strftime('%H:%M:%S',${e})`,
      // Both, DateTimes and Timestamps are canonicalized to ISO strings with
      // ms precision to allow safe comparisons, also to query {val}s in where clauses
      DateTime: e => `ISO(${e})`,
      Timestamp: e => `ISO(${e})`,
    }

    static OutputConverters = {
      ...super.OutputConverters,
      // Structs and arrays are stored as JSON strings; the ->'$' unwraps them.
      // Otherwise they would be added as strings to json_objects.
      Association: expr => `${expr}->'$'`,
      struct: expr => `${expr}->'$'`,
      array: expr => `${expr}->'$'`,
      // SQLite has no booleans so we need to convert 0 and 1
      boolean: expr => `CASE ${expr} when 1 then 'true' when 0 then 'false' END ->'$'`,
      // DateTimes are returned without ms added by InputConverters
      DateTime: e => `substr(${e},0,20)||'Z'`,
      // Timestamps are returned with ms, as written by InputConverters.
      // And as cds.builtin.classes.Timestamp inherits from DateTime we need
      // to override the DateTime converter above
      Timestamp: undefined,
      // int64 is stored as native int64 for best comparison
      // Reading int64 as string to not loose precision
      Int64: expr => `CAST(${expr} as TEXT)`,
<<<<<<< HEAD

=======
      // REVISIT: always cast to string in next major
>>>>>>> 2caf1f70
      // Reading decimal as string to not loose precision
      Decimal: cds.env.features.string_decimals ? expr => `CAST(${expr} as TEXT)` : undefined,
      // Binary is not allowed in json objects
      Binary: expr => `${expr} || ''`,
    }

    // Used for SQL function expressions
    static Functions = { ...super.Functions, ...require('./cql-functions') }

    // Used for CREATE TABLE statements
    static TypeMap = {
      ...super.TypeMap,
      Binary: e => `BINARY_BLOB(${e.length || 5000})`,
      Date: () => 'DATE_TEXT',
      Time: () => 'TIME_TEXT',
      DateTime: () => 'DATETIME_TEXT',
      Timestamp: () => 'TIMESTAMP_TEXT',
    }

    get is_distinct_from_() {
      return 'is not'
    }
    get is_not_distinct_from_() {
      return 'is'
    }

    static ReservedWords = { ...super.ReservedWords, ...sqliteKeywords }
  }

  // REALLY REVISIT: Here we are doing error handling which we probably never should have started.
  // And worst of all, we handed out this as APIs without documenting it, so stakeholder tests rely
  // on that? -> we urgently need to review these stakeholder tests.
  // And we'd also need this to be implemented by each db service, and therefore documented, correct?
  async onINSERT(req) {
    try {
      return await super.onINSERT(req)
    } catch (err) {
      throw _not_unique(err, 'ENTITY_ALREADY_EXISTS')
    }
  }

  async onUPDATE(req) {
    try {
      return await super.onUPDATE(req)
    } catch (err) {
      throw _not_unique(err, 'UNIQUE_CONSTRAINT_VIOLATION')
    }
  }
}

// function _not_null (err) {
//   if (err.code === "SQLITE_CONSTRAINT_NOTNULL") return Object.assign (err, {
//     code: 'MUST_NOT_BE_NULL',
//     target: /\.(.*?)$/.exec(err.message)[1], // here we are even constructing OData responses, with .target
//     message: 'Value is required',
//   })
// }

function _not_unique(err, code) {
  if (err.message.match(/unique constraint/i))
    return Object.assign(err, {
      originalMessage: err.message, // FIXME: required because of next line
      message: code, // FIXME: misusing message as code
      code: 400, // FIXME: misusing code as (http) status
    })
  return err
}

module.exports = SQLiteService<|MERGE_RESOLUTION|>--- conflicted
+++ resolved
@@ -1,5 +1,4 @@
 const { SQLService } = require('@cap-js/db-service')
-<<<<<<< HEAD
 const cds = require('@sap/cds/lib')
 let sqlite
 try {
@@ -8,10 +7,7 @@
   // When failing to load better-sqlite3 it fallsback to sql.js (wasm version of sqlite)
   sqlite = require('./sql.js.js')
 }
-=======
-const cds = require('@sap/cds')
-const sqlite = require('better-sqlite3')
->>>>>>> 2caf1f70
+
 const $session = Symbol('dbc.session')
 const convStrm = require('stream/consumers')
 const { Readable } = require('stream')
@@ -230,11 +226,7 @@
       // int64 is stored as native int64 for best comparison
       // Reading int64 as string to not loose precision
       Int64: expr => `CAST(${expr} as TEXT)`,
-<<<<<<< HEAD
-
-=======
       // REVISIT: always cast to string in next major
->>>>>>> 2caf1f70
       // Reading decimal as string to not loose precision
       Decimal: cds.env.features.string_decimals ? expr => `CAST(${expr} as TEXT)` : undefined,
       // Binary is not allowed in json objects
