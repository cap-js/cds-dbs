--- conflicted
+++ resolved
@@ -157,12 +157,9 @@
     }
     // reading stream
     const ps = await this.prepare(sql)
-    let result = await ps.all(values)
-<<<<<<< HEAD
+    let result = await ps.all(values)    
     if (result.length === 0) return
-=======
-    if (result.length === 0) req.reject(404)
->>>>>>> 28683c4c
+
     const val = Object.values(result[0])[0]
     if (val === null) return val
     const stream_ = new Readable()
