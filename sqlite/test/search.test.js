const cds = require('../../test/cds.js')
const bookshop = cds.utils.path.resolve(__dirname, '../../test/bookshop')

const admin = {
  auth: {
    username: 'alice',
  },
}

describe('searching', () => {
  const { expect, GET } = cds.test(bookshop)

  test('search via to-n association', async () => {
    // Make sure that there are no duplicates for search along to-many associations
    const { Authors, Books } = cds.entities()
    await INSERT.into(Authors).entries({ ID: 42, name: 'Rowling' })
    await INSERT.into(Books).entries([
      { ID: 2500, title: "Harry Potter and the Philosopher's Stone", author_ID: 42 },
      { ID: 2501, title: 'Harry Potter and the Chamber of Secrets', author_ID: 42 },
      { ID: 2502, title: 'Harry Potter and the Prisoner of Azkaban', author_ID: 42 },
    ])
    Authors['@cds.search.books'] = true
    const search = SELECT.from(Authors).search('Potter')
<<<<<<< HEAD
    const res = await cds.run(search)
    expect(res).to.have.length(1)
=======
    await cds.run(search)
    // TODO: enable
    // const res = await cds.run(search)
    // expect(res).to.have.length(1)
>>>>>>> f74a46a0
  })

  // Skipping $search tests as the github action HANA version does not support SCORE
  test('Search book', async () => {
    const res = await GET('/admin/Books?$search=cat', admin)
    expect(res.status).to.be.eq(200)
    expect(res.data.value.length).to.be.eq(1)
    expect(res.data.value[0].title).to.be.eq('Catweazle')
  })

  test('Search book with space and quotes', async () => {
    const res = await GET('/admin/Books?$search="e R"', admin)
    expect(res.status).to.be.eq(200)
    expect(res.data.value.length).to.be.eq(2)
    expect(res.data.value[0].title).to.be.eq('The Raven')
    expect(res.data.value[1].descr).to.include('e r')
  })

  test('Search book with filter', async () => {
    const res = await GET('/admin/Books?$search="e R"&$filter=ID eq 251 or ID eq 271', admin)
    expect(res.status).to.be.eq(200)
    expect(res.data.value.length).to.be.eq(2)
    expect(res.data.value[0].title).to.be.eq('The Raven')
    expect(res.data.value[1].descr).to.include('e r')
    expect(res.data.value[0].ID).to.be.eq(251)
    expect(res.data.value[1].ID).to.be.eq(271)
  })

  // search expression operating on aggregated results, must be put into the having clause
  describe('with aggregate function', () => {
    test('min', async () => {
      const { Books } = cds.entities
      let res = await SELECT.from(Books)
        .columns({ args: [{ ref: ['title'] }], as: 'firstInAlphabet', func: 'MIN' })
        .groupBy('title')
        .search('Cat')
      expect(res.length).to.be.eq(1)
    })
  })
  describe('with path expressions', () => {
    // reset search terms and cache before each test
    beforeEach(async () => {
      const { Books, Authors } = cds.entities

      resetSearchTerms(Books)
      resetSearchTerms(Authors)

      function resetSearchTerms(entity) {
        delete entity.__searchableColumns
        Object.keys(entity).forEach(key => {
          if (key.startsWith('@cds.search')) {
            delete entity[key]
          }
        })
      }
    })

    test('Search authors via books', async () => {
      const { Books } = cds.entities
      // ad-hoc search expression
      Books['@cds.search.author'] = true

      let res = await SELECT.from(Books).columns('author.name', 'title').search('Brontë')
      expect(res.length).to.be.eq(2) // Emily and Charlotte
    })

    test('Search authors address through calculated element in books', async () => {
      const { Books } = cds.entities
      // ad-hoc search expression
      Books['@cds.search.authorsAddress'] = true

      let res = await SELECT.from(Books).columns('author.name as author', 'title').search('"1 Main Street, Bradford"')
      // author name in res[0] must match "Emily Brontë"
      expect(res.length).to.be.eq(1)
      expect(res[0].author).to.be.eq('Emily Brontë')
    })
    test('Search authors calculated element via books', async () => {
      const { Books } = cds.entities
      const { Authors } = cds.entities
      // ad-hoc search expression
      Books['@cds.search.author'] = true
      Authors['@cds.search.address'] = true // address is a calculated element

      let res = await SELECT.from(Books).columns('author.name as author', 'title').search('"1 Main Street, Bradford"')
      // author name in res[0] must match "Emily Brontë"
      expect(res.length).to.be.eq(1)
      expect(res[0].author).to.be.eq('Emily Brontë')
    })

    test('Search escaped character in search literal', async () => {
      const { Books } = cds.entities
      const { Authors } = cds.entities
      // ad-hoc search expression
      Books['@cds.search.author'] = true
      Authors['@cds.search.address'] = true // address is a calculated element

      let res = await SELECT.from(Books).columns('author.name as author', 'title').search('"\\"\\\\"')
      expect(res.length).to.be.eq(0)
    })

    test('Search improperly escaped character in search literal', async () => {
      const { Books } = cds.entities
      const { Authors } = cds.entities
      // ad-hoc search expression
      Books['@cds.search.author'] = true
      Authors['@cds.search.address'] = true // address is a calculated element

      let res = await SELECT.from(Books).columns('author.name as author', 'title').search('"\\q"')
      expect(res.length).to.be.eq(0)
    })

    test('search on result of subselect', async () => {
      const res = await cds.run(
        SELECT.from(SELECT.from({ ref: ['sap.capire.bookshop.Books'] }).columns('title'))
          .columns('title')
          .search('Wuthering'),
      )
      expect(res.length).to.be.eq(1)
    })
    test('search on result of subselect via path expression', async () => {
      const query = SELECT.from(SELECT.from({ ref: ['sap.capire.bookshop.Books'] }).columns('title', 'author'))
        .columns('title', 'author')
        .search('Brontë')
      query.SELECT.from['@cds.search.author'] = true
      const res = await cds.run(query)
      expect(res.length).to.be.eq(2)
    })
  })
})<|MERGE_RESOLUTION|>--- conflicted
+++ resolved
@@ -21,15 +21,10 @@
     ])
     Authors['@cds.search.books'] = true
     const search = SELECT.from(Authors).search('Potter')
-<<<<<<< HEAD
-    const res = await cds.run(search)
-    expect(res).to.have.length(1)
-=======
     await cds.run(search)
     // TODO: enable
     // const res = await cds.run(search)
     // expect(res).to.have.length(1)
->>>>>>> f74a46a0
   })
 
   // Skipping $search tests as the github action HANA version does not support SCORE
