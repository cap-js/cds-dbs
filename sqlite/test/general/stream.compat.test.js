process.env.CDS_CONFIG = JSON.stringify({ features : { stream_compat: true } })
const cds = require('../../../test/cds.js')
const { Readable } = require('stream')

describe('streaming', () => {
  const { expect } = cds.test(__dirname, 'model.cds')

  const { fs, path } = cds.utils
  
  const checkSize = async stream => {
    let size = 0
    for await (const chunk of stream) {
      size += chunk.length
    }
    expect(size).to.equal(7891)
  }

<<<<<<< HEAD
  describe('cds.stream', () => {
    beforeAll(async () => {
      const data = fs.readFileSync(path.join(__dirname, 'samples/test.jpg'))
      await cds.run('INSERT INTO test_Images values(?,?,?)', [
        [1, data, null],
        [2, null, null],
      ])
    })

    afterAll(async () => {
      const { Images } = cds.entities('test')
      await DELETE.from(Images)
    })

    test('READ stream property with .from and .where', async () => {
      const { Images } = cds.entities('test')
      const cqn = cds.stream('data').from(Images).where({ ID: 1 })
      const stream = await cqn
      await checkSize(stream)
    })

    test('READ stream property that equals null', async () => {
      const { Images } = cds.entities('test')
      const stream = await cds.stream('data').from(Images).where({ ID: 2 })
      expect(stream).to.be.null
    })

    test('READ stream property with object in .from', async () => {
      const { Images } = cds.entities('test')
      const stream = await cds.stream('data').from(Images, { ID: 1 })
      await checkSize(stream)
    })

    test('READ stream property with key in .from', async () => {
      const { Images } = cds.entities('test')
      const stream = await cds.stream('data').from(Images, 1)
      await checkSize(stream)
    })

    test('READ stream property with .where as alternating string/value arguments list', async () => {
      const { Images } = cds.entities('test')
      const stream = await cds.stream('data').from(Images).where('ID =', 1)
      await checkSize(stream)
    })

    test('READ stream property from entry that does not exist', async () => {
      const { Images } = cds.entities('test')
      try {
        await cds.stream('data').from(Images, 23)
      } catch (e) {
        expect(e.code).to.equal(404)
      }
    })

    test('READ stream property with key and column in .from', async () => {
      const { Images } = cds.entities('test')
      const stream = await cds.stream().from(Images, 1, 'data')
      await checkSize(stream)
    })

    test('READ stream property with column as function in .from', async () => {
      const { Images } = cds.entities('test')
      const stream = await cds.stream().from(Images, 1, a => a.data)
      await checkSize(stream)
    })

    test('READ stream property using SELECT CQN', async () => {
      const { Images } = cds.entities('test')
      const cqn = SELECT('data').from(Images, 1)
      const stream = await cds.stream(cqn)
      await checkSize(stream)
    })
  })
=======
describe('streaming', () => {
  cds.test(__dirname, 'model.cds')
>>>>>>> 1809c6f7

  describe('Streaming API', () => {
    beforeAll(async () => {
      const data = fs.readFileSync(path.join(__dirname, 'samples/test.jpg'))
      await cds.run('INSERT INTO test_Images values(?,?,?)', [
        [1, data, data],
        [2, null, data],
        [3, data, null],
        [4, null, null],
      ])
    })

    afterAll(async () => {
      const { Images } = cds.entities('test')
      await DELETE.from(Images)
    })

    describe('READ', () => {
      test('READ stream property with _streaming = true', async () => {
        const { Images } = cds.entities('test')
        const cqn = SELECT.one.from(Images).columns('data').where({ ID: 1 })
        cqn._streaming = true
        const { value: stream } = await cqn
        await checkSize(stream)
      })

      test('READ stream property w/o _streaming = true', async () => {
        const { Images } = cds.entities('test')
        const { data: str } = await SELECT.one.from(Images).columns('data').where({ ID: 1 })
        const buffer = Buffer.from(str, 'base64')
        expect(buffer.length).to.equal(7891)
      })

      test('READ multiple stream properties with _streaming = true', async () => {
        const { Images } = cds.entities('test')
        const cqn = SELECT.from(Images).columns(['data', 'data2']).where({ ID: 1 })
        cqn._streaming = true
        const { value: stream } = await cqn
        await checkSize(stream)
      })

      test('READ multiple stream properties w/o _streaming = true', async () => {
        const { Images } = cds.entities('test')
        const [{ data: str1, ID, data2: str2 }] = await SELECT.from(Images)
          .columns(['data', 'ID', 'data2'])
          .where({ ID: 1 })
        expect(ID).to.equal(1)
        const buffer1 = Buffer.from(str1, 'base64')
        expect(buffer1.length).to.equal(7891)
        const buffer2 = Buffer.from(str2, 'base64')
        expect(buffer2.length).to.equal(7891)
      })

      test('READ null stream property', async () => {
        const { Images } = cds.entities('test')
        const cqn = SELECT.from(Images).columns('data').where({ ID: 2 })
        cqn._streaming = true
        const { value: stream } = await cqn
        expect(stream).to.be.null
      })

      test('READ null stream property', async () => {
        const { Images } = cds.entities('test')
        const [{ data: stream }] = await SELECT.from(Images).columns('data').where({ ID: 2 })
        expect(stream).to.be.null
      })
    })

    describe('WRITE', () => {
      test('WRITE with incorrect data type results in error', async () => {
        const { Images } = cds.entities('test')

        const stream = new Readable({
          read() {
            // Push invalid data onto stream to simulate an error
            this.push(1)
          },
        })
        try {
          await UPDATE(Images).with({ data: stream }).where({ ID: 1 })
          expect(1).to.equal(2)
        } catch (err) {
          expect(err.code).to.equal('ERR_INVALID_ARG_TYPE')
        }
      })

      test('WRITE single stream property', async () => {
        const { Images } = cds.entities('test')
        const stream = fs.createReadStream(path.join(__dirname, 'samples/test.jpg'))

        const changes = await UPDATE(Images).with({ data2: stream }).where({ ID: 3 })
        expect(changes).to.equal(1)

        const cqn = SELECT.from(Images).columns('data2').where({ ID: 3 })
        cqn._streaming = true
        const { value: stream_ } = await cqn
        await checkSize(stream_)
      })

      test('WRITE multiple stream properties', async () => {
        const { Images } = cds.entities('test')
        const stream1 = fs.createReadStream(path.join(__dirname, 'samples/test.jpg'))
        const stream2 = fs.createReadStream(path.join(__dirname, 'samples/test.jpg'))

        const changes = await UPDATE(Images).with({ data: stream1, data2: stream2 }).where({ ID: 4 })
        expect(changes).to.equal(1)

        const cqn = SELECT.from(Images).columns(['data', 'data2']).where({ ID: 4 })
        const [{ data: str1, data2: str2 }] = await cqn
        const buffer1 = Buffer.from(str1, 'base64')
        expect(buffer1.length).to.equal(7891)
        const buffer2 = Buffer.from(str2, 'base64')
        expect(buffer2.length).to.equal(7891)
      })

      test('WRITE multiple blob properties', async () => {
        const { Images } = cds.entities('test')
        const blob1 = fs.readFileSync(path.join(__dirname, 'samples/test.jpg'))
        const blob2 = fs.readFileSync(path.join(__dirname, 'samples/test.jpg'))

        const changes = await UPDATE(Images).with({ data: blob1, data2: blob2 }).where({ ID: 4 })
        expect(changes).to.equal(1)

        const cqn = SELECT.from(Images).columns(['data', 'data2']).where({ ID: 4 })
        const [{ data: str1, data2: str2 }] = await cqn
        const buffer1 = Buffer.from(str1, 'base64')
        expect(buffer1.length).to.equal(7891)
        const buffer2 = Buffer.from(str2, 'base64')
        expect(buffer2.length).to.equal(7891)
      })

      test('WRITE stream property on view', async () => {
        const { ImagesView } = cds.entities('test')
        const stream = fs.createReadStream(path.join(__dirname, 'samples/test.jpg'))

        const changes = await UPDATE(ImagesView).with({ renamedData: stream }).where({ ID: 1 })
        expect(changes).to.equal(1)

        const cqn = SELECT.from(ImagesView).columns('renamedData').where({ ID: 1 })
        cqn._streaming = true
        const { value: stream_ } = await cqn
        await checkSize(stream_)
      })

      test('WRITE dataset from json file stream', async () => {
        const { Images } = cds.entities('test')

        // REVISIT: required proper BASE64_DECODE support from HANA
        // const stream = fs.createReadStream(path.join(__dirname, 'samples/data.json'))
        // const changes = await INSERT(stream).into(Images)

        const json = JSON.parse(fs.readFileSync(path.join(__dirname, 'samples/data.json')))
        const changes = await INSERT.into(Images).entries(json)

        try {
<<<<<<< HEAD
          expect(changes).to.equal(2)
        } catch (e) {
          e
=======
          expect(changes).toEqual(2)
        } catch {
>>>>>>> 1809c6f7
          // @sap/hana-client does not allow for returning the number of affected rows
        }

        const out1000 = fs.createWriteStream(path.join(__dirname, 'samples/1000.png'))
        const out1001 = fs.createWriteStream(path.join(__dirname, 'samples/1001.png'))

        const cqn1 = SELECT.one.from(Images, { ID: 1000 }).columns(['data'])
        const cqn2 = SELECT.one.from(Images, { ID: 1001 }).columns(['data'])
        cqn1._streaming = true
        cqn2._streaming = true
        const in1000 = await cqn1
        const in1001 = await cqn2

        in1000.value.pipe(out1000)
        in1001.value.pipe(out1001)

        const wrap = stream =>
          new Promise((resolve, reject) => {
            stream.on('finish', resolve)
            stream.on('error', reject)
          })

        await Promise.all([wrap(out1000), wrap(out1001)])
      })

      // TODO: breaks on Postgres, because INSERT tries to decode it as base64 string (InputConverters)
      test.skip('WRITE dataset from json generator stream', async () => {
        const { Images } = cds.entities('test')

        const start = 2000
        const count = 1000

        const generator = function* () {
          let i = start
          const end = start + count
          yield '['
          yield `{"ID":${i++}}` // yield once before the loop to skip the comma
          while (i < end) {
            yield `,{"ID":${i++}}`
          }
          yield ']'
        }
        const stream = Readable.from(generator(), { objectMode: false })

        const changes = await INSERT.into(Images).entries(stream)
        try {
<<<<<<< HEAD
          expect(changes).to.equal(count)
        } catch (e) {
          e
=======
          expect(changes).toEqual(count)
        } catch {
>>>>>>> 1809c6f7
          // @sap/hana-client does not allow for returning the number of affected rows
        }
      })
    })
  })
})<|MERGE_RESOLUTION|>--- conflicted
+++ resolved
@@ -6,93 +6,6 @@
   const { expect } = cds.test(__dirname, 'model.cds')
 
   const { fs, path } = cds.utils
-  
-  const checkSize = async stream => {
-    let size = 0
-    for await (const chunk of stream) {
-      size += chunk.length
-    }
-    expect(size).to.equal(7891)
-  }
-
-<<<<<<< HEAD
-  describe('cds.stream', () => {
-    beforeAll(async () => {
-      const data = fs.readFileSync(path.join(__dirname, 'samples/test.jpg'))
-      await cds.run('INSERT INTO test_Images values(?,?,?)', [
-        [1, data, null],
-        [2, null, null],
-      ])
-    })
-
-    afterAll(async () => {
-      const { Images } = cds.entities('test')
-      await DELETE.from(Images)
-    })
-
-    test('READ stream property with .from and .where', async () => {
-      const { Images } = cds.entities('test')
-      const cqn = cds.stream('data').from(Images).where({ ID: 1 })
-      const stream = await cqn
-      await checkSize(stream)
-    })
-
-    test('READ stream property that equals null', async () => {
-      const { Images } = cds.entities('test')
-      const stream = await cds.stream('data').from(Images).where({ ID: 2 })
-      expect(stream).to.be.null
-    })
-
-    test('READ stream property with object in .from', async () => {
-      const { Images } = cds.entities('test')
-      const stream = await cds.stream('data').from(Images, { ID: 1 })
-      await checkSize(stream)
-    })
-
-    test('READ stream property with key in .from', async () => {
-      const { Images } = cds.entities('test')
-      const stream = await cds.stream('data').from(Images, 1)
-      await checkSize(stream)
-    })
-
-    test('READ stream property with .where as alternating string/value arguments list', async () => {
-      const { Images } = cds.entities('test')
-      const stream = await cds.stream('data').from(Images).where('ID =', 1)
-      await checkSize(stream)
-    })
-
-    test('READ stream property from entry that does not exist', async () => {
-      const { Images } = cds.entities('test')
-      try {
-        await cds.stream('data').from(Images, 23)
-      } catch (e) {
-        expect(e.code).to.equal(404)
-      }
-    })
-
-    test('READ stream property with key and column in .from', async () => {
-      const { Images } = cds.entities('test')
-      const stream = await cds.stream().from(Images, 1, 'data')
-      await checkSize(stream)
-    })
-
-    test('READ stream property with column as function in .from', async () => {
-      const { Images } = cds.entities('test')
-      const stream = await cds.stream().from(Images, 1, a => a.data)
-      await checkSize(stream)
-    })
-
-    test('READ stream property using SELECT CQN', async () => {
-      const { Images } = cds.entities('test')
-      const cqn = SELECT('data').from(Images, 1)
-      const stream = await cds.stream(cqn)
-      await checkSize(stream)
-    })
-  })
-=======
-describe('streaming', () => {
-  cds.test(__dirname, 'model.cds')
->>>>>>> 1809c6f7
 
   describe('Streaming API', () => {
     beforeAll(async () => {
@@ -248,14 +161,8 @@
         const changes = await INSERT.into(Images).entries(json)
 
         try {
-<<<<<<< HEAD
-          expect(changes).to.equal(2)
-        } catch (e) {
-          e
-=======
           expect(changes).toEqual(2)
         } catch {
->>>>>>> 1809c6f7
           // @sap/hana-client does not allow for returning the number of affected rows
         }
 
@@ -302,14 +209,8 @@
 
         const changes = await INSERT.into(Images).entries(stream)
         try {
-<<<<<<< HEAD
-          expect(changes).to.equal(count)
-        } catch (e) {
-          e
-=======
           expect(changes).toEqual(count)
         } catch {
->>>>>>> 1809c6f7
           // @sap/hana-client does not allow for returning the number of affected rows
         }
       })
