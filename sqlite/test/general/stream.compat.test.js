const cds = require('../../../test/cds.js')
process.env.CDS_CONFIG = JSON.stringify({ features : { stream_compat: true } })

const { fs, path } = cds.utils
const { Readable } = require('stream')

const checkSize = async stream => {
  let size = 0
  for await (const chunk of stream) {
    size += chunk.length
  }
  expect(size).toEqual(7891)
}

describe('streaming', () => {
  cds.test(__dirname, 'model.cds')
<<<<<<< HEAD
  describe('cds.stream', () => {
    beforeAll(async () => {
      const data = fs.readFileSync(path.join(__dirname, 'samples/test.jpg'))
      await cds.run('INSERT INTO test_Images values(?,?,?)', [
        [1, data, null],
        [2, null, null],
      ])
    })

    afterAll(async () => {
      const { Images } = cds.entities('test')
      await DELETE.from(Images).where('1=1')
    })

    test('READ stream property with .from and .where', async () => {
      const { Images } = cds.entities('test')
      const cqn = cds.stream('data').from(Images).where({ ID: 1 })
      const stream = await cqn
      await checkSize(stream)
    })

    test('READ stream property that equals null', async () => {
      const { Images } = cds.entities('test')
      const stream = await cds.stream('data').from(Images).where({ ID: 2 })
      expect(stream).toBeNull()
    })

    test('READ stream property with object in .from', async () => {
      const { Images } = cds.entities('test')
      const stream = await cds.stream('data').from(Images, { ID: 1 })
      await checkSize(stream)
    })

    test('READ stream property with key in .from', async () => {
      const { Images } = cds.entities('test')
      const stream = await cds.stream('data').from(Images, 1)
      await checkSize(stream)
    })

    test('READ stream property with .where as alternating string/value arguments list', async () => {
      const { Images } = cds.entities('test')
      const stream = await cds.stream('data').from(Images).where('ID =', 1)
      await checkSize(stream)
    })

    test('READ stream property from entry that does not exist', async () => {
      const { Images } = cds.entities('test')
      try {
        await cds.stream('data').from(Images, 23)
      } catch (e) {
        expect(e.code).toEqual(404)
      }
    })

    test('READ stream property with key and column in .from', async () => {
      const { Images } = cds.entities('test')
      const stream = await cds.stream().from(Images, 1, 'data')
      await checkSize(stream)
    })

    test('READ stream property with column as function in .from', async () => {
      const { Images } = cds.entities('test')
      const stream = await cds.stream().from(Images, 1, a => a.data)
      await checkSize(stream)
    })

    test('READ stream property using SELECT CQN', async () => {
      const { Images } = cds.entities('test')
      const cqn = SELECT('data').from(Images, 1)
      const stream = await cds.stream(cqn)
      await checkSize(stream)
    })
  })
=======
>>>>>>> 19f16289

  describe('Streaming API', () => {
    beforeAll(async () => {
      const data = fs.readFileSync(path.join(__dirname, 'samples/test.jpg'))
      await cds.run('INSERT INTO test_Images values(?,?,?)', [
        [1, data, data],
        [2, null, data],
        [3, data, null],
        [4, null, null],
      ])
    })

    afterAll(async () => {
      const { Images } = cds.entities('test')
      await DELETE.from(Images).where('1=1')
    })

    describe('READ', () => {
      test('READ stream property with _streaming = true', async () => {
        const { Images } = cds.entities('test')
        const cqn = SELECT.one.from(Images).columns('data').where({ ID: 1 })
        cqn._streaming = true
        const { value: stream } = await cqn
        await checkSize(stream)
      })

      test('READ stream property w/o _streaming = true', async () => {
        const { Images } = cds.entities('test')
        const { data: str } = await SELECT.one.from(Images).columns('data').where({ ID: 1 })
        const buffer = Buffer.from(str, 'base64')
        expect(buffer.length).toBe(7891)
      })

      test('READ multiple stream properties with _streaming = true', async () => {
        const { Images } = cds.entities('test')
        const cqn = SELECT.from(Images).columns(['data', 'data2']).where({ ID: 1 })
        cqn._streaming = true
        const { value: stream } = await cqn
        await checkSize(stream)
      })

      test('READ multiple stream properties w/o _streaming = true', async () => {
        const { Images } = cds.entities('test')
        const [{ data: str1, ID, data2: str2 }] = await SELECT.from(Images)
          .columns(['data', 'ID', 'data2'])
          .where({ ID: 1 })
        expect(ID).toBe(1)
        const buffer1 = Buffer.from(str1, 'base64')
        expect(buffer1.length).toBe(7891)
        const buffer2 = Buffer.from(str2, 'base64')
        expect(buffer2.length).toBe(7891)
      })

      test('READ null stream property', async () => {
        const { Images } = cds.entities('test')
        const cqn = SELECT.from(Images).columns('data').where({ ID: 2 })
        cqn._streaming = true
        const { value: stream } = await cqn
        expect(stream).toBeNull()
      })

      test('READ null stream property', async () => {
        const { Images } = cds.entities('test')
        const [{ data: stream }] = await SELECT.from(Images).columns('data').where({ ID: 2 })
        expect(stream).toBeNull()
      })
    })

    describe('WRITE', () => {
      test('WRITE with incorrect data type results in error', async () => {
        const { Images } = cds.entities('test')

        const stream = new Readable({
          read() {
            // Push invalid data onto stream to simulate an error
            this.push(1)
          },
        })
        try {
          await UPDATE(Images).with({ data: stream }).where({ ID: 1 })
          expect(1).toBe(2)
        } catch (err) {
          expect(err.code).toEqual('ERR_INVALID_ARG_TYPE')
        }
      })

      test('WRITE single stream property', async () => {
        const { Images } = cds.entities('test')
        const stream = fs.createReadStream(path.join(__dirname, 'samples/test.jpg'))

        const changes = await UPDATE(Images).with({ data2: stream }).where({ ID: 3 })
        expect(changes).toEqual(1)

        const cqn = SELECT.from(Images).columns('data2').where({ ID: 3 })
        cqn._streaming = true
        const { value: stream_ } = await cqn
        await checkSize(stream_)
      })

      test('WRITE multiple stream properties', async () => {
        const { Images } = cds.entities('test')
        const stream1 = fs.createReadStream(path.join(__dirname, 'samples/test.jpg'))
        const stream2 = fs.createReadStream(path.join(__dirname, 'samples/test.jpg'))

        const changes = await UPDATE(Images).with({ data: stream1, data2: stream2 }).where({ ID: 4 })
        expect(changes).toEqual(1)

        const cqn = SELECT.from(Images).columns(['data', 'data2']).where({ ID: 4 })
        const [{ data: str1, data2: str2 }] = await cqn
        const buffer1 = Buffer.from(str1, 'base64')
        expect(buffer1.length).toBe(7891)
        const buffer2 = Buffer.from(str2, 'base64')
        expect(buffer2.length).toBe(7891)
      })

      test('WRITE multiple blob properties', async () => {
        const { Images } = cds.entities('test')
        const blob1 = fs.readFileSync(path.join(__dirname, 'samples/test.jpg'))
        const blob2 = fs.readFileSync(path.join(__dirname, 'samples/test.jpg'))

        const changes = await UPDATE(Images).with({ data: blob1, data2: blob2 }).where({ ID: 4 })
        expect(changes).toEqual(1)

        const cqn = SELECT.from(Images).columns(['data', 'data2']).where({ ID: 4 })
        const [{ data: str1, data2: str2 }] = await cqn
        const buffer1 = Buffer.from(str1, 'base64')
        expect(buffer1.length).toBe(7891)
        const buffer2 = Buffer.from(str2, 'base64')
        expect(buffer2.length).toBe(7891)
      })

      test('WRITE stream property on view', async () => {
        const { ImagesView } = cds.entities('test')
        const stream = fs.createReadStream(path.join(__dirname, 'samples/test.jpg'))

        const changes = await UPDATE(ImagesView).with({ renamedData: stream }).where({ ID: 1 })
        expect(changes).toEqual(1)

        const cqn = SELECT.from(ImagesView).columns('renamedData').where({ ID: 1 })
        cqn._streaming = true
        const { value: stream_ } = await cqn
        await checkSize(stream_)
      })

      test('WRITE dataset from json file stream', async () => {
        const { Images } = cds.entities('test')

        // REVISIT: required proper BASE64_DECODE support from HANA
        // const stream = fs.createReadStream(path.join(__dirname, 'samples/data.json'))
        // const changes = await INSERT(stream).into(Images)

        const json = JSON.parse(fs.readFileSync(path.join(__dirname, 'samples/data.json')))
        const changes = await INSERT.into(Images).entries(json)

        try {
          expect(changes).toEqual(2)
        } catch {
          // @sap/hana-client does not allow for returning the number of affected rows
        }

        const out1000 = fs.createWriteStream(path.join(__dirname, 'samples/1000.png'))
        const out1001 = fs.createWriteStream(path.join(__dirname, 'samples/1001.png'))

        const cqn1 = SELECT.one.from(Images, { ID: 1000 }).columns(['data'])
        const cqn2 = SELECT.one.from(Images, { ID: 1001 }).columns(['data'])
        cqn1._streaming = true
        cqn2._streaming = true
        const in1000 = await cqn1
        const in1001 = await cqn2

        in1000.value.pipe(out1000)
        in1001.value.pipe(out1001)

        const wrap = stream =>
          new Promise((resolve, reject) => {
            stream.on('finish', resolve)
            stream.on('error', reject)
          })

        await Promise.all([wrap(out1000), wrap(out1001)])
      })

      // TODO: breaks on Postgres, because INSERT tries to decode it as base64 string (InputConverters)
      xtest('WRITE dataset from json generator stream', async () => {
        const { Images } = cds.entities('test')

        const start = 2000
        const count = 1000

        const generator = function* () {
          let i = start
          const end = start + count
          yield '['
          yield `{"ID":${i++}}` // yield once before the loop to skip the comma
          while (i < end) {
            yield `,{"ID":${i++}}`
          }
          yield ']'
        }
        const stream = Readable.from(generator(), { objectMode: false })

        const changes = await INSERT.into(Images).entries(stream)
        try {
          expect(changes).toEqual(count)
        } catch {
          // @sap/hana-client does not allow for returning the number of affected rows
        }
      })
    })
  })
})<|MERGE_RESOLUTION|>--- conflicted
+++ resolved
@@ -14,82 +14,6 @@
 
 describe('streaming', () => {
   cds.test(__dirname, 'model.cds')
-<<<<<<< HEAD
-  describe('cds.stream', () => {
-    beforeAll(async () => {
-      const data = fs.readFileSync(path.join(__dirname, 'samples/test.jpg'))
-      await cds.run('INSERT INTO test_Images values(?,?,?)', [
-        [1, data, null],
-        [2, null, null],
-      ])
-    })
-
-    afterAll(async () => {
-      const { Images } = cds.entities('test')
-      await DELETE.from(Images).where('1=1')
-    })
-
-    test('READ stream property with .from and .where', async () => {
-      const { Images } = cds.entities('test')
-      const cqn = cds.stream('data').from(Images).where({ ID: 1 })
-      const stream = await cqn
-      await checkSize(stream)
-    })
-
-    test('READ stream property that equals null', async () => {
-      const { Images } = cds.entities('test')
-      const stream = await cds.stream('data').from(Images).where({ ID: 2 })
-      expect(stream).toBeNull()
-    })
-
-    test('READ stream property with object in .from', async () => {
-      const { Images } = cds.entities('test')
-      const stream = await cds.stream('data').from(Images, { ID: 1 })
-      await checkSize(stream)
-    })
-
-    test('READ stream property with key in .from', async () => {
-      const { Images } = cds.entities('test')
-      const stream = await cds.stream('data').from(Images, 1)
-      await checkSize(stream)
-    })
-
-    test('READ stream property with .where as alternating string/value arguments list', async () => {
-      const { Images } = cds.entities('test')
-      const stream = await cds.stream('data').from(Images).where('ID =', 1)
-      await checkSize(stream)
-    })
-
-    test('READ stream property from entry that does not exist', async () => {
-      const { Images } = cds.entities('test')
-      try {
-        await cds.stream('data').from(Images, 23)
-      } catch (e) {
-        expect(e.code).toEqual(404)
-      }
-    })
-
-    test('READ stream property with key and column in .from', async () => {
-      const { Images } = cds.entities('test')
-      const stream = await cds.stream().from(Images, 1, 'data')
-      await checkSize(stream)
-    })
-
-    test('READ stream property with column as function in .from', async () => {
-      const { Images } = cds.entities('test')
-      const stream = await cds.stream().from(Images, 1, a => a.data)
-      await checkSize(stream)
-    })
-
-    test('READ stream property using SELECT CQN', async () => {
-      const { Images } = cds.entities('test')
-      const cqn = SELECT('data').from(Images, 1)
-      const stream = await cds.stream(cqn)
-      await checkSize(stream)
-    })
-  })
-=======
->>>>>>> 19f16289
 
   describe('Streaming API', () => {
     beforeAll(async () => {
