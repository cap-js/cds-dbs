const cds = require('../../../test/cds.js')
const { fs, path } = cds.utils
const { Readable } = require('stream')

const checkSize = async stream => {
  let size = 0
  for await (const chunk of stream) {
    size += chunk.length
  }
  expect(size).toEqual(7891)
}

describe('streaming', () => {
  cds.test(__dirname, 'model.cds')
  describe('cds.stream', () => {
    beforeAll(async () => {
      let data = fs.createReadStream(path.join(__dirname, 'samples/test.jpg'))
      await INSERT([
        { data: data, data2: null, ID: 1 },
        { data: null, data2: null, ID: 2 },
      ]).into('test.Images')
    })

    afterAll(async () => {
      const { Images } = cds.entities('test')
      await DELETE.from(Images)
    })

    test('READ stream property with .from and .where', async () => cds.tx(async () => {
      const { Images } = cds.entities('test')
      const stream = await cds.stream('data').from(Images).where({ ID: 1 })
      await checkSize(stream)
    }))

    test('READ stream property that equals null', async () => cds.tx(async () => {
      const { Images } = cds.entities('test')
      const stream = await cds.stream('data').from(Images).where({ ID: 2 })
      expect(stream).toBeNull()
    }))

    test('READ stream property with object in .from', async () => cds.tx(async () => {
      const { Images } = cds.entities('test')
      const stream = await cds.stream('data').from(Images, { ID: 1 })
      await checkSize(stream)
    }))

    test('READ stream property with key in .from', async () => cds.tx(async () => {
      const { Images } = cds.entities('test')
      const stream = await cds.stream('data').from(Images, 1)
      await checkSize(stream)
    }))

    test('READ stream property with .where as alternating string/value arguments list', async () => cds.tx(async () => {
      const { Images } = cds.entities('test')
      const stream = await cds.stream('data').from(Images).where('ID =', 1)
      await checkSize(stream)
    }))

    test('READ stream property from entry that does not exist', async () => cds.tx(async () => {
      const { Images } = cds.entities('test')
      try {
        await cds.stream('data').from(Images, 23)
      } catch (e) {
        expect(e.code).toEqual(404)
      }
    }))

    test('READ stream property with key and column in .from', async () => cds.tx(async () => {
      const { Images } = cds.entities('test')
      const stream = await cds.stream().from(Images, 1, 'data')
      await checkSize(stream)
    }))

    test('READ stream property with column as function in .from', async () => cds.tx(async () => {
      const { Images } = cds.entities('test')
      const stream = await cds.stream().from(Images, 1, a => a.data)
      await checkSize(stream)
    }))

    test('READ stream property using SELECT CQN', async () => cds.tx(async () => {
      const { Images } = cds.entities('test')
      const cqn = SELECT('data').from(Images, 1)
      const stream = await cds.stream(cqn)
      await checkSize(stream)
<<<<<<< HEAD
    }))
=======
    })

    test('READ stream property as array using SELECT CQN', async () => {
      const { Images } = cds.entities('test')
      const cqn = SELECT('data').from(Images).where('ID =', 1)
      const stream = await cds.stream(cqn)
      await checkSize(stream)
    })
>>>>>>> 72ff0edd
  })

  describe('Streaming API', () => {
    beforeAll(async () => {
      const data = fs.readFileSync(path.join(__dirname, 'samples/test.jpg'))
      await cds.run('INSERT INTO test_Images values(?,?,?)', [
        [1, data, data],
        [2, null, data],
        [3, data, null],
        [4, null, null]
      ])
    })

    afterAll(async () => {
      const { Images } = cds.entities('test')
      await DELETE.from(Images)
    })

    describe('READ', () => {
      test('READ stream property with .one .from, .column and .where', async () => cds.tx(async () => {
        const { Images } = cds.entities('test')
        const { data: stream } = await SELECT.one.from(Images).columns('data').where({ ID: 1 })
        await checkSize(stream)
      }))

      test('READ stream property with .from, .column and .where', async () => cds.tx(async () => {
        const { Images } = cds.entities('test')
        const [{ data: stream }] = await SELECT.from(Images).columns('data').where({ ID: 1 })
        await checkSize(stream)
      }))

      test('READ stream property with odata $mediaContentType', async () => cds.tx(async () => {
        const { Images } = cds.entities('test')
        const {
          data: stream, '$mediaContentType': val
        } = await SELECT.one.from(Images)
          .columns('data', { val: 'image/jpeg', as: '$mediaContentType' })
          .where({ ID: 1 })
        await checkSize(stream)
        expect(val).toEqual('image/jpeg')
      }))

      test('READ null stream property with .from, .column and .where', async () => cds.tx(async () => {
        const { Images } = cds.entities('test')
        const [{ data: stream }] = await SELECT.from(Images).columns('data').where({ ID: 2 })
        expect(stream).toBeNull()
      }))

      test('READ ID and stream property with .from, .column and .where', async () => cds.tx(async () => {
        const { Images } = cds.entities('test')
        const [{ ID, data: stream }] = await SELECT.from(Images).columns(['ID', 'data']).where({ ID: 1 })
        await checkSize(stream)
        expect(ID).toEqual(1)
      }))

      test('READ multiple stream properties with .from, .column and .where', async () => cds.tx(async () => {
        const { Images } = cds.entities('test')
        const [{
          ID, data: stream1, data2: stream2
        }] = await SELECT.from(Images)
          .columns(['ID', 'data', 'data2'])
          .where({ ID: 1 })
        await checkSize(stream1)
        await checkSize(stream2)
        expect(ID).toEqual(1)
      }))

      test('READ all entries with stream property with .from, .column ', async () => cds.tx(async () => {
        const { Images } = cds.entities('test')
        const [
          { ID: ID1, data: stream1, data2: stream2 },
          { ID: ID2, data: stream3, data2: stream4 },
          { ID: ID3, data: stream5, data2: stream6 }
        ] = await SELECT.from(Images).columns(['ID', 'data', 'data2'])
        await checkSize(stream1)
        await checkSize(stream2)
        expect(stream3).toBeNull()
        await checkSize(stream4)
        await checkSize(stream5)
        expect(stream6).toBeNull()
        expect(ID1).toEqual(1)
        expect(ID2).toEqual(2)
        expect(ID3).toEqual(3)
      }))

      test('READ one ignore stream properties if columns = all', async () => cds.tx(async () => {
        const { Images } = cds.entities('test')
        const result = await SELECT.from(Images).where({ ID: 1 })
        expect(result[0].ID).toBe(1)
        expect(result[0].data).toBeUndefined()
        expect(result[0].data2).toBeUndefined()
      }))

      test('READ multiple entries ignore stream properties if columns = all', async () => cds.tx(async () => {
        const { Images } = cds.entities('test')
        const result = await SELECT.from(Images)
        expect(result[0].ID).toBe(1)
        expect(result[0].data).toBeUndefined()
        expect(result[0].data2).toBeUndefined()
        expect(result[1].ID).toBe(2)
        expect(result[1].data).toBeUndefined()
        expect(result[1].data2).toBeUndefined()
      }))

      test('READ ignore stream properties if columns = *', async () => cds.tx(async () => {
        const { Images } = cds.entities('test')
        const result = await SELECT.from(Images).columns('*').where({ ID: 1 })
        expect(result[0].ID).toBe(1)
        expect(result[0].data).toBeUndefined()
        expect(result[0].data2).toBeUndefined()
      }))

      test('READ all properties from not existing entry', async () => cds.tx(async () => {
        const { Images } = cds.entities('test')
        const res = await SELECT.from(Images).columns('*').where({ ID: 15 })
        expect(res.length).toBe(0)
      }))

      test('READ stream property from not existing entry', async () => cds.tx(async () => {
        const { Images } = cds.entities('test')
        const res = await SELECT.from(Images).columns('data').where({ ID: 15 })
        expect(res.length).toBe(0)
      }))
    })

    describe('WRITE', () => {
      test('WRITE with incorrect data type results in error', async () => cds.tx(async () => {
        const { Images } = cds.entities('test')

        const stream = new Readable({
          read() {
            // Push invalid data onto stream to simulate an error
            this.push(1)
          },
        })
        try {
          await UPDATE(Images).with({ data: stream }).where({ ID: 1 })
          expect(1).toBe(2)
        } catch (err) {
          expect(err.code).toEqual('ERR_INVALID_ARG_TYPE')
        }
      }))

      test('WRITE stream property', async () => cds.tx(async () => {
        const { Images } = cds.entities('test')
        const stream = fs.createReadStream(path.join(__dirname, 'samples/test.jpg'))

        const changes = await UPDATE(Images).with({ data2: stream }).where({ ID: 3 })
        expect(changes).toEqual(1)

        const [{ data2: stream_ }] = await SELECT.from(Images).columns('data2').where({ ID: 3 })
        await checkSize(stream_)
      }))

      test('WRITE multiple stream properties', async () => cds.tx(async () => {
        const { Images } = cds.entities('test')
        const stream1 = fs.createReadStream(path.join(__dirname, 'samples/test.jpg'))
        const stream2 = fs.createReadStream(path.join(__dirname, 'samples/test.jpg'))

        const changes = await UPDATE(Images).with({ data: stream1, data2: stream2 }).where({ ID: 4 })
        expect(changes).toEqual(1)

        const [{
          data: stream1_, data2: stream2_
        }] = await SELECT.from(Images)
          .columns(['data', 'data2'])
          .where({ ID: 4 })
        await checkSize(stream1_)
        await checkSize(stream2_)
      }))

      test('WRITE multiple blob properties', async () => cds.tx(async () => {
        const { Images } = cds.entities('test')
        const blob1 = fs.readFileSync(path.join(__dirname, 'samples/test.jpg'))
        const blob2 = fs.readFileSync(path.join(__dirname, 'samples/test.jpg'))

        const changes = await UPDATE(Images).with({ data: blob1, data2: blob2 }).where({ ID: 4 })
        expect(changes).toEqual(1)

        const [{
          data: stream1_,
          data2: stream2_
        }] = await SELECT.from(Images)
          .columns(['data', 'data2'])
          .where({ ID: 4 })
        await checkSize(stream1_)
        await checkSize(stream2_)
      }))

      test('WRITE stream property on view', async () => cds.tx(async () => {
        const { ImagesView } = cds.entities('test')
        const stream = fs.createReadStream(path.join(__dirname, 'samples/test.jpg'))

        const changes = await UPDATE(ImagesView).with({ renamedData: stream }).where({ ID: 1 })
        expect(changes).toEqual(1)

        const [{ renamedData: stream_ }] = await SELECT.from(ImagesView).columns('renamedData').where({ ID: 1 })
        await checkSize(stream_)
      }))

      test('WRITE dataset from json file stream', async () => cds.tx(async () => {
        const { Images } = cds.entities('test')

        // REVISIT: required proper BASE64_DECODE support from HANA
        // const stream = fs.createReadStream(path.join(__dirname, 'samples/data.json'))
        // const changes = await INSERT(stream).into(Images)

        const json = JSON.parse(fs.readFileSync(path.join(__dirname, 'samples/data.json')))
        const changes = await INSERT.into(Images).entries(json)

        try {
          expect(changes).toEqual(2)
        } catch (e) {
          // @sap/hana-client does not allow for returning the number of affected rows
        }

        const out1000 = fs.createWriteStream(path.join(__dirname, 'samples/1000.png'))
        const out1001 = fs.createWriteStream(path.join(__dirname, 'samples/1001.png'))

        const in1000 = await SELECT.one.from(Images, { ID: 1000 }).columns(['data'])
        const in1001 = await SELECT.one.from(Images, { ID: 1001 }).columns(['data'])

        in1000.data.pipe(out1000)
        in1001.data.pipe(out1001)

        const wrap = stream =>
          new Promise((resolve, reject) => {
            stream.on('finish', resolve)
            stream.on('error', reject)
          })

        await Promise.all([wrap(out1000), wrap(out1001)])
      }))

      xtest('WRITE dataset from json generator stream', async () => cds.tx(async () => {
        const { Images } = cds.entities('test')

        const start = 2000
        const count = 1000

        const generator = function* () {
          let i = start
          const end = start + count
          yield '['
          yield `{"ID":${i++}}` // yield once before the loop to skip the comma
          while (i < end) {
            yield `,{"ID":${i++}}`
          }
          yield ']'
        }
        const stream = Readable.from(generator(), { objectMode: false })

        const changes = await INSERT(stream).into(Images)
        try {
          expect(changes | 0).toEqual(count)
        } catch (e) {
          // @sap/hana-client does not allow for returning the number of affected rows
        }
      }))
    })
  })
})<|MERGE_RESOLUTION|>--- conflicted
+++ resolved
@@ -82,18 +82,14 @@
       const cqn = SELECT('data').from(Images, 1)
       const stream = await cds.stream(cqn)
       await checkSize(stream)
-<<<<<<< HEAD
-    }))
-=======
-    })
-
-    test('READ stream property as array using SELECT CQN', async () => {
+    }))
+
+    test('READ stream property as array using SELECT CQN', async () => cds.tx(async () => {
       const { Images } = cds.entities('test')
       const cqn = SELECT('data').from(Images).where('ID =', 1)
       const stream = await cds.stream(cqn)
       await checkSize(stream)
-    })
->>>>>>> 72ff0edd
+    }))
   })
 
   describe('Streaming API', () => {
