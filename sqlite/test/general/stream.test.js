--- conflicted
+++ resolved
@@ -16,19 +16,11 @@
   // TODO: Un-x after cds is merged
   xdescribe('cds.stream', () => {
     beforeAll(async () => {
-<<<<<<< HEAD
-      const data = fs.readFileSync(path.join(__dirname, 'samples/test.jpg'))
-      await cds.run('INSERT INTO test_Images values(?,?,?)', [
-        [1, data, null],
-        [2, null, null],
-      ])
-=======
       let data = fs.createReadStream(path.join(__dirname, 'samples/test.jpg'))
       await INSERT([
-        { data: data, ID: 1 },
-        { data: null, ID: 2 },
+        { data: data, data2: null, ID: 1 },
+        { data: null, data2: null, ID: 2 },
       ]).into('test.Images')
->>>>>>> f6faf895
     })
 
     afterAll(async () => {
@@ -275,17 +267,13 @@
       test('WRITE dataset from json file stream', async () => {
         const { Images } = cds.entities('test')
 
-<<<<<<< HEAD
-        // to be discussed
+        // REVISIT: to be discussed
         // const stream = fs.createReadStream(path.join(__dirname, 'samples/data.json'))
-        // const changes = await STREAM.into(Images).data(stream)
+        // const changes = await INSERT.into(Images).data(stream)
 
         const json = JSON.parse(fs.readFileSync(path.join(__dirname, 'samples/data.json')))
         const changes = await INSERT.into(Images).entries(json)
 
-=======
-        const changes = await INSERT.into(Images).entries(stream)
->>>>>>> f6faf895
         try {
           expect(changes).toEqual(2)
         } catch (e) {
