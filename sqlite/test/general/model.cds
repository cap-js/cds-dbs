using {
  managed,
  temporal
} from '@sap/cds/common';

entity db.fooTemporal : managed, temporal {
  key ID   : Integer;
}

@path: '/test'
service test {
  entity foo : managed {
    key ID : Integer;
  }

  entity bar {
    key ID : UUID;
  }

  entity fooLocalized {
    key ID   : Integer;
        text : localized String;
  }

  entity fooTemporal as projection on db.fooTemporal;

<<<<<<< HEAD
    entity Images {
        key ID   : Integer;
            data : LargeBinary @Core.MediaType: 'image/jpeg';
            data2 : LargeBinary @Core.MediaType: 'image/jpeg';
    }
=======
  entity Images {
    key ID   : Integer;
        data : LargeBinary @Core.MediaType: 'image/jpeg';
  }
>>>>>>> 42806eac

  entity ImagesView  as projection on Images {
    *,
    data as renamedData
  }
}<|MERGE_RESOLUTION|>--- conflicted
+++ resolved
@@ -24,18 +24,11 @@
 
   entity fooTemporal as projection on db.fooTemporal;
 
-<<<<<<< HEAD
-    entity Images {
-        key ID   : Integer;
-            data : LargeBinary @Core.MediaType: 'image/jpeg';
-            data2 : LargeBinary @Core.MediaType: 'image/jpeg';
-    }
-=======
   entity Images {
-    key ID   : Integer;
-        data : LargeBinary @Core.MediaType: 'image/jpeg';
+     key ID   : Integer;
+         data : LargeBinary @Core.MediaType: 'image/jpeg';
+         data2 : LargeBinary @Core.MediaType: 'image/jpeg';
   }
->>>>>>> 42806eac
 
   entity ImagesView  as projection on Images {
     *,
