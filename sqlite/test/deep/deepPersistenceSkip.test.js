--- conflicted
+++ resolved
@@ -12,15 +12,10 @@
     })
     expect(res.status).to.equal(201)
 
-<<<<<<< HEAD
     expect(res.data).toEqual({
       '@odata.context': cds.env.features.odata_new_adapter
         ? '$metadata#RootUUID/$entity'
         : '$metadata#RootUUID(toOneSkip())/$entity',
-=======
-    expect(res.data).to.containSubset({
-      '@odata.context': '$metadata#RootUUID(toOneSkip())/$entity',
->>>>>>> 6b13f5c6
       ID: uuid,
       name: null,
       toOneChild_ID: null,
@@ -37,15 +32,10 @@
     })
     expect(res.status).to.equal(201)
 
-<<<<<<< HEAD
     expect(res.data).toEqual({
       '@odata.context': cds.env.features.odata_new_adapter
         ? '$metadata#RootUUID/$entity'
         : '$metadata#RootUUID(toManySkip())/$entity',
-=======
-    expect(res.data).to.deep.equal({
-      '@odata.context': '$metadata#RootUUID(toManySkip())/$entity',
->>>>>>> 6b13f5c6
       ID: uuid,
       name: null,
       toOneChild_ID: null,
@@ -67,15 +57,10 @@
     })
     expect(res.status).to.equal(201)
 
-<<<<<<< HEAD
     expect(res.data).toEqual({
       '@odata.context': cds.env.features.odata_new_adapter
         ? '$metadata#RootUUID(toOneChild(toManySubChild()))/$entity'
         : '$metadata#RootUUID(toOneChild(toManySubChild(toOneSkipChild())))/$entity',
-=======
-    expect(res.data).to.containSubset({
-      '@odata.context': '$metadata#RootUUID(toOneChild(toManySubChild(toOneSkipChild())))/$entity',
->>>>>>> 6b13f5c6
       ID: uuid,
       name: null,
       toOneChild: {
