--- conflicted
+++ resolved
@@ -12,16 +12,7 @@
     })
     expect(res.status).toBe(201)
 
-<<<<<<< HEAD
-    expect(res.data).toEqual({
-      '@odata.context': '$metadata#RootUUID(toOneSkip())/$entity',
-      // REVISIT: Not ok to fix like that, without proving the former bahaviour wrong, and documenting it accordingly:
-      // '@odata.context': cds.env.features.odata_new_adapter
-      //   ? '$metadata#RootUUID/$entity'
-      //   : '$metadata#RootUUID(toOneSkip())/$entity',
-=======
     expect(res.data).toMatchObject({
->>>>>>> 8136a452
       ID: uuid,
       name: null,
       toOneChild_ID: null,
@@ -38,16 +29,7 @@
     })
     expect(res.status).toBe(201)
 
-<<<<<<< HEAD
-    expect(res.data).toEqual({
-      '@odata.context': '$metadata#RootUUID(toManySkip())/$entity',
-      // REVISIT: Not ok to fix like that, without proving the former bahaviour wrong, and documenting it accordingly:
-      // '@odata.context': cds.env.features.odata_new_adapter
-      //   ? '$metadata#RootUUID/$entity'
-      //   : '$metadata#RootUUID(toManySkip())/$entity',
-=======
     expect(res.data).toMatchObject({
->>>>>>> 8136a452
       ID: uuid,
       name: null,
       toOneChild_ID: null,
@@ -69,16 +51,7 @@
     })
     expect(res.status).toBe(201)
 
-<<<<<<< HEAD
-    expect(res.data).toEqual({
-      '@odata.context': '$metadata#RootUUID(toOneChild(toManySubChild(toOneSkipChild())))/$entity',
-      // REVISIT: Not ok to fix like that, without proving the former bahaviour wrong, and documenting it accordingly:
-      // '@odata.context': cds.env.features.odata_new_adapter
-      //   ? '$metadata#RootUUID(toOneChild(toManySubChild()))/$entity'
-      //   : '$metadata#RootUUID(toOneChild(toManySubChild(toOneSkipChild())))/$entity',
-=======
     expect(res.data).toMatchObject({
->>>>>>> 8136a452
       ID: uuid,
       name: null,
       toOneChild: {
