--- conflicted
+++ resolved
@@ -30,11 +30,7 @@
         with:
           node-version: ${{ matrix.node }}
           cache: 'npm'
-
-<<<<<<< HEAD
-=======
       - run: npm add cds-9.0.0.tgz cds-dk-9.0.1.tgz cds-compiler-6.0.2.tgz --save-dev
->>>>>>> 32bc8cdd
       - run: npm ci
       - run: npm run lint
       - id: hxe
