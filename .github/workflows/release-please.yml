--- conflicted
+++ resolved
@@ -17,15 +17,6 @@
           token: ${{secrets.CDS_DBS_TOKEN}}
           command: manifest
           monorepo-tags: true
-      - name: Only run subsquent steps if a release needs to be published
-        run: |
-          if [ -z ${{ steps.release.outputs.releases_created }}]
-          then
-            echo "No release needs to be published, exiting…"
-            exit 0
-          else
-            echo "OK proceeding to release"
-          fi
       # The logic below handles the npm publication:
       - uses: actions/checkout@v2
       - uses: actions/setup-node@v1
@@ -35,7 +26,6 @@
 
       # Run tests
       - run: npm ci
-<<<<<<< HEAD
         if: ${{ steps.release.outputs.releases_created }}
       # test sqlite/postgres/db-service
       - run: npm test -w db-service -w sqlite -w postgres -- --maxWorkers=1
@@ -81,9 +71,6 @@
       - run: npm test -w hana -- --maxWorkers=1
         if: ${{ steps.release.outputs.releases_created }}
       # Publish packages
-=======
-      - run: npm test -w db-service -w sqlite -w postgres -- --maxWorkers=1
->>>>>>> 8b4377d4
       - name: Publish db-service
         if: ${{ steps.release.outputs.db-service--release_created }}
         run: npm publish --workspace db-service --access public
