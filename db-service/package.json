{
  "name": "@cap-js/db-service",
  "version": "2.2.0",
  "description": "CDS base database service",
  "homepage": "https://github.com/cap-js/cds-dbs/tree/main/db-service#cds-base-database-service",
  "repository": {
    "type": "git",
    "url": "git+https://github.com/cap-js/cds-dbs.git"
  },
  "bugs": {
    "url": "https://github.com/cap-js/cds-dbs/issues"
  },
  "keywords": [
    "CAP",
    "CDS"
  ],
  "author": "SAP SE (https://www.sap.com)",
  "main": "index.js",
  "files": [
    "lib",
    "CHANGELOG.md"
  ],
  "scripts": {
    "test": "cds-test"
  },
  "dependencies": {
    "generic-pool": "^3.9.0"
  },
  "peerDependencies": {
<<<<<<< HEAD
    "@sap/cds": ">=8"
=======
    "@sap/cds": ">=9"
>>>>>>> f2627181
  },
  "license": "Apache-2.0"
}<|MERGE_RESOLUTION|>--- conflicted
+++ resolved
@@ -27,11 +27,7 @@
     "generic-pool": "^3.9.0"
   },
   "peerDependencies": {
-<<<<<<< HEAD
-    "@sap/cds": ">=8"
-=======
     "@sap/cds": ">=9"
->>>>>>> f2627181
   },
   "license": "Apache-2.0"
 }