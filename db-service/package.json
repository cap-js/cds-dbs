--- conflicted
+++ resolved
@@ -26,14 +26,7 @@
     "npm": ">=8"
   },
   "scripts": {
-<<<<<<< HEAD
     "test": "npx jest --silent"
-=======
-    "prettier": "npx prettier --write .",
-    "test": "npx jest --silent",
-    "build": "tsc && find lib/ -type f -name '*.d.ts' -exec cp '{}' 'dist/{}' ';' && cp ts.eslintrc.cjs dist/.eslintrc.cjs && npx eslint ./dist --ext .d.ts",
-    "lint": "npx eslint . && npx prettier --check . "
->>>>>>> d2bd96ea
   },
   "peerDependencies": {
     "@sap/cds": ">=7.1.1"
