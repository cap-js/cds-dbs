--- conflicted
+++ resolved
@@ -114,19 +114,15 @@
    * @type {Handler}
    */
   async onSELECT({ query, data }) {
-<<<<<<< HEAD
+    if (!query.target) {
+      try { this.infer(query) } catch (e) { /**/ }
+    }
     if (
       query.target
       && !query.target._unresolved
       && !query.SELECT.forUpdate
       && !query.SELECT.forShareLock
     ) {
-=======
-    if (!query.target) {
-      try { this.infer(query) } catch (e) { /**/ }
-    }
-    if (query.target && !query.target._unresolved) {
->>>>>>> 2580c247
       // Will return multiple rows with objects inside
       query.SELECT.expand = 'root'
     }
