const cds = require('@sap/cds/lib'),
  DEBUG = cds.debug('sql|db')
const { resolveView } = require('@sap/cds/libx/_runtime/common/utils/resolveView')
const DatabaseService = require('./common/DatabaseService')
const cqn4sql = require('./cqn4sql')

/**
 * @callback next
 * @param {Error} param0
 * @returns {Promise<unknown>}
 */

/**
 * @callback Handler
 * @param {import('@sap/cds/apis/services').Request} param0
 * @param {next} param1
 * @returns {Promise<unknown>}
 */

class SQLService extends DatabaseService {
  init() {
    this.on(['SELECT'], this.transformStreamFromCQN)
    this.on(['UPDATE'], this.transformStreamIntoCQN)
    this.on(['INSERT', 'UPSERT', 'UPDATE', 'DELETE'], require('./fill-in-keys')) // REVISIT should be replaced by correct input processing eventually
    this.on(['INSERT', 'UPSERT', 'UPDATE', 'DELETE'], require('./deep-queries').onDeep)
    this.on(['SELECT'], this.onSELECT)
    this.on(['INSERT'], this.onINSERT)
    this.on(['UPSERT'], this.onUPSERT)
    this.on(['UPDATE'], this.onUPDATE)
    this.on(['DELETE', 'CREATE ENTITY', 'DROP ENTITY'], this.onSIMPLE)
    this.on(['BEGIN', 'COMMIT', 'ROLLBACK'], this.onEVENT)
    this.on(['STREAM'], this.onSTREAM)
    this.on(['*'], this.onPlainSQL)
    return super.init()
  }

  /** @type {Handler} */
  async transformStreamFromCQN({ query }, next) {
    if (!query._streaming) return next()
    const cqn = STREAM.from(query.SELECT.from).column(query.SELECT.columns[0].ref[0])
    if (query.SELECT.where) cqn.STREAM.where = query.SELECT.where
    const stream = await this.run(cqn)
    return stream && { value: stream }
  }

  /** @type {Handler} */
  async transformStreamIntoCQN({ query, data, target }, next) {
    let col, type, etag
    const elements = query._target?.elements || target?.elements
    if (!elements) next()
    for (const key in elements) {
      const element = elements[key]
      if (element['@Core.MediaType'] && data[key]?.pipe) col = key
      if (element['@Core.IsMediaType'] && data[key]) type = key
      if (element['@odata.etag'] && data[key]) etag = key
    }

    if (!col) return next()

    const cqn = STREAM.into(query.UPDATE.entity).column(col).data(data[col])
    if (query.UPDATE.where) cqn.STREAM.where = query.UPDATE.where
    const result = await this.run(cqn)
    if (type || etag) {
      const d = { ...data }
      delete d[col]
      const cqn = UPDATE.entity(query.UPDATE.entity).with(d)
      if (query.UPDATE.where) cqn.UPDATE.where = query.UPDATE.where
      await this.run(cqn)
    }

    return result
  }

  /**
   * Handler for SELECT
   * @type {Handler}
   */
  async onSELECT({ query, data }) {
    const { sql, values, cqn } = this.cqn2sql(query, data)
    let ps = await this.prepare(sql)
    let rows = await ps.all(values)
    if (rows.length)
      if (cqn.SELECT.expand) rows = rows.map(r => (typeof r._json_ === 'string' ? JSON.parse(r._json_) : r._json_ || r))
    if (cqn.SELECT.count) rows.$count = await this.count(query, rows)
    return cqn.SELECT.one || query.SELECT.from?.ref?.[0].cardinality?.max === 1 ? rows[0] : rows
  }

  /**
   * Handler for INSERT
   * @type {Handler}
   */
  async onINSERT({ query, data }) {
    const { sql, entries, cqn } = this.cqn2sql(query, data)
    if (!sql) return // Do nothing when there is nothing to be done // REVISIT: fix within mtxs
    const ps = await this.prepare(sql)
    const results = entries ? await Promise.all(entries.map(e => ps.run(e))) : await ps.run()
    return new this.class.InsertResults(cqn, results)
  }

  /**
   * Handler for UPSERT
   * @type {Handler}
   */
  async onUPSERT({ query, data }) {
    const { sql, entries } = this.cqn2sql(query, data)
    if (!sql) return // Do nothing when there is nothing to be done // REVISIT: When does this happen?
    const ps = await this.prepare(sql)
    const results = entries ? await Promise.all(entries.map(e => ps.run(e))) : await ps.run()
    // REVISIT: results isn't an array, when no entries -> how could that work? when do we have no entries?
    return results.reduce((total, affectedRows) => (total += affectedRows.changes), 0)
  }

  /**
   * Handler for UPDATE
   * @type {Handler}
   */
  async onUPDATE(req) {
    // noop if not a touch for @cds.on.update
    if (
      !req.query.UPDATE.data &&
      !req.query.UPDATE.with &&
      !Object.values(req.target?.elements || {}).some(e => e['@cds.on.update'])
    )
      return 0
    return this.onSIMPLE(req)
  }

  /**
   * Handler for Stream
   * @type {Handler}
   */
  async onSTREAM(req) {
    const { one, sql, values } = this.cqn2sql(req.query)
    // writing stream
    if (req.query.STREAM.into) {
      const ps = await this.prepare(sql)
      return (await ps.run(values)).changes
    }
    // reading stream
    const ps = await this.prepare(sql)
    return ps.stream(values, one)
  }

  /**
   * Handler for CREATE, DROP, UPDATE, DELETE, with simple CQN
   * @type {Handler}
   */
  async onSIMPLE({ query, data }) {
    const { sql, values } = this.cqn2sql(query, data)
    let ps = await this.prepare(sql)
    return (await ps.run(values)).changes
  }

  /**
   * Handler for BEGIN, COMMIT, ROLLBACK, which don't have any CQN
   * @type {Handler}
   */
  async onEVENT({ event }) {
    DEBUG?.(event) // in the other cases above DEBUG happens in cqn2sql
    return await this.exec(event)
  }

  /**
   * Handler for SQL statements which don't have any CQN
   * @type {Handler}
   */
  async onPlainSQL({ query, data }, next) {
    if (typeof query === 'string') {
      DEBUG?.(query, data)
      const ps = await this.prepare(query)
      const exec = this.hasResults(query) ? d => ps.all(d) : d => ps.run(d)
      if (Array.isArray(data) && typeof data[0] === 'object') return await Promise.all(data.map(exec))
      else return exec(data)
    } else return next()
  }

  /**
   *  Override in subclasses to detect more statements to be called with ps.all()
   * @param {string} sql
   */
  hasResults(sql) {
    return /^(SELECT|WITH|CALL|PRAGMA table_info)/i.test(sql)
  }

  /**
   * Derives and executes a query to fill in `$count` for given query
   * @param {import('@sap/cds/apis/cqn').SELECT} query - SELECT CQN
   * @param {unknown[]} ret - Results of the original query
   * @returns {Promise<number>}
   */
  async count(query, ret) {
    if (ret) {
      const { one, limit: _ } = query.SELECT,
        n = ret.length
      const [max, offset = 0] = one ? [1] : _ ? [_.rows?.val, _.offset?.val] : []
      if (max === undefined || (n < max && (n || !offset))) return n + offset
    }
    const cq = cds.ql.clone(query, {
      columns: [{ func: 'count' }],
      localized: false,
      expand: false,
      limit: 0,
      orderBy: 0,
    })
    const { sql, values } = this.cqn2sql(cq)
    const ps = await this.prepare(sql)
    const { count } = await ps.get(values)
    return count
  }

  /**
   * Helper class for results of INSERTs.
   * Subclasses may override this.
   */
  static InsertResults = require('./InsertResults')

  /**
   * Helper class implementing {@link SQLService#cqn2sql}.
   * Subclasses commonly override this.
   */
  static CQN2SQL = require('./cqn2sql').class

  /** @param {unknown[]} args */
  constructor(...args) {
    super(...args)
    /** @type {unknown} */
    this.class = new.target // for IntelliSense
  }

  /**
   * @param {import('@sap/cds/apis/cqn').Query} query
   * @param {unknown} values
   * @returns {typeof SQLService.CQN2SQL}
   */
<<<<<<< HEAD
  cqn2sql(q, values) {
    const cqn = this.cqn4sql(q)

    // REVISIT: Why did we move that from onSELECT to here?
    // Only enable expand when the query is inferred
    if (cqn.SELECT && cqn.elements) cqn.SELECT.expand = cqn.SELECT.expand ?? 'root'

    const cmd = cqn.cmd || Object.keys(cqn)[0]
    if (cmd in { INSERT: 1, DELETE: 1, UPSERT: 1, UPDATE: 1 } || cqn.STREAM?.into) {
      let resolvedCqn = resolveView(cqn, this.model, this)
      if (resolvedCqn && resolvedCqn[cmd]._transitions?.[0].target) {
        resolvedCqn = resolvedCqn || cqn
        resolvedCqn.target = resolvedCqn?.[cmd]._transitions[0].target || cqn.target
      }
      return new this.class.CQN2SQL().render(resolvedCqn, values)
    }
    return new this.class.CQN2SQL().render(cqn, values)
=======
  cqn2sql(query, values) {
    let q = this.cqn4sql(query)
    if (q.SELECT && q.elements) q.SELECT.expand = q.SELECT.expand ?? 'root'

    let cmd = q.cmd || Object.keys(q)[0]
    if (cmd in { INSERT: 1, DELETE: 1, UPSERT: 1, UPDATE: 1 } || q.STREAM?.into) {
      q = resolveView(q, this.model, this) // REVISIT: before resolveView was called on flat cqn obtained from cqn4sql -> is it correct to call on original q instead?
      let target = q[cmd]._transitions?.[0].target
      if (target) q.target = target // REVISIT: Why isn't that done in resolveView?
    }
    return new this.class.CQN2SQL(this.context).render(q, values) // REVISIT: Why do we need to pass in this.context? -> using cds.context down there should be fine, isn't it?
>>>>>>> 073050b0
  }

  /**
   * @param {import('@sap/cds/apis/cqn').Query} q
   * @returns {import('./infer/cqn').Query}
   */
  cqn4sql(q) {
    // REVISIT: move this check to cqn4sql?
    if (!q.SELECT?.from?.join && !this.model?.definitions[_target_name4(q)]) return _unquirked(q)
    return cqn4sql(q, this.model)
  }

  /**
   * Returns a Promise which resolves to a prepared statement object with
   * `{run,get,all}` signature as specified in {@link PreparedStatement}.
   * @returns {PreparedStatement}
   */
  // eslint-disable-next-line no-unused-vars
  async prepare(/*sql*/) {
    throw '2b overridden by subclass'
  }

  /**
   * Used to execute simple SQL statement like BEGIN, COMMIT, ROLLBACK
   * @param {string} sql
   * @returns {Promise<unknown>} The result of the query
   */
  async exec(sql) {
    sql
    throw '2b overridden by subclass'
  }
}

/**
 * Interface of prepared statement objects as returned by {@link SQLService#prepare}
 * @class
 * @interface
 */
class PreparedStatement {
  /**
   * Executes a prepared DML query, i.e., INSERT, UPDATE, DELETE, CREATE, DROP
   * @param {unknown|unknown[]} binding_params
   */
  async run(binding_params) {
    binding_params
    return 0
  }
  /**
   * Executes a prepared SELECT query and returns a single/first row only
   * @param {unknown|unknown[]} binding_params
   * @returns {Promise<unknown>}
   */
  async get(binding_params) {
    binding_params
    return {}
  }
  /**
   * Executes a prepared SELECT query and returns an array of all rows
   * @param {unknown|unknown[]} binding_params
   * @returns {Promise<unknown[]>}
   */
  async all(binding_params) {
    binding_params
    return [{}]
  }
  /**
   * Executes a prepared SELECT query and returns a stream of the result
   * @abstract
   * @param {unknown|unknown[]} binding_params
   * @returns {ReadableStream<string|Buffer>} A stream of the result
   */
  async stream(binding_params) {
    binding_params
  }
}
SQLService.prototype.PreparedStatement = PreparedStatement

const _target_name4 = q => {
  const target =
    q.SELECT?.from ||
    q.INSERT?.into ||
    q.UPSERT?.into ||
    q.UPDATE?.entity ||
    q.DELETE?.from ||
    q.CREATE?.entity ||
    q.DROP?.entity ||
    q.STREAM?.from ||
    q.STREAM?.into ||
    undefined
  if (target?.SET?.op === 'union') throw new cds.error('”UNION” based queries are not supported')
  if (!target?.ref) return target
  const [first] = target.ref
  return first.id || first
}

const _unquirked = q => {
  if (typeof q.INSERT?.into === 'string') q.INSERT.into = { ref: [q.INSERT.into] }
  if (typeof q.UPSERT?.into === 'string') q.UPSERT.into = { ref: [q.UPSERT.into] }
  if (typeof q.UPDATE?.entity === 'string') q.UPDATE.entity = { ref: [q.UPDATE.entity] }
  if (typeof q.DELETE?.from === 'string') q.DELETE.from = { ref: [q.DELETE.from] }
  if (typeof q.CREATE?.entity === 'string') q.CREATE.entity = { ref: [q.CREATE.entity] }
  if (typeof q.DROP?.entity === 'string') q.DROP.entity = { ref: [q.DROP.entity] }
  return q
}

const sqls = new (class extends SQLService {
  get factory() {
    return null
  }
})()
cds.extend(cds.ql.Query).with(
  class {
    forSQL() {
      let cqn = (cds.db || sqls).cqn4sql(this)
      return this.flat(cqn)
    }
    toSQL() {
      if (this.SELECT) this.SELECT.expand = 'root' // Enforces using json functions always for top-level SELECTS
      let { sql, values } = (cds.db || sqls).cqn2sql(this)
      return { sql, values } // skipping .cqn property
    }
    toSql() {
      return this.toSQL().sql
    }
  },
)

Object.assign(SQLService, { _target_name4 })
module.exports = SQLService<|MERGE_RESOLUTION|>--- conflicted
+++ resolved
@@ -232,25 +232,6 @@
    * @param {unknown} values
    * @returns {typeof SQLService.CQN2SQL}
    */
-<<<<<<< HEAD
-  cqn2sql(q, values) {
-    const cqn = this.cqn4sql(q)
-
-    // REVISIT: Why did we move that from onSELECT to here?
-    // Only enable expand when the query is inferred
-    if (cqn.SELECT && cqn.elements) cqn.SELECT.expand = cqn.SELECT.expand ?? 'root'
-
-    const cmd = cqn.cmd || Object.keys(cqn)[0]
-    if (cmd in { INSERT: 1, DELETE: 1, UPSERT: 1, UPDATE: 1 } || cqn.STREAM?.into) {
-      let resolvedCqn = resolveView(cqn, this.model, this)
-      if (resolvedCqn && resolvedCqn[cmd]._transitions?.[0].target) {
-        resolvedCqn = resolvedCqn || cqn
-        resolvedCqn.target = resolvedCqn?.[cmd]._transitions[0].target || cqn.target
-      }
-      return new this.class.CQN2SQL().render(resolvedCqn, values)
-    }
-    return new this.class.CQN2SQL().render(cqn, values)
-=======
   cqn2sql(query, values) {
     let q = this.cqn4sql(query)
     if (q.SELECT && q.elements) q.SELECT.expand = q.SELECT.expand ?? 'root'
@@ -261,8 +242,7 @@
       let target = q[cmd]._transitions?.[0].target
       if (target) q.target = target // REVISIT: Why isn't that done in resolveView?
     }
-    return new this.class.CQN2SQL(this.context).render(q, values) // REVISIT: Why do we need to pass in this.context? -> using cds.context down there should be fine, isn't it?
->>>>>>> 073050b0
+    return new (this.class.CQN2SQL).render(q, values) // REVISIT: Why do we need to pass in this.context? -> using cds.context down there should be fine, isn't it?
   }
 
   /**
