--- conflicted
+++ resolved
@@ -115,11 +115,7 @@
    */
   async onSELECT({ query, data }) {
     if (!query.target) {
-<<<<<<< HEAD
-      try { this.infer(query) } catch (e) { e }
-=======
       try { this.infer(query) } catch { /**/ }
->>>>>>> 1809c6f7
     }
     if (query.target && !query.target._unresolved) {
       // Will return multiple rows with objects inside
