const cds = require('@sap/cds'),
  DEBUG = cds.debug('sql|db')
const { Readable, Transform } = require('stream')
const { pipeline } = require('stream/promises')
const { resolveView, getDBTable, getTransition } = require('@sap/cds/libx/_runtime/common/utils/resolveView')
const DatabaseService = require('./common/DatabaseService')
const cqn4sql = require('./cqn4sql')

const BINARY_TYPES = {
  'cds.Binary': 1,
  'cds.hana.BINARY': 1
}

/**
 * Checks if parameter is an object that at least contains one property.
 *
 * @param {*} obj 
 * @returns Boolean
 */
const _hasProps = (obj) => { 
  if (!obj) return false
  for (const p in obj) {
    return true
  }
  return false
}

/** @typedef {import('@sap/cds/apis/services').Request} Request */

/**
 * @callback Handler
 * @param {Request} req
 * @param {(err? : Error) => {Promise<unknown>}} next
 * @returns {Promise<unknown>}
 */

class SQLService extends DatabaseService {
  init() {
    this.on(['INSERT', 'UPSERT', 'UPDATE'], require('./fill-in-keys')) // REVISIT should be replaced by correct input processing eventually
    this.on(['INSERT', 'UPSERT', 'UPDATE'], require('./deep-queries').onDeep)
    if (cds.env.features.db_strict) {
      this.before(['INSERT', 'UPSERT', 'UPDATE'], ({ query }) => {
        const elements = query._target?.elements
        if (!elements) return
        const kind = query.kind || Object.keys(query)[0]
        const operation = query[kind]
        if (!operation.columns && !operation.entries && !operation.data) return
        const columns =
          operation.columns ||
          Object.keys(
            operation.data ||
            operation.entries?.reduce((acc, obj) => {
              return Object.assign(acc, obj)
            }, {}),
          )
        const invalidColumns = columns.filter(c => !(c in elements))

        if (invalidColumns.length > 0) {
          cds.error(`STRICT MODE: Trying to ${kind} non existent columns (${invalidColumns})`)
        }
      })
    }
    this.on(['SELECT'], this.onSELECT)
    this.on(['INSERT'], this.onINSERT)
    this.on(['UPSERT'], this.onUPSERT)
    this.on(['UPDATE'], this.onUPDATE)
    this.on(['DELETE'], this.onDELETE)
    this.on(['CREATE ENTITY', 'DROP ENTITY'], this.onSIMPLE)
    this.on(['BEGIN', 'COMMIT', 'ROLLBACK'], this.onEVENT)
    this.on(['*'], this.onPlainSQL)
    return super.init()
  }

  _changeToStreams(columns, rows, one) {
    if (!rows || !columns) return
    if (!Array.isArray(rows)) rows = [rows]
    if (!rows.length || !Object.keys(rows[0]).length) return   

    let changes = false
    for (let col of columns) {
      const name = col.as || col.ref?.[col.ref.length - 1] || (typeof col === 'string' && col)
      if (col.element?.isAssociation) {
        if (one) this._changeToStreams(col.SELECT.columns, rows[0][name], false)
        else
          changes = rows.some(row => !this._changeToStreams(col.SELECT.columns, row[name], false))
      } else if (col.element?.type === 'cds.LargeBinary') {
        changes = true
        if (one) rows[0][name] = this._stream(rows[0][name])
        else
          rows.forEach(row => {
            row[name] = this._stream(row[name])
          })
      } else if (col.element?.type in BINARY_TYPES) {
        changes = true
        if (one) rows[0][name] = this._buffer(rows[0][name])
        else
          rows.forEach(row => {
            row[name] = this._buffer(row[name])
          })
      }
    }
    return changes
  }

  _stream(val) {
    if (val === null) return null
    if (val instanceof Readable) return val
    // Buffer.from only applies encoding when the input is a string
    let raw = typeof val === 'string' ? Buffer.from(val.toString(), 'base64') : val
    return new Readable({
      read(size) {
        if (raw.length === 0) return this.push(null)
        const chunk = raw.slice(0, size)
        raw = raw.slice(size)
        this.push(chunk)
      },
    })
  }

  _buffer(val) {
    if (val === null) return null
    return Buffer.from(val, 'base64')
  }

  /**
   * Handler for SELECT
   * @type {Handler}
   */
  async onSELECT({ query, data, iterator, objectMode }) {
    // REVISIT: for custom joins, infer is called twice, which is bad
    //          --> make cds.infer properly work with custom joins and remove this
    if (!(query._target instanceof cds.entity)) {
      try { this.infer(query) } catch { /**/ }
    }
    if (!query._target?._unresolved) { // REVISIT: use query._target instead
      // Will return multiple rows with objects inside
      query.SELECT.expand = 'root'
    }

    const { sql, values, cqn } = this.cqn2sql(query, data)
    const expand = query.SELECT.expand
    delete query.SELECT.expand
    const isOne = cqn.SELECT.one || query.SELECT.from?.ref?.[0].cardinality?.max === 1

    let ps = await this.prepare(sql)
    let rows = iterator ? await ps.stream(values, isOne, objectMode) : await ps.all(values)
    try {
      if (rows.length)
        if (expand) rows = rows.map(r => (typeof r._json_ === 'string' ? JSON.parse(r._json_) : r._json_ || r))

      if (!iterator) {
         this._changeToStreams(cqn.SELECT.columns, rows, query.SELECT.one)
      } else if (objectMode) {
        const converter = (row) => this._changeToStreams(cqn.SELECT.columns, row, true)
        const changeToStreams = new Transform({
          objectMode: true,
          transform(row, enc, cb) {
            converter(row)
            cb(null, row)
          }
        })
        pipeline(rows, changeToStreams)
        rows = changeToStreams
      }

      if (cqn.SELECT.count) {
        // REVISIT: the runtime always expects that the count is preserved with .map, required for renaming in mocks
        return SQLService._arrayWithCount(rows, await this.count(query, rows))
      }

      return iterator !== false && isOne ? rows[0] : rows
    } catch (err) {
      // Ensure that iterators receive pre stream errors
      if (iterator) rows.emit('error', err)
      throw err
    }
  }

  /**
   * Handler for INSERT
   * @type {Handler}
   */
  async onINSERT({ query, data }) {
    const { sql, entries, cqn } = this.cqn2sql(query, data)
    if (!sql) return // Do nothing when there is nothing to be done // REVISIT: fix within mtxs
    const ps = await this.prepare(sql)
    const results = entries ? await Promise.all(entries.map(e => ps.run(e))) : await ps.run()
    return new this.class.InsertResults(cqn, results)
  }

  /**
   * Handler for UPSERT
   * @type {Handler}
   */
  async onUPSERT({ query, data }) {
    const { sql, entries } = this.cqn2sql(query, data)
    if (!sql) return // Do nothing when there is nothing to be done // REVISIT: When does this happen?
    const ps = await this.prepare(sql)
    const results = entries ? await Promise.all(entries.map(e => ps.run(e))) : await ps.run()
    // REVISIT: results isn't an array, when no entries -> how could that work? when do we have no entries?
    return results.reduce((total, affectedRows) => (total += affectedRows.changes), 0)
  }

  /**
   * Handler for UPDATE
   * @type {Handler}
   */
  async onUPDATE(req) {
    // noop if not a touch for @cds.on.update
    if (
      !_hasProps(req.query.UPDATE.data) &&
      !_hasProps(req.query.UPDATE.with) &&
      !Object.values(req.target?.elements || {}).some(e => e['@cds.on.update'])
    )
      return 0
    return this.onSIMPLE(req)
  }

  /**
   * Handler for CREATE, DROP, UPDATE, DELETE, with simple CQN
   * @type {Handler}
   */
  async onSIMPLE({ query, data }) {
    const { sql, values } = this.cqn2sql(query, data)
    let ps = await this.prepare(sql)
    return (await ps.run(values)).changes
  }

  get onDELETE() {
    // REVISIT: It's not yet 100 % clear under which circumstances we can rely on db constraints
    return (super.onDELETE = /* cds.env.features.assert_integrity === 'db' ? this.onSIMPLE : */ deep_delete)
    async function deep_delete(/** @type {Request} */ req) {
<<<<<<< HEAD
      let { compositions } = (req.target ??= req.query.target)
=======
      const transitions = getTransition(req.target, this, false, req.query.cmd || 'DELETE')
      if (transitions.target !== transitions.queryTarget) {
        const keys = []
        const transitionsTarget = transitions.queryTarget.keys || transitions.queryTarget.elements
        for (const key in transitionsTarget) {
          const exists = e => e && !e.virtual && !e.value && !e.isAssociation
          if (exists(transitionsTarget[key])) keys.push(key)
        }
        const matchedKeys = keys.filter(key => transitions.mapping.has(key)).map(k => ({ ref: [k] }))
        const query = DELETE.from({
          ref: [
            {
              id: transitions.target.name,
              where: [
                { list: matchedKeys.map(k => transitions.mapping.get(k.ref[0])) },
                'in',
                SELECT.from(req.query.DELETE.from).columns(matchedKeys).where(req.query.DELETE.where),
              ],
            },
          ],
        })
        return this.onDELETE({ query, target: transitions.target })
      }
      const table = getDBTable(req.target)
      const { compositions } = table
>>>>>>> 68f3db8d
      if (compositions) {
        // Transform CQL`DELETE from Foo[p1] WHERE p2` into CQL`DELETE from Foo[p1 and p2]`
        let { from, where } = req.query.DELETE
        if (typeof from === 'string') from = { ref: [from] }
        if (where) {
          let last = from.ref.at(-1)
          if (last.where) [last, where] = [last.id, [{ xpr: last.where }, 'and', { xpr: where }]]
          from = { ref: [...from.ref.slice(0, -1), { id: last, where }] }
        }
        // Process child compositions depth-first
        let { depth = 0, visited = [] } = req
        visited.push(req.target.name)
        await Promise.all(
          Object.values(compositions).map(c => {
            if (c._target['@cds.persistence.skip'] === true) return
            if (c._target === req.target) {
              // the Genre.children case
              if (++depth > (c['@depth'] || 3)) return
            } else if (visited.includes(c._target.name))
              throw new Error(
                `Transitive circular composition detected: \n\n` +
                `  ${visited.join(' > ')} > ${c._target.name} \n\n` +
                `These are not supported by deep delete.`,
              )
            // Prepare and run deep query, à la CQL`DELETE from Foo[pred]:comp1.comp2...`
            const query = DELETE.from({ ref: [...from.ref, c.name] })
            query._target = c._target
            return this.onDELETE({ query, depth, visited: [...visited], target: c._target })
          }),
        )
      }
      return this.onSIMPLE(req)
    }
  }

  /**
   * Handler for BEGIN, COMMIT, ROLLBACK, which don't have any CQN
   * @type {Handler}
   */
  async onEVENT({ event }) {
    DEBUG?.(event) // in the other cases above DEBUG happens in cqn2sql
    return await this.exec(event)
  }

  /**
   * Handler for SQL statements which don't have any CQN
   * @type {Handler}
   */
  async onPlainSQL({ query, data }, next) {
    if (typeof query === 'string') {
      DEBUG?.(query, data)
      const ps = await this.prepare(query)
      const exec = this.hasResults(query) ? d => ps.all(d) : d => ps.run(d)
      if (Array.isArray(data) && Array.isArray(data[0])) return await Promise.all(data.map(exec))
      else return exec(data)
    } else return next()
  }

  /**
   *  Override in subclasses to detect more statements to be called with ps.all()
   * @param {string} sql
   */
  hasResults(sql) {
    return /^\s*(SELECT|WITH|CALL|PRAGMA table_info)/i.test(sql)
  }

  /**
   * Derives and executes a query to fill in `$count` for given query
   * @param {import('@sap/cds/apis/cqn').SELECT} query - SELECT CQN
   * @param {unknown[]} ret - Results of the original query
   * @returns {Promise<number>}
   */
  async count(query, ret) {
    if (ret?.length) {
      const { one, limit: _ } = query.SELECT,
        n = ret.length
      const [max, offset = 0] = one ? [1] : _ ? [_.rows?.val, _.offset?.val] : []
      if (max === undefined || (n < max && (n || !offset))) return n + offset
    }

    // Keep original query columns when potentially used insde conditions
    const { having, groupBy } = query.SELECT
    let columns = []
    if((having?.length || groupBy?.length)) {
      columns = query.SELECT.columns.filter(c => !c.expand)
    }
    if (columns.length === 0) columns.push({ val: 1 })
    const cq = SELECT.one([{ func: 'count' }]).from(
      cds.ql.clone(query, {
        columns,
        localized: false,
        expand: false,
        limit: undefined,
        orderBy: undefined,
      }),
    )
    const { count } = await this.onSELECT({ query: cq })
    return count
  }

  /**
   * Streaming API variant of .run().
   * @param {import('@sap/cds/apis/cqn').SELECT} query - SELECT CQN
   * @param {function} callback - Function to be invoked for each row
   */
  foreach (query, callback) {
    return query.foreach(callback)
  }

  /**
   * Helper class for results of INSERTs.
   * Subclasses may override this.
   */
  static InsertResults = require('./InsertResults')

  /**
   * Helper class implementing {@link SQLService#cqn2sql}.
   * Subclasses commonly override this.
   */
  static CQN2SQL = require('./cqn2sql').class

  // REVISIT: There must be a better way!
  // preserves $count for .map calls on array
  static _arrayWithCount = function (a, count) {
    const _map = a.map

    const map = function (..._) {
      return SQLService._arrayWithCount(_map.call(a, ..._), count)
    }
    return Object.defineProperties(a, {
      $count: { value: count, enumerable: false, configurable: true, writable: true },
      map: { value: map, enumerable: false, configurable: true, writable: true },
    })
  }

  /** @param {unknown[]} args */
  constructor(...args) {
    super(...args)
    /** @type {unknown} */
    this.class = new.target // for IntelliSense
  }

  /**
   * @param {import('@sap/cds/apis/cqn').Query} query
   * @param {unknown} values
   * @returns {typeof SQLService.CQN2SQL}
   */
  cqn2sql(query, values) {
    let q = this.cqn4sql(query)
    let kind = q.kind || Object.keys(q)[0]
    if (kind in { INSERT: 1, DELETE: 1, UPSERT: 1, UPDATE: 1 }) {
      q = resolveView(q, this.model, this) // REVISIT: before resolveView was called on flat cqn obtained from cqn4sql -> is it correct to call on original q instead?
    }
    let cqn2sql = new this.class.CQN2SQL(this)
    return cqn2sql.render(q, values)
  }

  /**
   * @param {import('@sap/cds/apis/cqn').Query} q
   * @returns {import('./infer/cqn').Query}
   */
  cqn4sql(q) {
    if (
      !cds.env.features.db_strict &&
      !q.SELECT?.from?.join &&
      !q.SELECT?.from?.SELECT &&
      !this.model?.definitions[_target_name4(q)]
    ) return q
    else return cqn4sql(q, this.model)
  }

  /**
   * Returns a Promise which resolves to a prepared statement object with
   * `{run,get,all}` signature as specified in {@link PreparedStatement}.
   * @abstract
   * @param {string} sql The SQL String to be prepared
   * @returns {PreparedStatement}
   */
  async prepare(sql) {
    sql
    throw '2b overridden by subclass'
  }

  /**
   * Used to execute simple SQL statement like BEGIN, COMMIT, ROLLBACK
   * @param {string} sql
   * @returns {Promise<unknown>} The result of the query
   */
  async exec(sql) {
    sql
    throw '2b overridden by subclass'
  }
}

/**
 * Interface of prepared statement objects as returned by {@link SQLService#prepare}
 * @class
 * @interface
 */
class PreparedStatement {
  /**
   * Executes a prepared DML query, i.e., INSERT, UPDATE, DELETE, CREATE, DROP
   * @abstract
   * @param {unknown|unknown[]} binding_params
   */
  async run(binding_params) {
    binding_params
    return 0
  }
  /**
   * Executes a prepared SELECT query and returns a single/first row only
   * @abstract
   * @param {unknown|unknown[]} binding_params
   * @returns {Promise<unknown>}
   */
  async get(binding_params) {
    binding_params
    return {}
  }
  /**
   * Executes a prepared SELECT query and returns an array of all rows
   * @abstract
   * @param {unknown|unknown[]} binding_params
   * @returns {Promise<unknown[]>}
   */
  async all(binding_params) {
    binding_params
    return [{}]
  }
  /**
   * Executes a prepared SELECT query and returns a stream of the result
   * @abstract
   * @param {unknown|unknown[]} binding_params
   * @returns {ReadableStream<string|Buffer>} A stream of the result
   */
  async stream(binding_params) {
    binding_params
  }
}
SQLService.prototype.PreparedStatement = PreparedStatement

/** @param {import('@sap/cds').ql.Query} q */
const _target_name4 = q => {
  const target = q._subject
    || q.SELECT?.from
    || q.INSERT?.into
    || q.UPSERT?.into
    || q.UPDATE?.entity
    || q.DELETE?.from
    || q.CREATE?.entity
    || q.DROP?.entity
  if (target?.SET?.op === 'union') throw new cds.error('UNION-based queries are not supported')
  if (!target?.ref) return target
  const [first] = target.ref
  return first.id || first
}

const sqls = new (class extends SQLService {
  get factory() {
    return null
  }

  get model() {
    return cds.model
  }
})()
cds.extend(cds.ql.Query).with(
  class {
    forSQL() {
      let cqn = (cds.db || sqls).cqn4sql(this)
      return this.flat(cqn)
    }
    toSQL() {
      if (this.SELECT) this.SELECT.expand = 'root' // Enforces using json functions always for top-level SELECTS
      let { sql, values } = (cds.db || sqls).cqn2sql(this)
      return { sql, values } // skipping .cqn property
    }
    toSql() {
      return this.toSQL().sql
    }
  },
)

Object.assign(SQLService, { _target_name4 })
module.exports = SQLService<|MERGE_RESOLUTION|>--- conflicted
+++ resolved
@@ -230,9 +230,6 @@
     // REVISIT: It's not yet 100 % clear under which circumstances we can rely on db constraints
     return (super.onDELETE = /* cds.env.features.assert_integrity === 'db' ? this.onSIMPLE : */ deep_delete)
     async function deep_delete(/** @type {Request} */ req) {
-<<<<<<< HEAD
-      let { compositions } = (req.target ??= req.query.target)
-=======
       const transitions = getTransition(req.target, this, false, req.query.cmd || 'DELETE')
       if (transitions.target !== transitions.queryTarget) {
         const keys = []
@@ -258,7 +255,6 @@
       }
       const table = getDBTable(req.target)
       const { compositions } = table
->>>>>>> 68f3db8d
       if (compositions) {
         // Transform CQL`DELETE from Foo[p1] WHERE p2` into CQL`DELETE from Foo[p1 and p2]`
         let { from, where } = req.query.DELETE
