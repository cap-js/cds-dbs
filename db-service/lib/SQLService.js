const fs = require('fs')
const path = require('path')

const cds = require('@sap/cds'),
  DEBUG = cds.debug('sql|db')
const { Readable, Transform } = require('stream')
const { pipeline } = require('stream/promises')
const { resolveView, getDBTable, getTransition } = require('@sap/cds/libx/_runtime/common/utils/resolveView')
const DatabaseService = require('./common/DatabaseService')
const cqn4sql = require('./cqn4sql')

const BINARY_TYPES = {
  'cds.Binary': 1,
  'cds.hana.BINARY': 1
}

/**
 * Checks if parameter is an object that at least contains one property.
 *
 * @param {*} obj 
 * @returns Boolean
 */
const _hasProps = (obj) => { 
  if (!obj) return false
  for (const p in obj) {
    return true
  }
  return false
}

/** @typedef {import('@sap/cds/apis/services').Request} Request */

/**
 * @callback Handler
 * @param {Request} req
 * @param {(err? : Error) => {Promise<unknown>}} next
 * @returns {Promise<unknown>}
 */

class SQLService extends DatabaseService {
  init() {
    this.on(['INSERT', 'UPSERT', 'UPDATE'], require('./fill-in-keys')) // REVISIT should be replaced by correct input processing eventually
    this.on(['INSERT', 'UPSERT', 'UPDATE'], require('./deep-queries').onDeep)
    if (cds.env.features.db_strict) {
      this.before(['INSERT', 'UPSERT', 'UPDATE'], ({ query }) => {
        const elements = query._target?.elements
        if (!elements) return
        const kind = query.kind || Object.keys(query)[0]
        const operation = query[kind]
        if (!operation.columns && !operation.entries && !operation.data) return
        const columns =
          operation.columns ||
          Object.keys(
            operation.data ||
            operation.entries?.reduce((acc, obj) => {
              return Object.assign(acc, obj)
            }, {}),
          )
        const invalidColumns = columns.filter(c => !(c in elements))

        if (invalidColumns.length > 0) {
          cds.error(`STRICT MODE: Trying to ${kind} non existent columns (${invalidColumns})`)
        }
      })
    }
    this.on(['SELECT'], this.onSELECT)
    this.on(['INSERT'], this.onINSERT)
    this.on(['UPSERT'], this.onUPSERT)
    this.on(['UPDATE'], this.onUPDATE)
    this.on(['DELETE'], this.onDELETE)
    this.on(['CREATE ENTITY', 'DROP ENTITY'], this.onSIMPLE)
    this.on(['BEGIN', 'COMMIT', 'ROLLBACK'], this.onEVENT)
    this.on(['*'], this.onPlainSQL)
    return super.init()
  }

  _changeToStreams(columns, rows, one) {
    if (!rows || !columns) return
    if (!Array.isArray(rows)) rows = [rows]
    if (!rows.length || !Object.keys(rows[0]).length) return   

    let changes = false
    for (let col of columns) {
      const name = col.as || col.ref?.[col.ref.length - 1] || (typeof col === 'string' && col)
      if (col.element?.isAssociation) {
        if (one) this._changeToStreams(col.SELECT.columns, rows[0][name], false)
        else
          changes = rows.some(row => !this._changeToStreams(col.SELECT.columns, row[name], false))
      } else if (col.element?.type === 'cds.LargeBinary') {
        changes = true
        if (one) rows[0][name] = this._stream(rows[0][name])
        else
          rows.forEach(row => {
            row[name] = this._stream(row[name])
          })
      } else if (col.element?.type in BINARY_TYPES) {
        changes = true
        if (one) rows[0][name] = this._buffer(rows[0][name])
        else
          rows.forEach(row => {
            row[name] = this._buffer(row[name])
          })
      }
    }
    return changes
  }

  _stream(val) {
    if (val === null) return null
    if (val instanceof Readable) return val
    // Buffer.from only applies encoding when the input is a string
    let raw = typeof val === 'string' ? Buffer.from(val.toString(), 'base64') : val
    return new Readable({
      read(size) {
        if (raw.length === 0) return this.push(null)
        const chunk = raw.slice(0, size)
        raw = raw.slice(size)
        this.push(chunk)
      },
    })
  }

  _buffer(val) {
    if (val === null) return null
    return Buffer.from(val, 'base64')
  }

  /**
   * Handler for SELECT
   * @type {Handler}
   */
  async onSELECT({ query, data, iterator, objectMode }) {
    // REVISIT: for custom joins, infer is called twice, which is bad
    //          --> make cds.infer properly work with custom joins and remove this
    if (!(query._target instanceof cds.entity)) {
      try { this.infer(query) } catch { /**/ }
    }
    if (!query._target?._unresolved) { // REVISIT: use query._target instead
      // Will return multiple rows with objects inside
      query.SELECT.expand = 'root'
    }

    // Disable explain queries for databases that don't support the feature
    if (query.SELECT.explain && typeof this.explain !== 'function') {
      query.SELECT.explain = undefined
    }

    const { sql, values, cqn } = this.cqn2sql(query, data)
    const expand = query.SELECT.expand
    delete query.SELECT.expand
    const isOne = cqn.SELECT.one || query.SELECT.from?.ref?.[0].cardinality?.max === 1

    let ps = await this.prepare(sql)
<<<<<<< HEAD
    let rows = await ps.all(values)

    if (query.SELECT.explain) {
      // Store the explain results in a folder
      const dir = query.SELECT.explain
      query.SELECT.explain = undefined
      await fs.promises.mkdir(dir, { recursive: true })
      await fs.promises.writeFile(
        path.resolve(dir, `${Date.now()}.md`),
        this.explain(rows),
      )
      return this.onSELECT({ query, data })
    }

    if (rows.length)
      if (expand) rows = rows.map(r => (typeof r._json_ === 'string' ? JSON.parse(r._json_) : r._json_ || r))

    if (cds.env.features.stream_compat) {
      if (query._streaming) {
        this._changeToStreams(cqn.SELECT.columns, rows, true, true)
        if (!rows.length) return

        const result = rows[0]
        // stream is always on position 0. Further properties like etag are inserted later.
        let [key, val] = Object.entries(result)[0]
        result.value = val
        delete result[key]

        return result
=======
    let rows = iterator ? await ps.stream(values, isOne, objectMode) : await ps.all(values)
    try {
      if (rows.length)
        if (expand) rows = rows.map(r => (typeof r._json_ === 'string' ? JSON.parse(r._json_) : r._json_ || r))

      if (!iterator) {
         this._changeToStreams(cqn.SELECT.columns, rows, query.SELECT.one)
      } else if (objectMode) {
        const converter = (row) => this._changeToStreams(cqn.SELECT.columns, row, true)
        const changeToStreams = new Transform({
          objectMode: true,
          transform(row, enc, cb) {
            converter(row)
            cb(null, row)
          }
        })
        pipeline(rows, changeToStreams)
        rows = changeToStreams
>>>>>>> a49e200e
      }

      if (cqn.SELECT.count) {
        // REVISIT: the runtime always expects that the count is preserved with .map, required for renaming in mocks
        return SQLService._arrayWithCount(rows, await this.count(query, rows))
      }

      return iterator !== false && isOne ? rows[0] : rows
    } catch (err) {
      // Ensure that iterators receive pre stream errors
      if (iterator) rows.emit('error', err)
      throw err
    }
  }

  /**
   * Handler for INSERT
   * @type {Handler}
   */
  async onINSERT({ query, data }) {
    const { sql, entries, cqn } = this.cqn2sql(query, data)
    if (!sql) return // Do nothing when there is nothing to be done // REVISIT: fix within mtxs
    const ps = await this.prepare(sql)
    const results = entries ? await Promise.all(entries.map(e => ps.run(e))) : await ps.run()
    return new this.class.InsertResults(cqn, results)
  }

  /**
   * Handler for UPSERT
   * @type {Handler}
   */
  async onUPSERT({ query, data }) {
    const { sql, entries } = this.cqn2sql(query, data)
    if (!sql) return // Do nothing when there is nothing to be done // REVISIT: When does this happen?
    const ps = await this.prepare(sql)
    const results = entries ? await Promise.all(entries.map(e => ps.run(e))) : await ps.run()
    // REVISIT: results isn't an array, when no entries -> how could that work? when do we have no entries?
    return results.reduce((total, affectedRows) => (total += affectedRows.changes), 0)
  }

  /**
   * Handler for UPDATE
   * @type {Handler}
   */
  async onUPDATE(req) {
    // noop if not a touch for @cds.on.update
    if (
      !_hasProps(req.query.UPDATE.data) &&
      !_hasProps(req.query.UPDATE.with) &&
      !Object.values(req.target?.elements || {}).some(e => e['@cds.on.update'])
    )
      return 0
    return this.onSIMPLE(req)
  }

  /**
   * Handler for CREATE, DROP, UPDATE, DELETE, with simple CQN
   * @type {Handler}
   */
  async onSIMPLE({ query, data }) {
    const { sql, values } = this.cqn2sql(query, data)
    let ps = await this.prepare(sql)
    return (await ps.run(values)).changes
  }

  get onDELETE() {
    // REVISIT: It's not yet 100 % clear under which circumstances we can rely on db constraints
    return (super.onDELETE = /* cds.env.features.assert_integrity === 'db' ? this.onSIMPLE : */ deep_delete)
    async function deep_delete(/** @type {Request} */ req) {
      const transitions = getTransition(req.target, this, false, req.query.cmd || 'DELETE')
      if (transitions.target !== transitions.queryTarget) {
        const keys = []
        const transitionsTarget = transitions.queryTarget.keys || transitions.queryTarget.elements
        for (const key in transitionsTarget) {
          const exists = e => e && !e.virtual && !e.value && !e.isAssociation
          if (exists(transitionsTarget[key])) keys.push(key)
        }
        const matchedKeys = keys.filter(key => transitions.mapping.has(key)).map(k => ({ ref: [k] }))
        const query = DELETE.from({
          ref: [
            {
              id: transitions.target.name,
              where: [
                { list: matchedKeys.map(k => transitions.mapping.get(k.ref[0])) },
                'in',
                SELECT.from(req.query.DELETE.from).columns(matchedKeys).where(req.query.DELETE.where),
              ],
            },
          ],
        })
        return this.onDELETE({ query, target: transitions.target })
      }

      const table = getDBTable(req.target)
      const { compositions } = table

       // Check if we are in the hierarchy case
      let isHierarchy = req.target.elements?.LimitedDescendantCount
      const recursiveBacklinks = []

      if (compositions) {
        // Transform CQL`DELETE from Foo[p1] WHERE p2` into CQL`DELETE from Foo[p1 and p2]`
        let { from, where } = req.query.DELETE
        if (typeof from === 'string') from = { ref: [from] }
        if (where) {
          let last = from.ref.at(-1)
          if (last.where) [last, where] = [last.id, [{ xpr: last.where }, 'and', { xpr: where }]]
          from = { ref: [...from.ref.slice(0, -1), { id: last, where }] }
        }
        // Process child compositions depth-first
        let { depth = 0, visited = [] } = req
        visited.push(req.target.name)
        await Promise.all(
          Object.values(compositions).map(c => {
            if (c._target['@cds.persistence.skip'] === true) return
            if (c._target === req.target) {
              // deep delete for hierarchies
              if (isHierarchy) {
                function _getBacklinkName(on) {
                  const i = on.findIndex(e => e.ref && e.ref[0] === '$self')
                  if (i === -1) return
                  let ref
                  if (on[i + 1] && on[i + 1] === '=') ref = on[i + 2].ref
                  if (on[i - 1] && on[i - 1] === '=') ref = on[i - 2].ref
                  return ref && ref[ref.length - 1]
                }
                const backlinkName = _getBacklinkName(c.on)
                recursiveBacklinks.push(backlinkName)
                return
              }
              // the Genre.children case
              if (++depth > (c['@depth'] || 3)) return
            } else if (visited.includes(c._target.name))
              throw new Error(
                `Transitive circular composition detected: \n\n` +
                `  ${visited.join(' > ')} > ${c._target.name} \n\n` +
                `These are not supported by deep delete.`,
              )
            // Prepare and run deep query, à la CQL`DELETE from Foo[pred]:comp1.comp2...`
            const query = DELETE.from({ ref: [...from.ref, c.name] })
            query._target = c._target
            return this.onDELETE({ query, depth, visited: [...visited], target: c._target })
          }),
        )
        if (recursiveBacklinks.length) {
          let key
          // For hierarchies, only a single key is supported
          for (const _key in req.target.keys) {
            if (req.target.keys[_key].virtual) continue
            key = _key
            break
          }
          const _where = []
          for (const backlink of recursiveBacklinks) {
            const _recursiveQuery = SELECT.from(table).columns(key)
            _recursiveQuery.SELECT.recurse = {
              ref: [backlink],
              where: from.ref[0].where,
            }
            _where.push({ ref: [key] }, 'in', _recursiveQuery, 'or')
          }

          _where.pop()

          const nonRecursiveComps = Object.values(compositions).filter(c => c._target !== req.target)
          // Delete all non-recursive compositions from recursive composition
          if (nonRecursiveComps.length) {
            await Promise.all(
              nonRecursiveComps.map(c => {
                const query = DELETE.from({ ref: [{ id: table.name, where: _where }, c.name] })
                query._target = c._target
                return this.onSIMPLE({ query, target: c._target })
              }),
            )
          }
          // Delete all recursive composition
          const query = DELETE.from(table).where(_where)
          await this.onSIMPLE({ query, target: table })
        }
      }
      return this.onSIMPLE(req)
    }
  }

  /**
   * Handler for BEGIN, COMMIT, ROLLBACK, which don't have any CQN
   * @type {Handler}
   */
  async onEVENT({ event }) {
    DEBUG?.(event) // in the other cases above DEBUG happens in cqn2sql
    return await this.exec(event)
  }

  /**
   * Handler for SQL statements which don't have any CQN
   * @type {Handler}
   */
  async onPlainSQL({ query, data }, next) {
    if (typeof query === 'string') {
      DEBUG?.(query, data)
      const ps = await this.prepare(query)
      const exec = this.hasResults(query) ? d => ps.all(d) : d => ps.run(d)
      if (Array.isArray(data) && Array.isArray(data[0])) return await Promise.all(data.map(exec))
      else return exec(data)
    } else return next()
  }

  /**
   *  Override in subclasses to detect more statements to be called with ps.all()
   * @param {string} sql
   */
  hasResults(sql) {
    return /^\s*(SELECT|WITH|CALL|PRAGMA table_info)/i.test(sql)
  }

  /**
   * Derives and executes a query to fill in `$count` for given query
   * @param {import('@sap/cds/apis/cqn').SELECT} query - SELECT CQN
   * @param {unknown[]} ret - Results of the original query
   * @returns {Promise<number>}
   */
  async count(query, ret) {
    if (ret?.length) {
      const { one, limit: _ } = query.SELECT,
        n = ret.length
      const [max, offset = 0] = one ? [1] : _ ? [_.rows?.val, _.offset?.val] : []
      if (max === undefined || (n < max && (n || !offset))) return n + offset
    }

    // Keep original query columns when potentially used insde conditions
    const { having, groupBy } = query.SELECT
    let columns = []
    if((having?.length || groupBy?.length)) {
      columns = query.SELECT.columns.filter(c => !c.expand)
    }
    if (columns.length === 0) columns.push({ val: 1 })
    const cq = SELECT.one([{ func: 'count' }]).from(
      cds.ql.clone(query, {
        columns,
        localized: false,
        expand: false,
        limit: undefined,
        orderBy: undefined,
      }),
    )
    const { count } = await this.onSELECT({ query: cq })
    return count
  }

  /**
   * Helper class for results of INSERTs.
   * Subclasses may override this.
   */
  static InsertResults = require('./InsertResults')

  /**
   * Helper class implementing {@link SQLService#cqn2sql}.
   * Subclasses commonly override this.
   */
  static CQN2SQL = require('./cqn2sql').class

  // REVISIT: There must be a better way!
  // preserves $count for .map calls on array
  static _arrayWithCount = function (a, count) {
    const _map = a.map

    const map = function (..._) {
      return SQLService._arrayWithCount(_map.call(a, ..._), count)
    }
    return Object.defineProperties(a, {
      $count: { value: count, enumerable: false, configurable: true, writable: true },
      map: { value: map, enumerable: false, configurable: true, writable: true },
    })
  }

  /** @param {unknown[]} args */
  constructor(...args) {
    super(...args)
    /** @type {unknown} */
    this.class = new.target // for IntelliSense
  }

  /**
   * @param {import('@sap/cds/apis/cqn').Query} query
   * @param {unknown} values
   * @returns {typeof SQLService.CQN2SQL}
   */
  cqn2sql(query, values) {
    let q = this.cqn4sql(query)
    let kind = q.kind || Object.keys(q)[0]
    if (kind in { INSERT: 1, DELETE: 1, UPSERT: 1, UPDATE: 1 }) {
      q = resolveView(q, this.model, this) // REVISIT: before resolveView was called on flat cqn obtained from cqn4sql -> is it correct to call on original q instead?
    }
    let cqn2sql = new this.class.CQN2SQL(this)
    return cqn2sql.render(q, values)
  }

  /**
   * @param {import('@sap/cds/apis/cqn').Query} q
   * @returns {import('./infer/cqn').Query}
   */
  cqn4sql(q) {
    if (
      !cds.env.features.db_strict &&
      !q.SELECT?.from?.join &&
      !q.SELECT?.from?.SELECT &&
      !this.model?.definitions[_target_name4(q)]
    ) return q
    else return cqn4sql(q, this.model)
  }

  /**
   * Returns a Promise which resolves to a prepared statement object with
   * `{run,get,all}` signature as specified in {@link PreparedStatement}.
   * @abstract
   * @param {string} sql The SQL String to be prepared
   * @returns {PreparedStatement}
   */
  async prepare(sql) {
    sql
    throw '2b overridden by subclass'
  }

  /**
   * Used to execute simple SQL statement like BEGIN, COMMIT, ROLLBACK
   * @param {string} sql
   * @returns {Promise<unknown>} The result of the query
   */
  async exec(sql) {
    sql
    throw '2b overridden by subclass'
  }
}

/**
 * Interface of prepared statement objects as returned by {@link SQLService#prepare}
 * @class
 * @interface
 */
class PreparedStatement {
  /**
   * Executes a prepared DML query, i.e., INSERT, UPDATE, DELETE, CREATE, DROP
   * @abstract
   * @param {unknown|unknown[]} binding_params
   */
  async run(binding_params) {
    binding_params
    return 0
  }
  /**
   * Executes a prepared SELECT query and returns a single/first row only
   * @abstract
   * @param {unknown|unknown[]} binding_params
   * @returns {Promise<unknown>}
   */
  async get(binding_params) {
    binding_params
    return {}
  }
  /**
   * Executes a prepared SELECT query and returns an array of all rows
   * @abstract
   * @param {unknown|unknown[]} binding_params
   * @returns {Promise<unknown[]>}
   */
  async all(binding_params) {
    binding_params
    return [{}]
  }
  /**
   * Executes a prepared SELECT query and returns a stream of the result
   * @abstract
   * @param {unknown|unknown[]} binding_params
   * @returns {ReadableStream<string|Buffer>} A stream of the result
   */
  async stream(binding_params) {
    binding_params
  }
}
SQLService.prototype.PreparedStatement = PreparedStatement

/** @param {import('@sap/cds').ql.Query} q */
const _target_name4 = q => {
  const target = q._subject
    || q.SELECT?.from
    || q.INSERT?.into
    || q.UPSERT?.into
    || q.UPDATE?.entity
    || q.DELETE?.from
    || q.CREATE?.entity
    || q.DROP?.entity
  if (target?.SET?.op === 'union') throw new cds.error('UNION-based queries are not supported')
  if (!target?.ref) return target
  const [first] = target.ref
  return first.id || first
}

const sqls = new (class extends SQLService {
  get factory() {
    return null
  }

  get model() {
    return cds.model
  }
})()
cds.extend(cds.ql.Query).with(
  class {
    forSQL() {
      let cqn = (cds.db || sqls).cqn4sql(this)
      return this.flat(cqn)
    }
    toSQL() {
      if (this.SELECT) this.SELECT.expand = 'root' // Enforces using json functions always for top-level SELECTS
      let { sql, values } = (cds.db || sqls).cqn2sql(this)
      return { sql, values } // skipping .cqn property
    }
    toSql() {
      return this.toSQL().sql
    }
  },
)

Object.assign(SQLService, { _target_name4 })
module.exports = SQLService<|MERGE_RESOLUTION|>--- conflicted
+++ resolved
@@ -151,9 +151,8 @@
     const isOne = cqn.SELECT.one || query.SELECT.from?.ref?.[0].cardinality?.max === 1
 
     let ps = await this.prepare(sql)
-<<<<<<< HEAD
-    let rows = await ps.all(values)
-
+    let rows = !query.SELECT.explain && iterator ? await ps.stream(values, isOne, objectMode) : await ps.all(values)
+   
     if (query.SELECT.explain) {
       // Store the explain results in a folder
       const dir = query.SELECT.explain
@@ -163,26 +162,9 @@
         path.resolve(dir, `${Date.now()}.md`),
         this.explain(rows),
       )
-      return this.onSELECT({ query, data })
-    }
-
-    if (rows.length)
-      if (expand) rows = rows.map(r => (typeof r._json_ === 'string' ? JSON.parse(r._json_) : r._json_ || r))
-
-    if (cds.env.features.stream_compat) {
-      if (query._streaming) {
-        this._changeToStreams(cqn.SELECT.columns, rows, true, true)
-        if (!rows.length) return
-
-        const result = rows[0]
-        // stream is always on position 0. Further properties like etag are inserted later.
-        let [key, val] = Object.entries(result)[0]
-        result.value = val
-        delete result[key]
-
-        return result
-=======
-    let rows = iterator ? await ps.stream(values, isOne, objectMode) : await ps.all(values)
+      return this.onSELECT({ query, data, iterator, objectMode })
+    }
+
     try {
       if (rows.length)
         if (expand) rows = rows.map(r => (typeof r._json_ === 'string' ? JSON.parse(r._json_) : r._json_ || r))
@@ -200,7 +182,6 @@
         })
         pipeline(rows, changeToStreams)
         rows = changeToStreams
->>>>>>> a49e200e
       }
 
       if (cqn.SELECT.count) {
