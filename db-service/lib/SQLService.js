const cds = require('@sap/cds/lib'),
  DEBUG = cds.debug('sql|db')
const { resolveView } = require('@sap/cds/libx/_runtime/common/utils/resolveView')
const DatabaseService = require('./common/DatabaseService')
const cqn4sql = require('./cqn4sql')
const { PassThrough, pipeline } = require('stream')

class SQLService extends DatabaseService {
  init() {
    this.on(['INSERT', 'UPSERT', 'UPDATE', 'DELETE'], require('./fill-in-keys')) // REVISIT should be replaced by correct input processing eventually
    this.on(['INSERT', 'UPSERT', 'UPDATE', 'DELETE'], require('./deep-queries').onDeep)
    this.on(['SELECT'], this.onSELECT)
    this.on(['INSERT'], this.onINSERT)
    this.on(['UPSERT'], this.onUPSERT)
    this.on(['UPDATE'], this.onUPDATE)
    this.on(['DELETE', 'CREATE ENTITY', 'DROP ENTITY'], this.onSIMPLE)
    this.on(['BEGIN', 'COMMIT', 'ROLLBACK'], this.onEVENT)
    this.on(['*'], this.onPlainSQL)
    return super.init()
  }

  /** Handler for SELECT */
  async onSELECT({ query, data }) {
    // REVISIT: disable this for queries like (SELECT 1)
    // Will return multiple rows with objects inside
    // REVISIT: streaming: if we need custom app and db handlers with app stream and cds.stream
    if (query._streaming) return this.onStream(query) // TODO: implemented on HANA
    query.SELECT.expand = 'root'
    const { sql, values, cqn } = this.cqn2sql(query, data)
    let ps = await this.prepare(sql)
    let rows = await ps.all(values)
    if (rows.length)
      if (cqn.SELECT.expand) rows = rows.map(r => (typeof r._json_ === 'string' ? JSON.parse(r._json_) : r._json_ || r))
    if (cqn.SELECT.count) rows.$count = await this.count(query, rows)
    return cqn.SELECT.one || query.SELECT.from.ref?.[0].cardinality?.max === 1 ? rows[0] || null : rows
  }

  async onINSERT({ query, data }) {
    const { sql, entries, cqn } = this.cqn2sql(query, data)
    if (!sql) return // Do nothing when there is nothing to be done
    const ps = await this.prepare(sql)
    const results = entries ? await Promise.all(entries.map(e => ps.run(e))) : await ps.run()
    return new this.class.InsertResults(cqn, results)
  }

  async onUPSERT({ query, data }) {
    const { sql, entries } = this.cqn2sql(query, data)
    if (!sql) return // Do nothing when there is nothing to be done
    const ps = await this.prepare(sql)
    const results = entries ? await Promise.all(entries.map(e => ps.run(e))) : await ps.run()
    return results.reduce((lastValue, currentValue) => (lastValue += currentValue.changes), 0)
  }

  /** Handler for UPDATE */
<<<<<<< HEAD
  async onUPDATE (req) {
    if (!req.query.UPDATE.data && !req.query.UPDATE.with) return 0
=======
  async onUPDATE(req) {
>>>>>>> 69358ef7
    return this.onSIMPLE(req)
  }

  /** Handler for CREATE, DROP, UPDATE, DELETE, with simple CQN */
  async onSIMPLE({ query, data }) {
    const { sql, values } = this.cqn2sql(query, data)
    let ps = await this.prepare(sql)
    return (await ps.run(values)).changes
  }

  /** Handler for BEGIN, COMMIT, ROLLBACK, which don't have any CQN */
  async onEVENT({ event }) {
    DEBUG?.(event) // in the other cases above DEBUG happens in cqn2sql
    return await this.exec(event)
  }

  /** Handler for SQL statements which don't have any CQN */
  async onPlainSQL({ query, data }, next) {
    if (typeof query === 'string') {
      DEBUG?.(query)
      const ps = await this.prepare(query)
      const exec = this.hasResults(query) ? d => ps.all(d) : d => ps.run(d)
      if (Array.isArray(data) && typeof data[0] === 'object') return await Promise.all(data.map(exec))
      else return exec(data)
    } else return next()
  }

  /** Override in subclasses to detect more statements to be called with ps.all() */
  hasResults(sql) {
    return /^(SELECT|WITH|CALL|PRAGMA table_info)/.test(sql)
  }

  /** Derives and executes a query to fill in `$count` for given query */
  async count(query, ret) {
    if (ret) {
      const { one, limit: _ } = query.SELECT,
        n = ret.length
      const [max, offset = 0] = one ? [1] : _ ? [_.rows?.val, _.offset?.val] : []
      if (max === undefined || (n < max && (n || !offset))) return n + offset
    }
    const cq = cds.ql.clone(query, {
      columns: [{ func: 'count' }],
      localized: false,
      expand: false,
      limit: 0,
      orderBy: 0,
    })
    const { sql, values } = this.cqn2sql(cq)
    const ps = await this.prepare(sql)
    const { count } = await ps.get(values)
    return count
  }

  /**
   * Streaming
   * Returns either a readable stream for sync calls or a readable stream promise for async calls
   */
  stream(q) {
    return typeof q === 'object'
      ? // aynchronous API: cds.stream(query)
        this.run(Object.assign(q, { _streaming: true }))
      : // synchronous API: cds.stream('column').from(entity).where(...)
        new StreamCQN(q, this)
  }

  static InsertResults = require('./InsertResults')

  /**
   * Helper class implementing {@link SQLService#cqn2sql}.
   * Subclasses commonly override this.
   */
  static CQN2SQL = require('./cqn2sql').class
  constructor() {
    super(...arguments)
    this.class = new.target // for IntelliSense
  }
  cqn2sql(q, values) {
    const cqn = this.cqn4sql(q)

    const cmd = cqn.cmd || Object.keys(cqn)[0]
    if (cmd in { INSERT: 1, DELETE: 1, UPSERT: 1, UPDATE: 1 }) {
      let resolvedCqn = resolveView(cqn, this.model, this)
      if (resolvedCqn && resolvedCqn[cmd]._transitions?.[0].target) {
        resolvedCqn = resolvedCqn || cqn
        resolvedCqn.target = resolvedCqn?.[cmd]._transitions[0].target || cqn.target
      }
      return new this.class.CQN2SQL(this.context).render(resolvedCqn, values)
    }
    return new this.class.CQN2SQL(this.context).render(cqn, values)
  }
  cqn4sql(q) {
    // REVISIT: move this check to cqn4sql?
    if (!q.SELECT?.from?.join && !this.model?.definitions[_target_name4(q)]) return _unquirked(q)
    return cqn4sql(q, this.model)
  }

  /**
   * Returns a Promise which resolves to a prepared statement object with
   * `{run,get,all}` signature as specified in {@link PreparedStatement}.
   * @returns {PreparedStatement}
   */
  // eslint-disable-next-line no-unused-vars
  async prepare(/*sql*/) {
    throw '2b overridden by subclass'
  }

  /**
   * Used to execute simple SQL statement like BEGIN, COMMIT, ROLLBACK
   */
  // eslint-disable-next-line no-unused-vars
  async exec(sql) {
    throw '2b overridden by subclass'
  }
}

/** Interface of prepared statement objects as returned by {@link SQLService#prepare} */
class PreparedStatement {
  // eslint-disable-line no-unused-vars
  /**
   * Executes a prepared DML query, i.e., INSERT, UPDATE, DELETE, CREATE, DROP
   * @param {[]|{}} binding_params
   */
  async run(/*binding_params*/) {} // eslint-disable-line no-unused-vars
  /**
   * Executes a prepared SELECT query and returns a single/first row only
   * @param {[]|{}} binding_params
   */
  async get(/*binding_params*/) {
    return {}
  } // eslint-disable-line no-unused-vars
  /**
   * Executes a prepared SELECT query and returns an array of all rows
   * @param {[]|{}} binding_params
   */
  async all(/*binding_params*/) {
    return [{}]
  } // eslint-disable-line no-unused-vars
}
SQLService.prototype.PreparedStatement = PreparedStatement

/**
 * Class that builds and runs stream CQN
 */
class StreamCQN {
  constructor(column, srv) {
    this.column = column
    this.srv = srv
    this.result = new PassThrough()
  }
  /** synchronous streaming API: returns readable stream or class instance for chaining */
  from(...args) {
    this.sq = SELECT.from(...args)
    this.sq._streaming = true
    if (this.column) this.sq.columns([this.column])
    const ref = this.sq.SELECT.from.ref
    if (!ref?.[ref.length - 1].where) return this
    this._runStream()
    return this.result
  }
  /** synchronous streaming API: returns readable stream */
  where(...args) {
    this.sq.where(...args)
    this._runStream()
    return this.result
  }

  async _runStream() {
    try {
      const stream = await this.srv.run(this.sq)
      // In case of streaming error while streaming from stream to this.result
      // the error is emitted to both streams. After this the output stream this.result is destroyed.
      // No explicit closing of this.result is needed.
      // In (theoretical) case if for some error this.result is not destroyed the code like below can be used
      // as callback: err => err && this.result.push(null)
      stream ? pipeline(stream, this.result, () => {}) : this.result.push(null)
    } catch (err) {
      this.result.emit('error', err)
      this.result.push(null)
    }
  }
}

const _target_name4 = q => {
  const target =
    q.SELECT?.from ||
    q.INSERT?.into ||
    q.UPSERT?.into ||
    q.UPDATE?.entity ||
    q.DELETE?.from ||
    q.CREATE?.entity ||
    q.DROP?.entity ||
    undefined
  if (target?.SET?.op === 'union') throw new cds.error('”UNION” based queries are not supported')
  if (!target?.ref) return target
  const [first] = target.ref
  return first.id || first
}

const _unquirked = q => {
  if (typeof q.INSERT?.into === 'string') q.INSERT.into = { ref: [q.INSERT.into] }
  if (typeof q.UPSERT?.into === 'string') q.UPSERT.into = { ref: [q.UPSERT.into] }
  if (typeof q.UPDATE?.entity === 'string') q.UPDATE.entity = { ref: [q.UPDATE.entity] }
  if (typeof q.DELETE?.from === 'string') q.DELETE.from = { ref: [q.DELETE.from] }
  if (typeof q.CREATE?.entity === 'string') q.CREATE.entity = { ref: [q.CREATE.entity] }
  if (typeof q.DROP?.entity === 'string') q.DROP.entity = { ref: [q.DROP.entity] }
  return q
}

module.exports = Object.assign(SQLService, { _target_name4 })<|MERGE_RESOLUTION|>--- conflicted
+++ resolved
@@ -52,12 +52,8 @@
   }
 
   /** Handler for UPDATE */
-<<<<<<< HEAD
-  async onUPDATE (req) {
+  async onUPDATE(req) {
     if (!req.query.UPDATE.data && !req.query.UPDATE.with) return 0
-=======
-  async onUPDATE(req) {
->>>>>>> 69358ef7
     return this.onSIMPLE(req)
   }
 
