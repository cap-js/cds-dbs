--- conflicted
+++ resolved
@@ -121,15 +121,7 @@
     // REVISIT: for custom joins, infer is called twice, which is bad
     //          --> make cds.infer properly work with custom joins and remove this
     if (!query.target) {
-<<<<<<< HEAD
-      try {
-        this.infer(query)
-      } catch (e) {
-        /**/
-      }
-=======
       try { this.infer(query) } catch { /**/ }
->>>>>>> 641c3b97
     }
     if (query.target && !query.target._unresolved) {
       // Will return multiple rows with objects inside
