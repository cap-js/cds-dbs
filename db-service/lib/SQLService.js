const cds = require('@sap/cds'),
  DEBUG = cds.debug('sql|db')
const { Readable, Transform } = require('stream')
const { pipeline } = require('stream/promises')
const DatabaseService = require('./common/DatabaseService')
const cqn4sql = require('./cqn4sql')

const BINARY_TYPES = {
  'cds.Binary': 1,
  'cds.hana.BINARY': 1
}

/**
 * Checks if parameter is an object that at least contains one property.
 *
 * @param {*} obj 
 * @returns Boolean
 */
const _hasProps = (obj) => { 
  if (!obj) return false
  for (const p in obj) {
    return true
  }
  return false
}

/** @typedef {import('@sap/cds/apis/services').Request} Request */

/**
 * @callback Handler
 * @param {Request} req
 * @param {(err? : Error) => {Promise<unknown>}} next
 * @returns {Promise<unknown>}
 */

class SQLService extends DatabaseService {
  init() {
    this.on(['INSERT', 'UPSERT', 'UPDATE'], require('./fill-in-keys')) // REVISIT should be replaced by correct input processing eventually
    this.on(['INSERT', 'UPSERT', 'UPDATE'], require('./deep-queries').onDeep)
    if (cds.env.features.db_strict) {
      this.before(['INSERT', 'UPSERT', 'UPDATE'], ({ query }) => {
        const elements = query._target?.elements
        if (!elements) return
        const kind = query.kind || Object.keys(query)[0]
        const operation = query[kind]
        if (!operation.columns && !operation.entries && !operation.data) return
        const columns =
          operation.columns ||
          Object.keys(
            operation.data ||
            operation.entries?.reduce((acc, obj) => {
              return Object.assign(acc, obj)
            }, {}),
          )
        const invalidColumns = columns.filter(c => !(c in elements))

        if (invalidColumns.length > 0) {
          cds.error(`STRICT MODE: Trying to ${kind} non existent columns (${invalidColumns})`)
        }
      })
    }
    this.on(['SELECT'], this.onSELECT)
    this.on(['INSERT'], this.onINSERT)
    this.on(['UPSERT'], this.onUPSERT)
    this.on(['UPDATE'], this.onUPDATE)
    this.on(['DELETE'], this.onDELETE)
    this.on(['CREATE ENTITY', 'DROP ENTITY'], this.onSIMPLE)
    this.on(['BEGIN', 'COMMIT', 'ROLLBACK'], this.onEVENT)
    this.on(['*'], this.onPlainSQL)
    return super.init()
  }

  _changeToStreams(columns, rows, one) {
    if (!rows || !columns) return
    if (!Array.isArray(rows)) rows = [rows]
    if (!rows.length || !Object.keys(rows[0]).length) return   

    let changes = false
    for (let col of columns) {
      const name = col.as || col.ref?.[col.ref.length - 1] || (typeof col === 'string' && col)
      if (col.element?.isAssociation) {
        if (one) this._changeToStreams(col.SELECT.columns, rows[0][name], false)
        else
          changes = rows.some(row => !this._changeToStreams(col.SELECT.columns, row[name], false))
      } else if (col.element?.type === 'cds.LargeBinary') {
        changes = true
        if (one) rows[0][name] = this._stream(rows[0][name])
        else
          rows.forEach(row => {
            row[name] = this._stream(row[name])
          })
      } else if (col.element?.type in BINARY_TYPES) {
        changes = true
        if (one) rows[0][name] = this._buffer(rows[0][name])
        else
          rows.forEach(row => {
            row[name] = this._buffer(row[name])
          })
      }
    }
    return changes
  }

  _stream(val) {
    if (val === null) return null
    if (val instanceof Readable) return val
    // Buffer.from only applies encoding when the input is a string
    let raw = typeof val === 'string' ? Buffer.from(val.toString(), 'base64') : val
    return new Readable({
      read(size) {
        if (raw.length === 0) return this.push(null)
        const chunk = raw.slice(0, size)
        raw = raw.slice(size)
        this.push(chunk)
      },
    })
  }

  _buffer(val) {
    if (val === null) return null
    return Buffer.from(val, 'base64')
  }

  /**
   * Handler for SELECT
   * @type {Handler}
   */
  async onSELECT({ query, data, iterator, objectMode }) {
    // REVISIT: for custom joins, infer is called twice, which is bad
    //          --> make cds.infer properly work with custom joins and remove this
    if (!(query._target instanceof cds.entity)) {
      try { this.infer(query) } catch { /**/ }
    }
    if (!query._target?._unresolved) { // REVISIT: use query._target instead
      // Will return multiple rows with objects inside
      query.SELECT.expand = 'root'
    }

    const { sql, values, cqn } = this.cqn2sql(query, data)
    const expand = query.SELECT.expand
    delete query.SELECT.expand
    const isOne = cqn.SELECT.one || query.SELECT.from?.ref?.[0].cardinality?.max === 1

    let ps = await this.prepare(sql)
    let rows = iterator ? await ps.stream(values, isOne, objectMode) : await ps.all(values)
    try {
      if (rows.length)
        if (expand) rows = rows.map(r => (typeof r._json_ === 'string' ? JSON.parse(r._json_) : r._json_ || r))

      if (!iterator) {
         this._changeToStreams(cqn.SELECT.columns, rows, query.SELECT.one)
      } else if (objectMode) {
        const converter = (row) => this._changeToStreams(cqn.SELECT.columns, row, true)
        const changeToStreams = new Transform({
          objectMode: true,
          transform(row, enc, cb) {
            converter(row)
            cb(null, row)
          }
        })
        pipeline(rows, changeToStreams)
        rows = changeToStreams
      }

      if (cqn.SELECT.count) {
        // REVISIT: the runtime always expects that the count is preserved with .map, required for renaming in mocks
        return SQLService._arrayWithCount(rows, await this.count(query, rows))
      }

      return iterator !== false && isOne ? rows[0] : rows
    } catch (err) {
      // Ensure that iterators receive pre stream errors
      if (iterator) rows.emit('error', err)
      throw err
    }
  }

  /**
   * Handler for INSERT
   * @type {Handler}
   */
  async onINSERT({ query, data }) {
    const { sql, entries, cqn } = this.cqn2sql(query, data)
    if (!sql) return // Do nothing when there is nothing to be done // REVISIT: fix within mtxs
    const ps = await this.prepare(sql)
    const results = entries ? await Promise.all(entries.map(e => ps.run(e))) : await ps.run()
    return new this.class.InsertResults(cqn, results)
  }

  /**
   * Handler for UPSERT
   * @type {Handler}
   */
  async onUPSERT({ query, data }) {
    const { sql, entries } = this.cqn2sql(query, data)
    if (!sql) return // Do nothing when there is nothing to be done // REVISIT: When does this happen?
    const ps = await this.prepare(sql)
    const results = entries ? await Promise.all(entries.map(e => ps.run(e))) : await ps.run()
    // REVISIT: results isn't an array, when no entries -> how could that work? when do we have no entries?
    return results.reduce((total, affectedRows) => (total += affectedRows.changes), 0)
  }

  /**
   * Handler for UPDATE
   * @type {Handler}
   */
  async onUPDATE(req) {
    // noop if not a touch for @cds.on.update
    if (
      !_hasProps(req.query.UPDATE.data) &&
      !_hasProps(req.query.UPDATE.with) &&
      !Object.values(req.target?.elements || {}).some(e => e['@cds.on.update'])
    )
      return 0
    return this.onSIMPLE(req)
  }

  /**
   * Handler for CREATE, DROP, UPDATE, DELETE, with simple CQN
   * @type {Handler}
   */
  async onSIMPLE({ query, data }) {
    const { sql, values } = this.cqn2sql(query, data)
    let ps = await this.prepare(sql)
    return (await ps.run(values)).changes
  }

  get onDELETE() {
    // REVISIT: It's not yet 100 % clear under which circumstances we can rely on db constraints
    return (super.onDELETE = /* cds.env.features.assert_integrity === 'db' ? this.onSIMPLE : */ deep_delete)
    async function deep_delete(/** @type {Request} */ req) {
      const resolve = cds.ql.resolve
      const transitions = resolve.transitions4db(req.query, this, {skipForbiddenViewCheck: false, event: req.query.cmd || 'DELETE'})
      if (transitions.target !== transitions.queryTarget) {
        const keys = []
        const transitionsTarget = transitions.queryTarget.keys || transitions.queryTarget.elements
        for (const key in transitionsTarget) {
          const exists = e => e && !e.virtual && !e.value && !e.isAssociation
          if (exists(transitionsTarget[key])) keys.push(key)
        }
        const matchedKeys = keys.filter(key => transitions.mapping.has(key)).map(k => ({ ref: [k] }))
        const query = DELETE.from({
          ref: [
            {
              id: transitions.target.name,
              where: [
                { list: matchedKeys.map(k => transitions.mapping.get(k.ref[0])) },
                'in',
                SELECT.from(req.query.DELETE.from).columns(matchedKeys).where(req.query.DELETE.where),
              ],
            },
          ],
        })
        return this.onDELETE({ query, target: transitions.target })
      }
      const table = resolve.table(req.target)
      const { compositions } = table
      if (compositions) {
        // Transform CQL`DELETE from Foo[p1] WHERE p2` into CQL`DELETE from Foo[p1 and p2]`
        let { from, where } = req.query.DELETE
        if (typeof from === 'string') from = { ref: [from] }
        if (where) {
          let last = from.ref.at(-1)
          if (last.where) [last, where] = [last.id, [{ xpr: last.where }, 'and', { xpr: where }]]
          from = { ref: [...from.ref.slice(0, -1), { id: last, where }] }
        }
        // Process child compositions depth-first
        let { depth = 0, visited = [] } = req
        visited.push(req.target.name)
        await Promise.all(
          Object.values(compositions).map(c => {
            if (c._target['@cds.persistence.skip'] === true) return
            if (c._target === req.target) {
              // the Genre.children case
              if (++depth > (c['@depth'] || 3)) return
            } else if (visited.includes(c._target.name))
              throw new Error(
                `Transitive circular composition detected: \n\n` +
                `  ${visited.join(' > ')} > ${c._target.name} \n\n` +
                `These are not supported by deep delete.`,
              )
            // Prepare and run deep query, à la CQL`DELETE from Foo[pred]:comp1.comp2...`
            const query = DELETE.from({ ref: [...from.ref, c.name] })
            query._target = c._target
            return this.onDELETE({ query, depth, visited: [...visited], target: c._target })
          }),
        )
      }
      return this.onSIMPLE(req)
    }
  }

  /**
   * Handler for BEGIN, COMMIT, ROLLBACK, which don't have any CQN
   * @type {Handler}
   */
  async onEVENT({ event }) {
    DEBUG?.(event) // in the other cases above DEBUG happens in cqn2sql
    return await this.exec(event)
  }

  /**
   * Handler for SQL statements which don't have any CQN
   * @type {Handler}
   */
  async onPlainSQL({ query, data }, next) {
    if (typeof query === 'string') {
      DEBUG?.(query, data)
      const ps = await this.prepare(query)
      const exec = this.hasResults(query) ? d => ps.all(d) : d => ps.run(d)
      if (Array.isArray(data) && Array.isArray(data[0])) return await Promise.all(data.map(exec))
      else return exec(data)
    } else return next()
  }

  /**
   *  Override in subclasses to detect more statements to be called with ps.all()
   * @param {string} sql
   */
  hasResults(sql) {
    return /^\s*(SELECT|WITH|CALL|PRAGMA table_info)/i.test(sql)
  }

  /**
   * Derives and executes a query to fill in `$count` for given query
   * @param {import('@sap/cds/apis/cqn').SELECT} query - SELECT CQN
   * @param {unknown[]} ret - Results of the original query
   * @returns {Promise<number>}
   */
  async count(query, ret) {
    if (ret?.length) {
      const { one, limit: _ } = query.SELECT,
        n = ret.length
      const [max, offset = 0] = one ? [1] : _ ? [_.rows?.val, _.offset?.val] : []
      if (max === undefined || (n < max && (n || !offset))) return n + offset
    }

    // Keep original query columns when potentially used insde conditions
    const { having, groupBy } = query.SELECT
    let columns = []
    if((having?.length || groupBy?.length)) {
      columns = query.SELECT.columns.filter(c => !c.expand)
    }
    if (columns.length === 0) columns.push({ val: 1 })
    const cq = SELECT.one([{ func: 'count' }]).from(
      cds.ql.clone(query, {
        columns,
        localized: false,
        expand: false,
        limit: undefined,
        orderBy: undefined,
      }),
    )
    const { count } = await this.onSELECT({ query: cq })
    return count
  }

  /**
   * Helper class for results of INSERTs.
   * Subclasses may override this.
   */
  static InsertResults = require('./InsertResults')

  /**
   * Helper class implementing {@link SQLService#cqn2sql}.
   * Subclasses commonly override this.
   */
  static CQN2SQL = require('./cqn2sql').class

  // REVISIT: There must be a better way!
  // preserves $count for .map calls on array
  static _arrayWithCount = function (a, count) {
    const _map = a.map

    const map = function (..._) {
      return SQLService._arrayWithCount(_map.call(a, ..._), count)
    }
    return Object.defineProperties(a, {
      $count: { value: count, enumerable: false, configurable: true, writable: true },
      map: { value: map, enumerable: false, configurable: true, writable: true },
    })
  }

  /** @param {unknown[]} args */
  constructor(...args) {
    super(...args)
    /** @type {unknown} */
    this.class = new.target // for IntelliSense
  }

  /**
   * @param {import('@sap/cds/apis/cqn').Query} query
   * @param {unknown} values
   * @returns {typeof SQLService.CQN2SQL}
   */
  cqn2sql(query, values) {
    let q = this.cqn4sql(query)
<<<<<<< HEAD
=======
    let kind = q.kind || Object.keys(q)[0]
    if (kind in { INSERT: 1, DELETE: 1, UPSERT: 1, UPDATE: 1 }) {
      q = resolveView(q, this.model, this) // REVISIT: before resolveView was called on flat cqn obtained from cqn4sql -> is it correct to call on original q instead?
    }
>>>>>>> d6b5a2f7
    let cqn2sql = new this.class.CQN2SQL(this)
    return cqn2sql.render(q, values)
  }

  /**
   * @param {import('@sap/cds/apis/cqn').Query} q
   * @returns {import('./infer/cqn').Query}
   */
  cqn4sql(q) {
    if (
      !cds.env.features.db_strict &&
      !q.SELECT?.from?.join &&
      !q.SELECT?.from?.SELECT &&
      !this.model?.definitions[_target_name4(q)]
    ) return q
    else return cqn4sql(q, this.model)
  }

  /**
   * Returns a Promise which resolves to a prepared statement object with
   * `{run,get,all}` signature as specified in {@link PreparedStatement}.
   * @abstract
   * @param {string} sql The SQL String to be prepared
   * @returns {PreparedStatement}
   */
  async prepare(sql) {
    sql
    throw '2b overridden by subclass'
  }

  /**
   * Used to execute simple SQL statement like BEGIN, COMMIT, ROLLBACK
   * @param {string} sql
   * @returns {Promise<unknown>} The result of the query
   */
  async exec(sql) {
    sql
    throw '2b overridden by subclass'
  }
}

/**
 * Interface of prepared statement objects as returned by {@link SQLService#prepare}
 * @class
 * @interface
 */
class PreparedStatement {
  /**
   * Executes a prepared DML query, i.e., INSERT, UPDATE, DELETE, CREATE, DROP
   * @abstract
   * @param {unknown|unknown[]} binding_params
   */
  async run(binding_params) {
    binding_params
    return 0
  }
  /**
   * Executes a prepared SELECT query and returns a single/first row only
   * @abstract
   * @param {unknown|unknown[]} binding_params
   * @returns {Promise<unknown>}
   */
  async get(binding_params) {
    binding_params
    return {}
  }
  /**
   * Executes a prepared SELECT query and returns an array of all rows
   * @abstract
   * @param {unknown|unknown[]} binding_params
   * @returns {Promise<unknown[]>}
   */
  async all(binding_params) {
    binding_params
    return [{}]
  }
  /**
   * Executes a prepared SELECT query and returns a stream of the result
   * @abstract
   * @param {unknown|unknown[]} binding_params
   * @returns {ReadableStream<string|Buffer>} A stream of the result
   */
  async stream(binding_params) {
    binding_params
  }
}
SQLService.prototype.PreparedStatement = PreparedStatement

/** @param {import('@sap/cds').ql.Query} q */
const _target_name4 = q => {
  const target = q._subject
    || q.SELECT?.from
    || q.INSERT?.into
    || q.UPSERT?.into
    || q.UPDATE?.entity
    || q.DELETE?.from
    || q.CREATE?.entity
    || q.DROP?.entity
  if (target?.SET?.op === 'union') throw new cds.error('UNION-based queries are not supported')
  if (!target?.ref) return target
  const [first] = target.ref
  return first.id || first
}

const sqls = new (class extends SQLService {
  get factory() {
    return null
  }

  get model() {
    return cds.model
  }
})()
cds.extend(cds.ql.Query).with(
  class {
    forSQL() {
      let cqn = (cds.db || sqls).cqn4sql(this)
      return this.flat(cqn)
    }
    toSQL() {
      if (this.SELECT) this.SELECT.expand = 'root' // Enforces using json functions always for top-level SELECTS
      let { sql, values } = (cds.db || sqls).cqn2sql(this)
      return { sql, values } // skipping .cqn property
    }
    toSql() {
      return this.toSQL().sql
    }
  },
)

Object.assign(SQLService, { _target_name4 })
module.exports = SQLService<|MERGE_RESOLUTION|>--- conflicted
+++ resolved
@@ -395,13 +395,6 @@
    */
   cqn2sql(query, values) {
     let q = this.cqn4sql(query)
-<<<<<<< HEAD
-=======
-    let kind = q.kind || Object.keys(q)[0]
-    if (kind in { INSERT: 1, DELETE: 1, UPSERT: 1, UPDATE: 1 }) {
-      q = resolveView(q, this.model, this) // REVISIT: before resolveView was called on flat cqn obtained from cqn4sql -> is it correct to call on original q instead?
-    }
->>>>>>> d6b5a2f7
     let cqn2sql = new this.class.CQN2SQL(this)
     return cqn2sql.render(q, values)
   }
