const cds = require('@sap/cds/lib'),
  DEBUG = cds.debug('sql|db')
const { resolveView } = require('@sap/cds/libx/_runtime/common/utils/resolveView')
const DatabaseService = require('./common/DatabaseService')
const cqn4sql = require('./cqn4sql')

/**
 * @callback next
 * @param {Error} param0
 * @returns {Promise<unknown>}
 */

/**
 * @callback Handler
 * @param {import('@sap/cds/apis/services').Request} param0
 * @param {next} param1
 * @returns {Promise<unknown>}
 */

class SQLService extends DatabaseService {
  init() {
    this.on(['SELECT'], this.transformStreamFromCQN)
    this.on(['UPDATE'], this.transformStreamIntoCQN)
    this.on(['INSERT', 'UPSERT', 'UPDATE', 'DELETE'], require('./fill-in-keys')) // REVISIT should be replaced by correct input processing eventually
    this.on(['INSERT', 'UPSERT', 'UPDATE', 'DELETE'], require('./deep-queries').onDeep)
    this.on(['SELECT'], this.onSELECT)
    this.on(['INSERT'], this.onINSERT)
    this.on(['UPSERT'], this.onUPSERT)
    this.on(['UPDATE'], this.onUPDATE)
    this.on(['DELETE', 'CREATE ENTITY', 'DROP ENTITY'], this.onSIMPLE)
    this.on(['BEGIN', 'COMMIT', 'ROLLBACK'], this.onEVENT)
    this.on(['STREAM'], this.onSTREAM)
    this.on(['*'], this.onPlainSQL)
    return super.init()
  }

  /** @type {Handler} */
  async transformStreamFromCQN({ query }, next) {
    if (!query._streaming) return next()
    const cqn = STREAM.from(query.SELECT.from).column(query.SELECT.columns[0].ref[0])
    if (query.SELECT.where) cqn.STREAM.where = query.SELECT.where
    const stream = await this.run(cqn)
    return stream && { value: stream }
  }

  /** @type {Handler} */
  async transformStreamIntoCQN({ query, data, target }, next) {
    let col, type, etag
    const elements = query._target?.elements || target?.elements
    if (!elements) next()
    for (const key in elements) {
      const element = elements[key]
      if (element['@Core.MediaType'] && data[key]?.pipe) col = key
      if (element['@Core.IsMediaType'] && data[key]) type = key
      if (element['@odata.etag'] && data[key]) etag = key
    }

    if (!col) return next()

    const cqn = STREAM.into(query.UPDATE.entity).column(col).data(data[col])
    if (query.UPDATE.where) cqn.STREAM.where = query.UPDATE.where
    const result = await this.run(cqn)
    if (type || etag) {
      const d = { ...data }
      delete d[col]
      const cqn = UPDATE.entity(query.UPDATE.entity).with(d)
      if (query.UPDATE.where) cqn.UPDATE.where = query.UPDATE.where
      await this.run(cqn)
    }

    return result
  }

  /**
   * Handler for SELECT
   * @type {Handler}
   */
  async onSELECT({ query, data }) {
    const { sql, values, cqn } = this.cqn2sql(query, data)
    let ps = await this.prepare(sql)
    let rows = await ps.all(values)
    if (rows.length)
      if (cqn.SELECT.expand) rows = rows.map(r => (typeof r._json_ === 'string' ? JSON.parse(r._json_) : r._json_ || r))
    if (cqn.SELECT.count) rows.$count = await this.count(query, rows)
    return cqn.SELECT.one || query.SELECT.from.ref?.[0].cardinality?.max === 1 ? rows[0] : rows
  }

  /**
   * Handler for INSERT
   * @type {Handler}
   */
  async onINSERT({ query, data }) {
    const { sql, entries, cqn } = this.cqn2sql(query, data)
    if (!sql) return // Do nothing when there is nothing to be done
    const ps = await this.prepare(sql)
    const results = entries ? await Promise.all(entries.map(e => ps.run(e))) : await ps.run()
    return new this.class.InsertResults(cqn, results)
  }

  /**
   * Handler for UPSERT
   * @type {Handler}
   */
  async onUPSERT({ query, data }) {
    const { sql, entries } = this.cqn2sql(query, data)
    if (!sql) return // Do nothing when there is nothing to be done
    const ps = await this.prepare(sql)
    const results = entries ? await Promise.all(entries.map(e => ps.run(e))) : await ps.run()
    return results.reduce((lastValue, currentValue) => (lastValue += currentValue.changes), 0)
  }

  /**
   * Handler for UPDATE
   * @type {Handler}
   */
  async onUPDATE(req) {
    // noop if not a touch for @cds.on.update
    if (
      !req.query.UPDATE.data &&
      !req.query.UPDATE.with &&
      !Object.values(req.target?.elements || {}).some(e => e['@cds.on.update'])
    )
      return 0
    return this.onSIMPLE(req)
  }

  /**
   * Handler for Stream
   * @type {Handler}
   */
  async onSTREAM(req) {
    const { one, sql, values, entries } = this.cqn2sql(req.query)
    // writing stream
    if (req.query.STREAM.into) {
      const stream = entries[0]
      stream.on('error', () => stream.removeAllListeners('error'))
      values.unshift(stream)
      const ps = await this.prepare(sql)
      return (await ps.run(values)).changes
    }
    // reading stream
    const ps = await this.prepare(sql)
    return ps.stream(values, one)
  }

  /**
   * Handler for CREATE, DROP, UPDATE, DELETE, with simple CQN
   * @type {Handler}
   */
  async onSIMPLE({ query, data }) {
    const { sql, values } = this.cqn2sql(query, data)
    let ps = await this.prepare(sql)
    return (await ps.run(values)).changes
  }

  /**
   * Handler for BEGIN, COMMIT, ROLLBACK, which don't have any CQN
   * @type {Handler}
   */
  async onEVENT({ event }) {
    DEBUG?.(event) // in the other cases above DEBUG happens in cqn2sql
    return await this.exec(event)
  }

  /**
   * Handler for SQL statements which don't have any CQN
   * @type {Handler}
   */
  async onPlainSQL({ query, data }, next) {
    if (typeof query === 'string') {
      DEBUG?.(query, data)
      const ps = await this.prepare(query)
      const exec = this.hasResults(query) ? d => ps.all(d) : d => ps.run(d)
      if (Array.isArray(data) && typeof data[0] === 'object') return await Promise.all(data.map(exec))
      else return exec(data)
    } else return next()
  }

  /**
   *  Override in subclasses to detect more statements to be called with ps.all()
   * @param {string} sql
   */
  hasResults(sql) {
    return /^(SELECT|WITH|CALL|PRAGMA table_info)/i.test(sql)
  }

  /**
   * Derives and executes a query to fill in `$count` for given query
   * @param {import('@sap/cds/apis/cqn').SELECT} query - SELECT CQN
   * @param {unknown[]} ret - Results of the original query
   * @returns {Promise<number>}
   */
  async count(query, ret) {
    if (ret) {
      const { one, limit: _ } = query.SELECT,
        n = ret.length
      const [max, offset = 0] = one ? [1] : _ ? [_.rows?.val, _.offset?.val] : []
      if (max === undefined || (n < max && (n || !offset))) return n + offset
    }
    const cq = cds.ql.clone(query, {
      columns: [{ func: 'count' }],
      localized: false,
      expand: false,
      limit: 0,
      orderBy: 0,
    })
    const { sql, values } = this.cqn2sql(cq)
    const ps = await this.prepare(sql)
    const { count } = await ps.get(values)
    return count
  }

  static InsertResults = require('./InsertResults')

  /**
   * Helper class implementing {@link SQLService#cqn2sql}.
   * Subclasses commonly override this.
   */
  static CQN2SQL = require('./cqn2sql').class

  /** @param {unknown[]} args */
  constructor(...args) {
    super(...args)
    /** @type {unknown} */
    this.class = new.target // for IntelliSense
  }

  /**
   * @param {import('@sap/cds/apis/cqn').Query} q
   * @param {unknown} values
   * @returns {typeof SQLService.CQN2SQL}
   */
  cqn2sql(q, values) {
    const cqn = this.cqn4sql(q)

    // REVISIT: disable this for queries like (SELECT 1)
    // Will return multiple rows with objects inside
    // Only enable expand when the query is inferred
    if (cqn.SELECT && cqn.elements) cqn.SELECT.expand = cqn.SELECT.expand ?? 'root'

    const cmd = cqn.cmd || Object.keys(cqn)[0]
    if (cmd in { INSERT: 1, DELETE: 1, UPSERT: 1, UPDATE: 1 }) {
      let resolvedCqn = resolveView(cqn, this.model, this)
      if (resolvedCqn && resolvedCqn[cmd]._transitions?.[0].target) {
        resolvedCqn = resolvedCqn || cqn
        resolvedCqn.target = resolvedCqn?.[cmd]._transitions[0].target || cqn.target
      }
      return new this.class.CQN2SQL(this.context).render(resolvedCqn, values)
    }
    return new this.class.CQN2SQL(this.context).render(cqn, values)
  }

  /**
   * @param {import('@sap/cds/apis/cqn').Query} q
   * @returns {import('./infer/cqn').Query}
   */
  cqn4sql(q) {
    // REVISIT: move this check to cqn4sql?
    if (!q.SELECT?.from?.join && !this.model?.definitions[_target_name4(q)]) return _unquirked(q)
    return cqn4sql(q, this.model)
  }

  /**
   * Returns a Promise which resolves to a prepared statement object with
   * `{run,get,all}` signature as specified in {@link PreparedStatement}.
   * @returns {PreparedStatement}
   */
  // eslint-disable-next-line no-unused-vars
  async prepare(/*sql*/) {
    throw '2b overridden by subclass'
  }

  /**
   * Used to execute simple SQL statement like BEGIN, COMMIT, ROLLBACK
   * @param {string} sql
   * @returns {Promise<unknown>} The result of the query
   */
  async exec(sql) {
    sql
    throw '2b overridden by subclass'
  }
}

/**
 * Interface of prepared statement objects as returned by {@link SQLService#prepare}
 * @class
 * @interface
 */
class PreparedStatement {
  /**
   * Executes a prepared DML query, i.e., INSERT, UPDATE, DELETE, CREATE, DROP
   * @param {unknown|unknown[]} binding_params
   */
  async run(binding_params) {
    binding_params
    return 0
  }
  /**
   * Executes a prepared SELECT query and returns a single/first row only
   * @param {unknown|unknown[]} binding_params
   * @returns {Promise<unknown>}
   */
  async get(binding_params) {
    binding_params
    return {}
  }
  /**
   * Executes a prepared SELECT query and returns an array of all rows
   * @param {unknown|unknown[]} binding_params
   * @returns {Promise<unknown[]>}
   */
  async all(binding_params) {
    binding_params
    return [{}]
<<<<<<< HEAD
  } // eslint-disable-line no-unused-vars

  /**
   * Executes a prepared SELECT query and returns a stream of the result
   * @abstract
   * @param {[]|{}} binding_params The values to be used with the prepared statement
   * @returns {ReadableStream} A stream of the result
   */
  async stream(binding_params) {
    binding_params
=======
>>>>>>> afa202ba
  }
}
SQLService.prototype.PreparedStatement = PreparedStatement

const _target_name4 = q => {
  const target =
    q.SELECT?.from ||
    q.INSERT?.into ||
    q.UPSERT?.into ||
    q.UPDATE?.entity ||
    q.DELETE?.from ||
    q.CREATE?.entity ||
    q.DROP?.entity ||
    q.STREAM?.from ||
    q.STREAM?.into ||
    undefined
  if (target?.SET?.op === 'union') throw new cds.error('”UNION” based queries are not supported')
  if (!target?.ref) return target
  const [first] = target.ref
  return first.id || first
}

const _unquirked = q => {
  if (typeof q.INSERT?.into === 'string') q.INSERT.into = { ref: [q.INSERT.into] }
  if (typeof q.UPSERT?.into === 'string') q.UPSERT.into = { ref: [q.UPSERT.into] }
  if (typeof q.UPDATE?.entity === 'string') q.UPDATE.entity = { ref: [q.UPDATE.entity] }
  if (typeof q.DELETE?.from === 'string') q.DELETE.from = { ref: [q.DELETE.from] }
  if (typeof q.CREATE?.entity === 'string') q.CREATE.entity = { ref: [q.CREATE.entity] }
  if (typeof q.DROP?.entity === 'string') q.DROP.entity = { ref: [q.DROP.entity] }
  return q
}

const sqls = new (class extends SQLService {
  get factory() {
    return null
  }
})()
cds.extend(cds.ql.Query).with(
  class {
    forSQL() {
      let cqn = (cds.db || sqls).cqn4sql(this)
      return this.flat(cqn)
    }
    toSQL() {
      let { sql, values } = (cds.db || sqls).cqn2sql(this)
      return { sql, values } // skipping .cqn property
    }
    toSql() {
      return this.toSQL().sql
    }
  },
)

Object.assign(SQLService, { _target_name4 })
module.exports = SQLService<|MERGE_RESOLUTION|>--- conflicted
+++ resolved
@@ -312,9 +312,7 @@
   async all(binding_params) {
     binding_params
     return [{}]
-<<<<<<< HEAD
-  } // eslint-disable-line no-unused-vars
-
+  }
   /**
    * Executes a prepared SELECT query and returns a stream of the result
    * @abstract
@@ -323,8 +321,6 @@
    */
   async stream(binding_params) {
     binding_params
-=======
->>>>>>> afa202ba
   }
 }
 SQLService.prototype.PreparedStatement = PreparedStatement
