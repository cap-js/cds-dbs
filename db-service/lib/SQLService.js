--- conflicted
+++ resolved
@@ -124,11 +124,7 @@
     if (!(query._target instanceof cds.entity)) {
       try { this.infer(query) } catch { /**/ }
     }
-<<<<<<< HEAD
-    if (query.SELECT.expand !== false && query.target && !query.target._unresolved) {
-=======
     if (!query._target?._unresolved) { // REVISIT: use query._target instead
->>>>>>> f1e275fa
       // Will return multiple rows with objects inside
       query.SELECT.expand = 'root'
     }
