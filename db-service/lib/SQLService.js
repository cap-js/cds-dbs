--- conflicted
+++ resolved
@@ -16,28 +16,15 @@
 class SQLService extends DatabaseService {
 
   init() {
-<<<<<<< HEAD
-    this.on(['INSERT', 'UPSERT', 'UPDATE', 'DELETE'], require('./fill-in-keys')) // REVISIT should be replaced by correct input processing eventually
-    this.on(['INSERT', 'UPSERT', 'UPDATE', 'DELETE'], require('./deep-queries').onDeep)
-=======
-    this.on(['SELECT'], this.transformStreamFromCQN)
-    this.on(['UPDATE'], this.transformStreamIntoCQN)
     this.on(['INSERT', 'UPSERT', 'UPDATE'], require('./fill-in-keys')) // REVISIT should be replaced by correct input processing eventually
     this.on(['INSERT', 'UPSERT', 'UPDATE'], require('./deep-queries').onDeep)
->>>>>>> 8e60cd82
     this.on(['SELECT'], this.onSELECT)
     this.on(['INSERT'], this.onINSERT)
     this.on(['UPSERT'], this.onUPSERT)
     this.on(['UPDATE'], this.onUPDATE)
-<<<<<<< HEAD
-    this.on(['DELETE', 'CREATE ENTITY', 'DROP ENTITY'], this.onSIMPLE)
-    this.on(['BEGIN', 'COMMIT', 'ROLLBACK'], this.onEVENT)    
-=======
     this.on(['DELETE'], this.onDELETE)
     this.on(['CREATE ENTITY', 'DROP ENTITY'], this.onSIMPLE)
     this.on(['BEGIN', 'COMMIT', 'ROLLBACK'], this.onEVENT)
-    this.on(['STREAM'], this.onSTREAM)
->>>>>>> 8e60cd82
     this.on(['*'], this.onPlainSQL)
     return super.init()
   }
