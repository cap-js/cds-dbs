--- conflicted
+++ resolved
@@ -378,15 +378,12 @@
    */
   cqn2sql(query, values) {
     let q = this.cqn4sql(query)
-<<<<<<< HEAD
-=======
     let kind = q.kind || Object.keys(q)[0]
     if (kind in { INSERT: 1, DELETE: 1, UPSERT: 1, UPDATE: 1 }) {
       q = resolveView(q, this.model, this) // REVISIT: before resolveView was called on flat cqn obtained from cqn4sql -> is it correct to call on original q instead?
       let target = q[kind]._transitions?.[0].target
       if (target) q._target = target // REVISIT: Why isn't that done in resolveView?
     }
->>>>>>> 993aad26
     let cqn2sql = new this.class.CQN2SQL(this)
     return cqn2sql.render(q, values)
   }
