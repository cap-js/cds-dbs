const cds = require('@sap/cds/lib'),
  DEBUG = cds.debug('sql|db')
const { resolveView } = require('@sap/cds/libx/_runtime/common/utils/resolveView')
const DatabaseService = require('./common/DatabaseService')
const cqn4sql = require('./cqn4sql')

/**
 * @callback next
 * @param {Error} param0
 * @returns {Promise<unknown>}
 */

/**
 * @callback Handler
 * @param {import('@sap/cds/apis/services').Request} param0
 * @param {next} param1
 * @returns {Promise<unknown>}
 */

class SQLService extends DatabaseService {

  init() {
    this.on(['SELECT'], this.transformStreamFromCQN)
    this.on(['UPDATE'], this.transformStreamIntoCQN)
    this.on(['INSERT', 'UPSERT', 'UPDATE', 'DELETE'], require('./fill-in-keys')) // REVISIT should be replaced by correct input processing eventually
    this.on(['INSERT', 'UPSERT', 'UPDATE', 'DELETE'], require('./deep-queries').onDeep)
    this.on(['SELECT'], this.onSELECT)
    this.on(['INSERT'], this.onINSERT)
    this.on(['UPSERT'], this.onUPSERT)
    this.on(['UPDATE'], this.onUPDATE)
    this.on(['DELETE', 'CREATE ENTITY', 'DROP ENTITY'], this.onSIMPLE)
    this.on(['BEGIN', 'COMMIT', 'ROLLBACK'], this.onEVENT)
    this.on(['STREAM'], this.onSTREAM)
    this.on(['*'], this.onPlainSQL)
    return super.init()
  }

  /** @type {Handler} */
  async transformStreamFromCQN({ query }, next) {
    if (!query._streaming) return next()
    const cqn = STREAM.from(query.SELECT.from).column(query.SELECT.columns[0].ref[0])
    if (query.SELECT.where) cqn.STREAM.where = query.SELECT.where
    const stream = await this.run(cqn)
    return stream && { value: stream }
  }

  /** @type {Handler} */
  async transformStreamIntoCQN({ query, data, target }, next) {
    let col, type, etag
    const elements = query._target?.elements || target?.elements
    if (!elements) next()
    for (const key in elements) {
      const element = elements[key]
      if (element['@Core.MediaType'] && data[key]?.pipe) col = key
      if (element['@Core.IsMediaType'] && data[key]) type = key
      if (element['@odata.etag'] && data[key]) etag = key
    }

    if (!col) return next()

    const cqn = STREAM.into(query.UPDATE.entity).column(col).data(data[col])
    if (query.UPDATE.where) cqn.STREAM.where = query.UPDATE.where
    const result = await this.run(cqn)
    if (type || etag) {
      const d = { ...data }
      delete d[col]
      const cqn = UPDATE.entity(query.UPDATE.entity).with(d)
      if (query.UPDATE.where) cqn.UPDATE.where = query.UPDATE.where
      await this.run(cqn)
    }

    return result
  }

  /**
   * Handler for SELECT
   * @type {Handler}
   */
  async onSELECT({ query, data }) {
    const { sql, values, cqn } = this.cqn2sql(query, data)
    let ps = await this.prepare(sql)
    let rows = await ps.all(values)
    if (rows.length)
      if (cqn.SELECT.expand) rows = rows.map(r => (typeof r._json_ === 'string' ? JSON.parse(r._json_) : r._json_ || r))
    if (cqn.SELECT.count) rows.$count = await this.count(query, rows)
    return cqn.SELECT.one || query.SELECT.from?.ref?.[0].cardinality?.max === 1 ? rows[0] : rows
  }

  /**
   * Handler for INSERT
   * @type {Handler}
   */
  async onINSERT({ query, data }) {
    const { sql, entries, cqn } = this.cqn2sql(query, data)
    if (!sql) return // Do nothing when there is nothing to be done // REVISIT: fix within mtxs
    const ps = await this.prepare(sql)
    const results = entries ? await Promise.all(entries.map(e => ps.run(e))) : await ps.run()
    return new this.class.InsertResults(cqn, results)
  }

  /**
   * Handler for UPSERT
   * @type {Handler}
   */
  async onUPSERT({ query, data }) {
    const { sql, entries } = this.cqn2sql(query, data)
    if (!sql) return // Do nothing when there is nothing to be done // REVISIT: When does this happen?
    const ps = await this.prepare(sql)
    const results = entries ? await Promise.all(entries.map(e => ps.run(e))) : await ps.run()
    // REVISIT: results isn't an array, when no entries -> how could that work? when do we have no entries?
    return results.reduce((total, affectedRows) => (total += affectedRows.changes), 0)
  }

  /**
   * Handler for UPDATE
   * @type {Handler}
   */
  async onUPDATE(req) {
    // noop if not a touch for @cds.on.update
    if (
      !req.query.UPDATE.data &&
      !req.query.UPDATE.with &&
      !Object.values(req.target?.elements || {}).some(e => e['@cds.on.update'])
    )
      return 0
    return this.onSIMPLE(req)
  }

  /**
   * Handler for Stream
   * @type {Handler}
   */
  async onSTREAM(req) {
<<<<<<< HEAD
    const { one, sql, values, entries } = this.cqn2sql(req.query)
    // writing stream
    if (req.query.STREAM.into) {
      const stream = entries[0]
      values.unshift(stream)
=======
    const { one, sql, values } = this.cqn2sql(req.query)
    // writing stream
    if (req.query.STREAM.into) {
>>>>>>> da00f5ac
      const ps = await this.prepare(sql)
      return (await ps.run(values)).changes
    }
    // reading stream
    const ps = await this.prepare(sql)
    return ps.stream(values, one)
  }

  /**
   * Handler for CREATE, DROP, UPDATE, DELETE, with simple CQN
   * @type {Handler}
   */
  async onSIMPLE({ query, data }) {
    const { sql, values } = this.cqn2sql(query, data)
    let ps = await this.prepare(sql)
    return (await ps.run(values)).changes
  }

  /**
   * Handler for BEGIN, COMMIT, ROLLBACK, which don't have any CQN
   * @type {Handler}
   */
  async onEVENT({ event }) {
    DEBUG?.(event) // in the other cases above DEBUG happens in cqn2sql
    return await this.exec(event)
  }

  /**
   * Handler for SQL statements which don't have any CQN
   * @type {Handler}
   */
  async onPlainSQL({ query, data }, next) {
    if (typeof query === 'string') {
      DEBUG?.(query, data)
      const ps = await this.prepare(query)
      const exec = this.hasResults(query) ? d => ps.all(d) : d => ps.run(d)
      if (Array.isArray(data) && typeof data[0] === 'object') return await Promise.all(data.map(exec))
      else return exec(data)
    } else return next()
  }

  /**
   *  Override in subclasses to detect more statements to be called with ps.all()
   * @param {string} sql
   */
  hasResults(sql) {
    return /^(SELECT|WITH|CALL|PRAGMA table_info)/i.test(sql)
  }

  /**
   * Derives and executes a query to fill in `$count` for given query
   * @param {import('@sap/cds/apis/cqn').SELECT} query - SELECT CQN
   * @param {unknown[]} ret - Results of the original query
   * @returns {Promise<number>}
   */
  async count(query, ret) {
    if (ret) {
      const { one, limit: _ } = query.SELECT,
        n = ret.length
      const [max, offset = 0] = one ? [1] : _ ? [_.rows?.val, _.offset?.val] : []
      if (max === undefined || (n < max && (n || !offset))) return n + offset
    }
    // REVISIT: made uppercase count because of HANA reserved word quoting
    const cq = cds.ql.clone(query, {
      columns: [{ func: 'count', as: 'COUNT' }],
      localized: false,
      expand: false,
      limit: 0,
      orderBy: 0,
    })
    const { sql, values } = this.cqn2sql(cq)
    const ps = await this.prepare(sql)
    const { count, COUNT } = await ps.get(values)
    return count ?? COUNT
  }

  /**
   * Helper class for results of INSERTs.
   * Subclasses may override this.
   */
  static InsertResults = require('./InsertResults')

  /**
   * Helper class implementing {@link SQLService#cqn2sql}.
   * Subclasses commonly override this.
   */
  static CQN2SQL = require('./cqn2sql').class

  /** @param {unknown[]} args */
  constructor(...args) {
    super(...args)
    /** @type {unknown} */
    this.class = new.target // for IntelliSense
  }

  /**
   * @param {import('@sap/cds/apis/cqn').Query} query
   * @param {unknown} values
   * @returns {typeof SQLService.CQN2SQL}
   */
  cqn2sql(query, values) {
    let q = this.cqn4sql(query)
    if (q.SELECT && q.elements) q.SELECT.expand = q.SELECT.expand ?? 'root'

    let cmd = q.cmd || Object.keys(q)[0]
    if (cmd in { INSERT: 1, DELETE: 1, UPSERT: 1, UPDATE: 1 } || q.STREAM?.into) {
      q = resolveView(q, this.model, this) // REVISIT: before resolveView was called on flat cqn obtained from cqn4sql -> is it correct to call on original q instead?
      let target = q[cmd]._transitions?.[0].target
      if (target) q.target = target // REVISIT: Why isn't that done in resolveView?
    }
    return new this.class.CQN2SQL(this.context).render(q, values) // REVISIT: Why do we need to pass in this.context? -> using cds.context down there should be fine, isn't it?
  }

  /**
   * @param {import('@sap/cds/apis/cqn').Query} q
   * @returns {import('./infer/cqn').Query}
   */
  cqn4sql(q) {
    if (!q.SELECT?.from?.join && !this.model?.definitions[_target_name4(q)]) return _unquirked(q)
    return cqn4sql(q, this.model)
  }

  /**
   * Returns a Promise which resolves to a prepared statement object with
   * `{run,get,all}` signature as specified in {@link PreparedStatement}.
   * @abstract
   * @param {string} sql The SQL String to be prepared
   * @returns {PreparedStatement}
   */
  async prepare(sql) {
    sql
    throw '2b overridden by subclass'
  }

  /**
   * Used to execute simple SQL statement like BEGIN, COMMIT, ROLLBACK
<<<<<<< HEAD
   * @abstract
   * @param {string} sql The SQL String to be executed
   * @returns {Promise<any>} The result from the database driver
=======
   * @param {string} sql
   * @returns {Promise<unknown>} The result of the query
>>>>>>> da00f5ac
   */
  async exec(sql) {
    sql
    throw '2b overridden by subclass'
  }
}

/**
 * Interface of prepared statement objects as returned by {@link SQLService#prepare}
 * @class
 * @interface
 */
class PreparedStatement {
<<<<<<< HEAD
  /**
   * Executes a prepared DML query, i.e., INSERT, UPDATE, DELETE, CREATE, DROP
   * @abstract
   * @param {[]|{}} binding_params The values to be used with the prepared statement
   */
  async run(binding_params) {
    binding_params
    return { changes: 1 }
  }
  /**
   * Executes a prepared SELECT query and returns a single/first row only
   * @abstract
   * @param {[]|{}} binding_params The values to be used with the prepared statement
=======

  /**
   * Executes a prepared DML query, i.e., INSERT, UPDATE, DELETE, CREATE, DROP
   * @param {unknown|unknown[]} binding_params
   */
  async run(binding_params) {
    binding_params
    return 0
  }
  /**
   * Executes a prepared SELECT query and returns a single/first row only
   * @param {unknown|unknown[]} binding_params
   * @returns {Promise<unknown>}
>>>>>>> da00f5ac
   */
  async get(binding_params) {
    binding_params
    return {}
  }
  /**
   * Executes a prepared SELECT query and returns an array of all rows
<<<<<<< HEAD
   * @abstract
   * @param {[]|{}} binding_params The values to be used with the prepared statement
=======
   * @param {unknown|unknown[]} binding_params
   * @returns {Promise<unknown[]>}
>>>>>>> da00f5ac
   */
  async all(binding_params) {
    binding_params
    return [{}]
  }
  /**
   * Executes a prepared SELECT query and returns a stream of the result
   * @abstract
<<<<<<< HEAD
   * @param {[]|{}} binding_params The values to be used with the prepared statement
   * @returns {ReadableStream} A stream of the result
=======
   * @param {unknown|unknown[]} binding_params
   * @returns {ReadableStream<string|Buffer>} A stream of the result
>>>>>>> da00f5ac
   */
  async stream(binding_params) {
    binding_params
  }
}
SQLService.prototype.PreparedStatement = PreparedStatement

const _target_name4 = q => {
  const target =
    q.SELECT?.from ||
    q.INSERT?.into ||
    q.UPSERT?.into ||
    q.UPDATE?.entity ||
    q.DELETE?.from ||
    q.CREATE?.entity ||
    q.DROP?.entity ||
    q.STREAM?.from ||
    q.STREAM?.into
  if (target?.SET?.op === 'union') throw new cds.error('UNION-based queries are not supported')
  if (!target?.ref) return target
  const [first] = target.ref
  return first.id || first
}

const _unquirked = q => {
  if (!q) return q
  else if (typeof q.SELECT?.from === 'string') q.SELECT.from = { ref: [q.SELECT.from] }
  else if (typeof q.INSERT?.into === 'string') q.INSERT.into = { ref: [q.INSERT.into] }
  else if (typeof q.UPSERT?.into === 'string') q.UPSERT.into = { ref: [q.UPSERT.into] }
  else if (typeof q.UPDATE?.entity === 'string') q.UPDATE.entity = { ref: [q.UPDATE.entity] }
  else if (typeof q.DELETE?.from === 'string') q.DELETE.from = { ref: [q.DELETE.from] }
  else if (typeof q.CREATE?.entity === 'string') q.CREATE.entity = { ref: [q.CREATE.entity] }
  else if (typeof q.DROP?.entity === 'string') q.DROP.entity = { ref: [q.DROP.entity] }
  return q
}

const sqls = new class extends SQLService { get factory() { return null } }
cds.extend(cds.ql.Query).with(
  class {
    forSQL() {
      let cqn = (cds.db || sqls).cqn4sql(this)
      return this.flat(cqn)
    }
    toSQL() {
      if (this.SELECT) this.SELECT.expand = 'root' // Enforces using json functions always for top-level SELECTS
      let { sql, values } = (cds.db || sqls).cqn2sql(this)
      return { sql, values } // skipping .cqn property
    }
    toSql() {
      return this.toSQL().sql
    }
  },
)

<<<<<<< HEAD
/**
 * @type {SQLService}
 */
module.exports = Object.assign(SQLService, { _target_name4 })
=======
Object.assign(SQLService, { _target_name4 })
module.exports = SQLService
>>>>>>> da00f5ac
<|MERGE_RESOLUTION|>--- conflicted
+++ resolved
@@ -131,17 +131,9 @@
    * @type {Handler}
    */
   async onSTREAM(req) {
-<<<<<<< HEAD
-    const { one, sql, values, entries } = this.cqn2sql(req.query)
-    // writing stream
-    if (req.query.STREAM.into) {
-      const stream = entries[0]
-      values.unshift(stream)
-=======
     const { one, sql, values } = this.cqn2sql(req.query)
     // writing stream
     if (req.query.STREAM.into) {
->>>>>>> da00f5ac
       const ps = await this.prepare(sql)
       return (await ps.run(values)).changes
     }
@@ -278,14 +270,8 @@
 
   /**
    * Used to execute simple SQL statement like BEGIN, COMMIT, ROLLBACK
-<<<<<<< HEAD
-   * @abstract
-   * @param {string} sql The SQL String to be executed
-   * @returns {Promise<any>} The result from the database driver
-=======
    * @param {string} sql
    * @returns {Promise<unknown>} The result of the query
->>>>>>> da00f5ac
    */
   async exec(sql) {
     sql
@@ -299,24 +285,10 @@
  * @interface
  */
 class PreparedStatement {
-<<<<<<< HEAD
+
   /**
    * Executes a prepared DML query, i.e., INSERT, UPDATE, DELETE, CREATE, DROP
    * @abstract
-   * @param {[]|{}} binding_params The values to be used with the prepared statement
-   */
-  async run(binding_params) {
-    binding_params
-    return { changes: 1 }
-  }
-  /**
-   * Executes a prepared SELECT query and returns a single/first row only
-   * @abstract
-   * @param {[]|{}} binding_params The values to be used with the prepared statement
-=======
-
-  /**
-   * Executes a prepared DML query, i.e., INSERT, UPDATE, DELETE, CREATE, DROP
    * @param {unknown|unknown[]} binding_params
    */
   async run(binding_params) {
@@ -325,9 +297,9 @@
   }
   /**
    * Executes a prepared SELECT query and returns a single/first row only
+   * @abstract
    * @param {unknown|unknown[]} binding_params
    * @returns {Promise<unknown>}
->>>>>>> da00f5ac
    */
   async get(binding_params) {
     binding_params
@@ -335,13 +307,9 @@
   }
   /**
    * Executes a prepared SELECT query and returns an array of all rows
-<<<<<<< HEAD
-   * @abstract
-   * @param {[]|{}} binding_params The values to be used with the prepared statement
-=======
+   * @abstract
    * @param {unknown|unknown[]} binding_params
    * @returns {Promise<unknown[]>}
->>>>>>> da00f5ac
    */
   async all(binding_params) {
     binding_params
@@ -350,13 +318,8 @@
   /**
    * Executes a prepared SELECT query and returns a stream of the result
    * @abstract
-<<<<<<< HEAD
-   * @param {[]|{}} binding_params The values to be used with the prepared statement
-   * @returns {ReadableStream} A stream of the result
-=======
    * @param {unknown|unknown[]} binding_params
    * @returns {ReadableStream<string|Buffer>} A stream of the result
->>>>>>> da00f5ac
    */
   async stream(binding_params) {
     binding_params
@@ -411,12 +374,5 @@
   },
 )
 
-<<<<<<< HEAD
-/**
- * @type {SQLService}
- */
-module.exports = Object.assign(SQLService, { _target_name4 })
-=======
 Object.assign(SQLService, { _target_name4 })
-module.exports = SQLService
->>>>>>> da00f5ac
+module.exports = SQLService