const cds = require('@sap/cds/lib'),
  DEBUG = cds.debug('sql|db')
const { resolveView } = require('@sap/cds/libx/_runtime/common/utils/resolveView')
const DatabaseService = require('./common/DatabaseService')
const cqn4sql = require('./cqn4sql')

/**
 * @callback next
 * @param {Error} param0
 * @returns {Promise<unknown>}
 */

/**
 * @callback Handler
 * @param {import('@sap/cds/apis/services').Request} param0
 * @param {next} param1
 * @returns {Promise<unknown>}
 */

class SQLService extends DatabaseService {

  init() {
    this.on(['SELECT'], this.transformStreamFromCQN)
    this.on(['UPDATE'], this.transformStreamIntoCQN)
    this.on(['INSERT', 'UPSERT', 'UPDATE', 'DELETE'], require('./fill-in-keys')) // REVISIT should be replaced by correct input processing eventually
    this.on(['INSERT', 'UPSERT', 'UPDATE', 'DELETE'], require('./deep-queries').onDeep)
    this.on(['SELECT'], this.onSELECT)
    this.on(['INSERT'], this.onINSERT)
    this.on(['UPSERT'], this.onUPSERT)
    this.on(['UPDATE'], this.onUPDATE)
    this.on(['DELETE', 'CREATE ENTITY', 'DROP ENTITY'], this.onSIMPLE)
    this.on(['BEGIN', 'COMMIT', 'ROLLBACK'], this.onEVENT)
    this.on(['STREAM'], this.onSTREAM)
    this.on(['*'], this.onPlainSQL)
    return super.init()
  }

  /** @type {Handler} */
  async transformStreamFromCQN({ query }, next) {
    if (!query._streaming) return next()
    const cqn = STREAM.from(query.SELECT.from).column(query.SELECT.columns[0].ref[0])
    if (query.SELECT.where) cqn.STREAM.where = query.SELECT.where
    const stream = await this.run(cqn)
    return stream && { value: stream }
  }

  /** @type {Handler} */
  async transformStreamIntoCQN({ query, data, target }, next) {
    let col, type, etag
    const elements = query._target?.elements || target?.elements
    if (!elements) next()
    for (const key in elements) {
      const element = elements[key]
      if (element['@Core.MediaType'] && data[key]?.pipe) col = key
      if (element['@Core.IsMediaType'] && data[key]) type = key
      if (element['@odata.etag'] && data[key]) etag = key
    }

    if (!col) return next()

    const cqn = STREAM.into(query.UPDATE.entity).column(col).data(data[col])
    if (query.UPDATE.where) cqn.STREAM.where = query.UPDATE.where
    const result = await this.run(cqn)
    if (type || etag) {
      const d = { ...data }
      delete d[col]
      const cqn = UPDATE.entity(query.UPDATE.entity).with(d)
      if (query.UPDATE.where) cqn.UPDATE.where = query.UPDATE.where
      await this.run(cqn)
    }

    return result
  }

  /**
   * Handler for SELECT
   * @type {Handler}
   */
  async onSELECT({ query, data }) {
    const { sql, values, cqn } = this.cqn2sql(query, data)
    let ps = await this.prepare(sql)
    let rows = await ps.all(values)
    if (rows.length)
      if (cqn.SELECT.expand) rows = rows.map(r => (typeof r._json_ === 'string' ? JSON.parse(r._json_) : r._json_ || r))
    if (cqn.SELECT.count) rows.$count = await this.count(query, rows)
    return cqn.SELECT.one || query.SELECT.from?.ref?.[0].cardinality?.max === 1 ? rows[0] : rows
  }

  /**
   * Handler for INSERT
   * @type {Handler}
   */
  async onINSERT({ query, data }) {
    const { sql, entries, cqn } = this.cqn2sql(query, data)
    if (!sql) return // Do nothing when there is nothing to be done // REVISIT: fix within mtxs
    const ps = await this.prepare(sql)
    const results = entries ? await Promise.all(entries.map(e => ps.run(e))) : await ps.run()
    return new this.class.InsertResults(cqn, results)
  }

  /**
   * Handler for UPSERT
   * @type {Handler}
   */
  async onUPSERT({ query, data }) {
    const { sql, entries } = this.cqn2sql(query, data)
    if (!sql) return // Do nothing when there is nothing to be done // REVISIT: When does this happen?
    const ps = await this.prepare(sql)
    const results = entries ? await Promise.all(entries.map(e => ps.run(e))) : await ps.run()
    // REVISIT: results isn't an array, when no entries -> how could that work? when do we have no entries?
    return results.reduce((total, affectedRows) => (total += affectedRows.changes), 0)
  }

  /**
   * Handler for UPDATE
   * @type {Handler}
   */
  async onUPDATE(req) {
    // noop if not a touch for @cds.on.update
    if (
      !req.query.UPDATE.data &&
      !req.query.UPDATE.with &&
      !Object.values(req.target?.elements || {}).some(e => e['@cds.on.update'])
    )
      return 0
    return this.onSIMPLE(req)
  }

  /**
   * Handler for Stream
   * @type {Handler}
   */
  async onSTREAM(req) {
    const { one, sql, values } = this.cqn2sql(req.query)
    // writing stream
    if (req.query.STREAM.into) {
      const ps = await this.prepare(sql)
      return (await ps.run(values)).changes
    }
    // reading stream
    const ps = await this.prepare(sql)
    return ps.stream(values, one)
  }

  /**
   * Handler for CREATE, DROP, UPDATE, DELETE, with simple CQN
   * @type {Handler}
   */
  async onSIMPLE({ query, data }) {
    const { sql, values } = this.cqn2sql(query, data)
    let ps = await this.prepare(sql)
    return (await ps.run(values)).changes
  }

  /**
   * Handler for BEGIN, COMMIT, ROLLBACK, which don't have any CQN
   * @type {Handler}
   */
  async onEVENT({ event }) {
    DEBUG?.(event) // in the other cases above DEBUG happens in cqn2sql
    return await this.exec(event)
  }

  /**
   * Handler for SQL statements which don't have any CQN
   * @type {Handler}
   */
  async onPlainSQL({ query, data }, next) {
    if (typeof query === 'string') {
      DEBUG?.(query, data)
      const ps = await this.prepare(query)
      const exec = this.hasResults(query) ? d => ps.all(d) : d => ps.run(d)
      if (Array.isArray(data) && typeof data[0] === 'object') return await Promise.all(data.map(exec))
      else return exec(data)
    } else return next()
  }

  /**
   *  Override in subclasses to detect more statements to be called with ps.all()
   * @param {string} sql
   */
  hasResults(sql) {
    return /^(SELECT|WITH|CALL|PRAGMA table_info)/i.test(sql)
  }

  /**
   * Derives and executes a query to fill in `$count` for given query
   * @param {import('@sap/cds/apis/cqn').SELECT} query - SELECT CQN
   * @param {unknown[]} ret - Results of the original query
   * @returns {Promise<number>}
   */
  async count(query, ret) {
    if (ret) {
      const { one, limit: _ } = query.SELECT,
        n = ret.length
      const [max, offset = 0] = one ? [1] : _ ? [_.rows?.val, _.offset?.val] : []
      if (max === undefined || (n < max && (n || !offset))) return n + offset
    }
    const cq = cds.ql.clone(query, {
      columns: [{ func: 'count' }],
      localized: false,
      expand: false,
      limit: 0,
      orderBy: 0,
    })
    const { sql, values } = this.cqn2sql(cq)
    const ps = await this.prepare(sql)
    const { count } = await ps.get(values)
    return count
  }

  static InsertResults = require('./InsertResults')

  /**
   * Helper class implementing {@link SQLService#cqn2sql}.
   * Subclasses commonly override this.
   */
  static CQN2SQL = require('./cqn2sql').class

  /** @param {unknown[]} args */
  constructor(...args) {
    super(...args)
    /** @type {unknown} */
    this.class = new.target // for IntelliSense
  }

  /**
   * @param {import('@sap/cds/apis/cqn').Query} q
   * @param {unknown} values
   * @returns {typeof SQLService.CQN2SQL}
   */
  cqn2sql(q, values) {
    const cqn = this.cqn4sql(q)

    // REVISIT: Why did we move that from onSELECT to here?
    // Only enable expand when the query is inferred
    if (cqn.SELECT && cqn.elements) cqn.SELECT.expand = cqn.SELECT.expand ?? 'root'

    const cmd = cqn.cmd || Object.keys(cqn)[0]
    if (cmd in { INSERT: 1, DELETE: 1, UPSERT: 1, UPDATE: 1 } || cqn.STREAM?.into) {
      let resolvedCqn = resolveView(cqn, this.model, this)
      if (resolvedCqn && resolvedCqn[cmd]._transitions?.[0].target) {
        resolvedCqn = resolvedCqn || cqn
        resolvedCqn.target = resolvedCqn?.[cmd]._transitions[0].target || cqn.target
      }
      return new this.class.CQN2SQL(this.context).render(resolvedCqn, values)
    }
    return new this.class.CQN2SQL(this.context).render(cqn, values)
  }

  /**
   * @param {import('@sap/cds/apis/cqn').Query} q
   * @returns {import('./infer/cqn').Query}
   */
  cqn4sql(q) {
    if (!q.SELECT?.from?.join && !this.model?.definitions[_target_name4(q)]) return _unquirked(q)
    return cqn4sql(q, this.model)
  }

  /**
   * Returns a Promise which resolves to a prepared statement object with
   * `{run,get,all}` signature as specified in {@link PreparedStatement}.
   * @returns {PreparedStatement}
   */
  // eslint-disable-next-line no-unused-vars
  async prepare(/*sql*/) {
    throw '2b overridden by subclass'
  }

  /**
   * Used to execute simple SQL statement like BEGIN, COMMIT, ROLLBACK
   * @param {string} sql
   * @returns {Promise<unknown>} The result of the query
   */
  async exec(sql) {
    sql
    throw '2b overridden by subclass'
  }
}

/**
 * Interface of prepared statement objects as returned by {@link SQLService#prepare}
 * @class
 * @interface
 */
class PreparedStatement {
<<<<<<< HEAD

=======
>>>>>>> d2bd96ea
  /**
   * Executes a prepared DML query, i.e., INSERT, UPDATE, DELETE, CREATE, DROP
   * @param {unknown|unknown[]} binding_params
   */
<<<<<<< HEAD
  async run(binding_params) { } // eslint-disable-line no-unused-vars

=======
  async run(binding_params) {
    binding_params
    return 0
  }
>>>>>>> d2bd96ea
  /**
   * Executes a prepared SELECT query and returns a single/first row only
   * @param {unknown|unknown[]} binding_params
   * @returns {Promise<unknown>}
   */
<<<<<<< HEAD

  async get(binding_params) { // eslint-disable-line no-unused-vars
    return {}
  }

=======
  async get(binding_params) {
    binding_params
    return {}
  }
>>>>>>> d2bd96ea
  /**
   * Executes a prepared SELECT query and returns an array of all rows
   * @param {unknown|unknown[]} binding_params
   * @returns {Promise<unknown[]>}
   */
<<<<<<< HEAD
  async all(binding_params) { // eslint-disable-line no-unused-vars
    return [{}]
  }
=======
  async all(binding_params) {
    binding_params
    return [{}]
  }
  /**
   * Executes a prepared SELECT query and returns a stream of the result
   * @abstract
   * @param {unknown|unknown[]} binding_params
   * @returns {ReadableStream<string|Buffer>} A stream of the result
   */
  async stream(binding_params) {
    binding_params
  }
>>>>>>> d2bd96ea
}
SQLService.prototype.PreparedStatement = PreparedStatement

const _target_name4 = q => {
  const target =
    q.SELECT?.from ||
    q.INSERT?.into ||
    q.UPSERT?.into ||
    q.UPDATE?.entity ||
    q.DELETE?.from ||
    q.CREATE?.entity ||
    q.DROP?.entity ||
    q.STREAM?.from ||
    q.STREAM?.into
  if (target?.SET?.op === 'union') throw new cds.error('UNION-based queries are not supported')
  if (!target?.ref) return target
  const [first] = target.ref
  return first.id || first
}

const _unquirked = q => {
  if (!q) return q
  else if (typeof q.SELECT?.from === 'string') q.SELECT.from = { ref: [q.SELECT.from] }
  else if (typeof q.INSERT?.into === 'string') q.INSERT.into = { ref: [q.INSERT.into] }
  else if (typeof q.UPSERT?.into === 'string') q.UPSERT.into = { ref: [q.UPSERT.into] }
  else if (typeof q.UPDATE?.entity === 'string') q.UPDATE.entity = { ref: [q.UPDATE.entity] }
  else if (typeof q.DELETE?.from === 'string') q.DELETE.from = { ref: [q.DELETE.from] }
  else if (typeof q.CREATE?.entity === 'string') q.CREATE.entity = { ref: [q.CREATE.entity] }
  else if (typeof q.DROP?.entity === 'string') q.DROP.entity = { ref: [q.DROP.entity] }
  return q
}

const sqls = new class extends SQLService { get factory() { return null } }
cds.extend(cds.ql.Query).with(class {
  forSQL() {
    let cqn = (cds.db || sqls).cqn4sql(this)
    return this.flat(cqn)
  }
<<<<<<< HEAD
  toSQL() {
    let { sql, values } = (cds.db || sqls).cqn2sql(this)
    return { sql, values } // skipping .cqn property
  }
  toSql() {
    return this.toSQL().sql
  }
})
=======
})()
cds.extend(cds.ql.Query).with(
  class {
    forSQL() {
      let cqn = (cds.db || sqls).cqn4sql(this)
      return this.flat(cqn)
    }
    toSQL() {
      if (this.SELECT) this.SELECT.expand = 'root' // Enforces using json functions always for top-level SELECTS
      let { sql, values } = (cds.db || sqls).cqn2sql(this)
      return { sql, values } // skipping .cqn property
    }
    toSql() {
      return this.toSQL().sql
    }
  },
)
>>>>>>> d2bd96ea

Object.assign(SQLService, { _target_name4 })
module.exports = SQLService<|MERGE_RESOLUTION|>--- conflicted
+++ resolved
@@ -284,50 +284,29 @@
  * @interface
  */
 class PreparedStatement {
-<<<<<<< HEAD
-
-=======
->>>>>>> d2bd96ea
+
   /**
    * Executes a prepared DML query, i.e., INSERT, UPDATE, DELETE, CREATE, DROP
    * @param {unknown|unknown[]} binding_params
    */
-<<<<<<< HEAD
-  async run(binding_params) { } // eslint-disable-line no-unused-vars
-
-=======
   async run(binding_params) {
     binding_params
     return 0
   }
->>>>>>> d2bd96ea
   /**
    * Executes a prepared SELECT query and returns a single/first row only
    * @param {unknown|unknown[]} binding_params
    * @returns {Promise<unknown>}
    */
-<<<<<<< HEAD
-
-  async get(binding_params) { // eslint-disable-line no-unused-vars
-    return {}
-  }
-
-=======
   async get(binding_params) {
     binding_params
     return {}
   }
->>>>>>> d2bd96ea
   /**
    * Executes a prepared SELECT query and returns an array of all rows
    * @param {unknown|unknown[]} binding_params
    * @returns {Promise<unknown[]>}
    */
-<<<<<<< HEAD
-  async all(binding_params) { // eslint-disable-line no-unused-vars
-    return [{}]
-  }
-=======
   async all(binding_params) {
     binding_params
     return [{}]
@@ -341,7 +320,6 @@
   async stream(binding_params) {
     binding_params
   }
->>>>>>> d2bd96ea
 }
 SQLService.prototype.PreparedStatement = PreparedStatement
 
@@ -375,22 +353,6 @@
 }
 
 const sqls = new class extends SQLService { get factory() { return null } }
-cds.extend(cds.ql.Query).with(class {
-  forSQL() {
-    let cqn = (cds.db || sqls).cqn4sql(this)
-    return this.flat(cqn)
-  }
-<<<<<<< HEAD
-  toSQL() {
-    let { sql, values } = (cds.db || sqls).cqn2sql(this)
-    return { sql, values } // skipping .cqn property
-  }
-  toSql() {
-    return this.toSQL().sql
-  }
-})
-=======
-})()
 cds.extend(cds.ql.Query).with(
   class {
     forSQL() {
@@ -407,7 +369,6 @@
     }
   },
 )
->>>>>>> d2bd96ea
 
 Object.assign(SQLService, { _target_name4 })
 module.exports = SQLService