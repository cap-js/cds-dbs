--- conflicted
+++ resolved
@@ -39,23 +39,10 @@
     if (!Array.isArray(rows)) rows = [rows]
     if (!rows.length || !Object.keys(rows[0]).length) return
 
-<<<<<<< HEAD
-  /** @type {Handler} */
-  async transformStreamIntoCQN({ query, data, target }, next) {
-    let col, type, etag
-    const elements = query._target?.elements || target?.elements
-    if (!elements) return next()
-    for (const key in elements) {
-      const element = elements[key]
-      if (element['@Core.MediaType'] && data[key]?.pipe) col = key
-      if (element['@Core.IsMediaType'] && data[key]) type = key
-      if (element['@odata.etag'] && data[key]) etag = key
-=======
     // REVISIT: remove after removing stream_compat feature flag
     if (compat) {
       rows[0][Object.keys(rows[0])[0]] = this._stream(Object.values(rows[0])[0])
       return
->>>>>>> 44c0a592
     }
 
     for (let col of columns) {
@@ -197,20 +184,6 @@
         // Process child compositions depth-first
         let { depth = 0, visited = [] } = req
         visited.push(req.target.name)
-<<<<<<< HEAD
-        await Promise.all(Object.values(compositions).map(c => {
-          if (c._target['@cds.persistence.skip'] === true) return
-          if (c._target === req.target) { // the Genre.children case
-            if (++depth > (c['@depth'] || 3)) return
-          } else if (visited.includes(c._target.name)) throw new Error(
-            `Transitive circular composition detected: \n\n` +
-            `  ${visited.join(' > ')} > ${c._target.name} \n\n` +
-            `These are not supported by deep delete.`)
-          // Prepare and run deep query, à la CQL`DELETE from Foo[pred]:comp1.comp2...`
-          const query = DELETE.from({ ref: [...from.ref, c.name] })
-          return this.onDELETE({ query, depth, visited: [...visited], target: c._target })
-        }))
-=======
         await Promise.all(
           Object.values(compositions).map(c => {
             if (c._target['@cds.persistence.skip'] === true) return
@@ -228,7 +201,6 @@
             return this.onDELETE({ query, depth, visited: [...visited], target: c._target })
           }),
         )
->>>>>>> 44c0a592
       }
       return this.onSIMPLE(req)
     }
@@ -345,7 +317,6 @@
    * @returns {import('./infer/cqn').Query}
    */
   cqn4sql(q) {
-<<<<<<< HEAD
     if (
       !cds.env.features.db_strict &&
       !q.SELECT?.from?.join &&
@@ -354,10 +325,6 @@
     ) {
       return _unquirked(q)
     }
-=======
-    if (!q.SELECT?.from?.join && !q.SELECT?.from?.SELECT && !this.model?.definitions[_target_name4(q)])
-      return _unquirked(q)
->>>>>>> 44c0a592
     return cqn4sql(q, this.model)
   }
 
