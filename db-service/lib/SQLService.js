const cds = require('@sap/cds/lib'),
  DEBUG = cds.debug('sql|db')
const { resolveView } = require('@sap/cds/libx/_runtime/common/utils/resolveView')
const DatabaseService = require('./common/DatabaseService')
const cqn4sql = require('./cqn4sql')

/**
 * @callback next
 * @param {Error} param0
 * @returns {Promise<unknown>}
 */

/**
 * @callback Handler
 * @param {import('@sap/cds/apis/services').Request} param0
 * @param {next} param1
 * @returns {Promise<unknown>}
 */

class SQLService extends DatabaseService {
  init() {
    this.on(['SELECT'], this.transformStreamFromCQN)
    this.on(['UPDATE'], this.transformStreamIntoCQN)
    this.on(['INSERT', 'UPSERT', 'UPDATE', 'DELETE'], require('./fill-in-keys')) // REVISIT should be replaced by correct input processing eventually
    this.on(['INSERT', 'UPSERT', 'UPDATE', 'DELETE'], require('./deep-queries').onDeep)
    this.on(['SELECT'], this.onSELECT)
    this.on(['INSERT'], this.onINSERT)
    this.on(['UPSERT'], this.onUPSERT)
    this.on(['UPDATE'], this.onUPDATE)
    this.on(['DELETE', 'CREATE ENTITY', 'DROP ENTITY'], this.onSIMPLE)
    this.on(['BEGIN', 'COMMIT', 'ROLLBACK'], this.onEVENT)
    this.on(['STREAM'], this.onSTREAM)
    this.on(['*'], this.onPlainSQL)
    return super.init()
  }

  /** @type {Handler} */
  async transformStreamFromCQN({ query }, next) {
    if (!query._streaming) return next()
    const cqn = STREAM.from(query.SELECT.from).column(query.SELECT.columns[0].ref[0])
    if (query.SELECT.where) cqn.STREAM.where = query.SELECT.where
    const stream = await this.run(cqn)
    return stream && { value: stream }
  }

  /** @type {Handler} */
  async transformStreamIntoCQN({ query, data, target }, next) {
    let col, type, etag
    const elements = query._target?.elements || target?.elements
    if (!elements) next()
    for (const key in elements) {
      const element = elements[key]
      if (element['@Core.MediaType'] && data[key]?.pipe) col = key
      if (element['@Core.IsMediaType'] && data[key]) type = key
      if (element['@odata.etag'] && data[key]) etag = key
    }

    if (!col) return next()

    const cqn = STREAM.into(query.UPDATE.entity).column(col).data(data[col])
    if (query.UPDATE.where) cqn.STREAM.where = query.UPDATE.where
    const result = await this.run(cqn)
    if (type || etag) {
      const d = { ...data }
      delete d[col]
      const cqn = UPDATE.entity(query.UPDATE.entity).with(d)
      if (query.UPDATE.where) cqn.UPDATE.where = query.UPDATE.where
      await this.run(cqn)
    }

    return result
  }

  /**
   * Handler for SELECT
   * @type {Handler}
   */
  async onSELECT({ query, data }) {
    const { sql, values, cqn } = this.cqn2sql(query, data)
    let ps = await this.prepare(sql)
    let rows = await ps.all(values)
    if (rows.length)
      if (cqn.SELECT.expand) rows = rows.map(r => (typeof r._json_ === 'string' ? JSON.parse(r._json_) : r._json_ || r))
    if (cqn.SELECT.count) rows.$count = await this.count(query, rows)
    return cqn.SELECT.one || query.SELECT.from?.ref?.[0].cardinality?.max === 1 ? rows[0] : rows
  }

  /**
   * Handler for INSERT
   * @type {Handler}
   */
  async onINSERT({ query, data }) {
    const { sql, entries, cqn } = this.cqn2sql(query, data)
    if (!sql) return // Do nothing when there is nothing to be done
    const ps = await this.prepare(sql)
    const results = entries ? await Promise.all(entries.map(e => ps.run(e))) : await ps.run()
    return new this.class.InsertResults(cqn, results)
  }

  /**
   * Handler for UPSERT
   * @type {Handler}
   */
  async onUPSERT({ query, data }) {
    const { sql, entries } = this.cqn2sql(query, data)
    if (!sql) return // Do nothing when there is nothing to be done
    const ps = await this.prepare(sql)
    const results = entries ? await Promise.all(entries.map(e => ps.run(e))) : await ps.run()
    return results.reduce((lastValue, currentValue) => (lastValue += currentValue.changes), 0)
  }

  /**
   * Handler for UPDATE
   * @type {Handler}
   */
  async onUPDATE(req) {
    // noop if not a touch for @cds.on.update
    if (
      !req.query.UPDATE.data &&
      !req.query.UPDATE.with &&
      !Object.values(req.target?.elements || {}).some(e => e['@cds.on.update'])
    )
      return 0
    return this.onSIMPLE(req)
  }

  /**
   * Handler for Stream
   * @type {Handler}
   */
  async onSTREAM(req) {
    const { sql, values, entries } = this.cqn2sql(req.query)
    // writing stream
    if (req.query.STREAM.into) {
      const stream = entries[0]
      stream.on('error', () => stream.removeAllListeners('error'))
      values.unshift(stream)
      const ps = await this.prepare(sql)
      return (await ps.run(values)).changes
    }
    // reading stream
    const ps = await this.prepare(sql)
    let result = await ps.all(values)
    if (result.length === 0) return

    return Object.values(result[0])[0]
  }

  /**
   * Handler for CREATE, DROP, UPDATE, DELETE, with simple CQN
   * @type {Handler}
   */
  async onSIMPLE({ query, data }) {
    const { sql, values } = this.cqn2sql(query, data)
    let ps = await this.prepare(sql)
    return (await ps.run(values)).changes
  }

  /**
   * Handler for BEGIN, COMMIT, ROLLBACK, which don't have any CQN
   * @type {Handler}
   */
  async onEVENT({ event }) {
    DEBUG?.(event) // in the other cases above DEBUG happens in cqn2sql
    return await this.exec(event)
  }

  /**
   * Handler for SQL statements which don't have any CQN
   * @type {Handler}
   */
  async onPlainSQL({ query, data }, next) {
    if (typeof query === 'string') {
      DEBUG?.(query)
      const ps = await this.prepare(query)
      const exec = this.hasResults(query) ? d => ps.all(d) : d => ps.run(d)
      if (Array.isArray(data) && typeof data[0] === 'object') return await Promise.all(data.map(exec))
      else return exec(data)
    } else return next()
  }

  /**
   *  Override in subclasses to detect more statements to be called with ps.all()
   * @param {string} sql
   */
  hasResults(sql) {
    return /^(SELECT|WITH|CALL|PRAGMA table_info)/i.test(sql)
  }

  /**
   * Derives and executes a query to fill in `$count` for given query
   * @param {import('@sap/cds/apis/cqn').SELECT} query - SELECT CQN
   * @param {unknown[]} ret - Results of the original query
   * @returns {Promise<number>}
   */
  async count(query, ret) {
    if (ret) {
      const { one, limit: _ } = query.SELECT,
        n = ret.length
      const [max, offset = 0] = one ? [1] : _ ? [_.rows?.val, _.offset?.val] : []
      if (max === undefined || (n < max && (n || !offset))) return n + offset
    }
    const cq = cds.ql.clone(query, {
      columns: [{ func: 'count' }],
      localized: false,
      expand: false,
      limit: 0,
      orderBy: 0,
    })
    const { sql, values } = this.cqn2sql(cq)
    const ps = await this.prepare(sql)
    const { count } = await ps.get(values)
    return count
  }

  /**
   * Helper class for results of INSERTs.
   * Subclasses may override this.
   */
  static InsertResults = require('./InsertResults')

  /**
   * Helper class implementing {@link SQLService#cqn2sql}.
   * Subclasses commonly override this.
   */
  static CQN2SQL = require('./cqn2sql').class

  /** @param {unknown[]} args */
  constructor(...args) {
    super(...args)
    /** @type {unknown} */
    this.class = new.target // for IntelliSense
  }
<<<<<<< HEAD

  cqn2sql(query, values) {
    let q = this.cqn4sql(query),
      cmd = q.cmd || Object.keys(q)[0]
=======

  /**
   * @param {import('@sap/cds/apis/cqn').Query} q
   * @param {unknown} values
   * @returns {typeof SQLService.CQN2SQL}
   */
  cqn2sql(q, values) {
    const cqn = this.cqn4sql(q)

    // REVISIT: disable this for queries like (SELECT 1)
    // Will return multiple rows with objects inside
    // Only enable expand when the query is inferred
    if (cqn.SELECT && cqn.elements) cqn.SELECT.expand = cqn.SELECT.expand ?? 'root'

    const cmd = cqn.cmd || Object.keys(cqn)[0]
>>>>>>> afa202ba
    if (cmd in { INSERT: 1, DELETE: 1, UPSERT: 1, UPDATE: 1 }) {
      q = resolveView(q, this.model, this) // REVISIT: before resolveView was called on flat cqn obtained from cqn4sql -> is it correct to call on original q instead?
      let target = q[cmd]._transitions?.[0].target
      if (target) q.target = target // REVISIT: Why isn't that done in resolveView?
    }
    return new this.class.CQN2SQL(this.context).render(q, values) // REVISIT: Why do we need to pass in this.context? -> using cds.context down there should be fine, isn't it?
  }

<<<<<<< HEAD
=======
  /**
   * @param {import('@sap/cds/apis/cqn').Query} q
   * @returns {import('./infer/cqn').Query}
   */
>>>>>>> afa202ba
  cqn4sql(q) {
    // REVISIT: move this check to cqn4sql?
    if (!q.SELECT?.from?.join && !this.model?.definitions[_target_name4(q)]) return _unquirked(q)
    return cqn4sql(q, this.model)
  }

  /**
   * Returns a Promise which resolves to a prepared statement object with
   * `{run,get,all}` signature as specified in {@link PreparedStatement}.
   * @returns {PreparedStatement}
   */
  // eslint-disable-next-line no-unused-vars
  async prepare(/*sql*/) {
    throw '2b overridden by subclass'
  }

  /**
   * Used to execute simple SQL statement like BEGIN, COMMIT, ROLLBACK
   * @param {string} sql
   * @returns {Promise<unknown>} The result of the query
   */
  async exec(sql) {
    sql
    throw '2b overridden by subclass'
  }
}

/**
 * Interface of prepared statement objects as returned by {@link SQLService#prepare}
 * @class
 * @interface
 */
class PreparedStatement {
  /**
   * Executes a prepared DML query, i.e., INSERT, UPDATE, DELETE, CREATE, DROP
   * @param {unknown|unknown[]} binding_params
   */
  async run(binding_params) {
    binding_params
    return 0
  }
  /**
   * Executes a prepared SELECT query and returns a single/first row only
   * @param {unknown|unknown[]} binding_params
   * @returns {Promise<unknown>}
   */
  async get(binding_params) {
    binding_params
    return {}
  }
  /**
   * Executes a prepared SELECT query and returns an array of all rows
   * @param {unknown|unknown[]} binding_params
   * @returns {Promise<unknown[]>}
   */
  async all(binding_params) {
    binding_params
    return [{}]
  }
}
SQLService.prototype.PreparedStatement = PreparedStatement

const _target_name4 = q => {
  const target =
    q.SELECT?.from ||
    q.INSERT?.into ||
    q.UPSERT?.into ||
    q.UPDATE?.entity ||
    q.DELETE?.from ||
    q.CREATE?.entity ||
    q.DROP?.entity ||
    q.STREAM?.from ||
    q.STREAM?.into ||
    undefined
  if (target?.SET?.op === 'union') throw new cds.error('”UNION” based queries are not supported')
  if (!target?.ref) return target
  const [first] = target.ref
  return first.id || first
}

const _unquirked = q => {
  if (typeof q.INSERT?.into === 'string') q.INSERT.into = { ref: [q.INSERT.into] }
  if (typeof q.UPSERT?.into === 'string') q.UPSERT.into = { ref: [q.UPSERT.into] }
  if (typeof q.UPDATE?.entity === 'string') q.UPDATE.entity = { ref: [q.UPDATE.entity] }
  if (typeof q.DELETE?.from === 'string') q.DELETE.from = { ref: [q.DELETE.from] }
  if (typeof q.CREATE?.entity === 'string') q.CREATE.entity = { ref: [q.CREATE.entity] }
  if (typeof q.DROP?.entity === 'string') q.DROP.entity = { ref: [q.DROP.entity] }
  return q
}

const sqls = new (class extends SQLService {
  get factory() {
    return null
  }
})()
cds.extend(cds.ql.Query).with(
  class {
    forSQL() {
      let cqn = (cds.db || sqls).cqn4sql(this)
      return this.flat(cqn)
    }
    toSQL() {
      let { sql, values } = (cds.db || sqls).cqn2sql(this)
      return { sql, values } // skipping .cqn property
    }
    toSql() {
      return this.toSQL().sql
    }
  },
)

Object.assign(SQLService, { _target_name4 })
module.exports = SQLService<|MERGE_RESOLUTION|>--- conflicted
+++ resolved
@@ -231,28 +231,17 @@
     /** @type {unknown} */
     this.class = new.target // for IntelliSense
   }
-<<<<<<< HEAD
-
-  cqn2sql(query, values) {
-    let q = this.cqn4sql(query),
-      cmd = q.cmd || Object.keys(q)[0]
-=======
-
-  /**
-   * @param {import('@sap/cds/apis/cqn').Query} q
+
+  /**
+   * @param {import('@sap/cds/apis/cqn').Query} query
    * @param {unknown} values
    * @returns {typeof SQLService.CQN2SQL}
    */
-  cqn2sql(q, values) {
-    const cqn = this.cqn4sql(q)
-
-    // REVISIT: disable this for queries like (SELECT 1)
-    // Will return multiple rows with objects inside
-    // Only enable expand when the query is inferred
-    if (cqn.SELECT && cqn.elements) cqn.SELECT.expand = cqn.SELECT.expand ?? 'root'
-
-    const cmd = cqn.cmd || Object.keys(cqn)[0]
->>>>>>> afa202ba
+  cqn2sql(query, values) {
+    const q = this.cqn4sql(query)
+    if (q.SELECT && q.elements) q.SELECT.expand = q.SELECT.expand ?? 'root'
+
+    const cmd = q.cmd || Object.keys(q)[0]
     if (cmd in { INSERT: 1, DELETE: 1, UPSERT: 1, UPDATE: 1 }) {
       q = resolveView(q, this.model, this) // REVISIT: before resolveView was called on flat cqn obtained from cqn4sql -> is it correct to call on original q instead?
       let target = q[cmd]._transitions?.[0].target
@@ -261,13 +250,10 @@
     return new this.class.CQN2SQL(this.context).render(q, values) // REVISIT: Why do we need to pass in this.context? -> using cds.context down there should be fine, isn't it?
   }
 
-<<<<<<< HEAD
-=======
   /**
    * @param {import('@sap/cds/apis/cqn').Query} q
    * @returns {import('./infer/cqn').Query}
    */
->>>>>>> afa202ba
   cqn4sql(q) {
     // REVISIT: move this check to cqn4sql?
     if (!q.SELECT?.from?.join && !this.model?.definitions[_target_name4(q)]) return _unquirked(q)
