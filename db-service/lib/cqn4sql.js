--- conflicted
+++ resolved
@@ -1383,11 +1383,7 @@
    */
   function getTransformedTokenStream(tokenStream, context = {}) {
     const transformedTokenStream = []
-<<<<<<< HEAD
-    const { $baseLink, prop } = context
-=======
     const { $baseLink, /* prop */ } = context
->>>>>>> ef573558
     for (let i = 0; i < tokenStream.length; i++) {
       const token = tokenStream[i]
       if (token === 'exists') {
