--- conflicted
+++ resolved
@@ -313,7 +313,6 @@
       lhs.args.push(arg)
       alreadySeen.set(nextAssoc.$refLink.alias, true)
       if (nextAssoc.where) {
-<<<<<<< HEAD
         // join condition derived from on-condition
         lhs.on = [ ...(hasLogicalOr(lhs.on) ? [asXpr(lhs.on)] : lhs.on) ]
         // join relevant path expressions inside filter need correlated exists
@@ -340,14 +339,6 @@
           lhs.on.push(...['and', ...(hasLogicalOr(filter) ? [asXpr(filter)] : filter)])
         }
 
-=======
-        const filter = getTransformedTokenStream(nextAssoc.where, { $baseLink: nextAssoc.$refLink })
-        lhs.on = [
-          ...(hasLogicalOr(lhs.on) ? [asXpr(lhs.on)] : lhs.on),
-          'and',
-          ...(hasLogicalOr(filter) ? [asXpr(filter)] : filter),
-        ]
->>>>>>> 97386840
       }
       if (node.children) {
         node.children.forEach(c => {
