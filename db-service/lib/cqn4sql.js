--- conflicted
+++ resolved
@@ -1798,16 +1798,10 @@
         }
       }
 
-<<<<<<< HEAD
-      // OData shortcut
-      if (refReverse[0].where?.length === 1 && refReverse[0].where[0].val)
-        filterConditions.push(getTransformedTokenStream(refReverse[0].where, { $baseLink: $refLinksReverse[0] }))
-=======
       // OData variant w/o mentioning key
       if (refReverse[0].where?.length === 1 && refReverse[0].where[0].val) {
         filterConditions.push(getTransformedTokenStream(refReverse[0].where,{ $baseLink: $refLinksReverse[0] }))
       }
->>>>>>> 3f64763c
 
       if (existingWhere.length > 0) filterConditions.push(existingWhere)
       if (whereExistsSubSelects.length > 0) {
@@ -2440,11 +2434,7 @@
       else SELECT.having.push('and', ...val)
     } else if (key === 'where') {
       // ignore OData shortcut variant: `… bookshop.Orders:items[2]`
-<<<<<<< HEAD
-      if(val.length === 1 && val[0].val) continue
-=======
       if(!val || val.length === 1 && val[0].val) continue
->>>>>>> 3f64763c
       if (!SELECT.where) SELECT.where = val
       // infix filter comes first in resulting where
       else SELECT.where = [...(hasLogicalOr(val) ? [asXpr(val)] : val), 'and', ...(hasLogicalOr(SELECT.where) ? [asXpr(SELECT.where)] : SELECT.where)]
