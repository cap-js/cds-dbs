--- conflicted
+++ resolved
@@ -1,11 +1,6 @@
 'use strict'
 
-<<<<<<< HEAD
-const cds = require('@sap/cds/lib')
-=======
 const cds = require('@sap/cds')
-const { computeColumnsToBeSearched } = require('./search')
->>>>>>> 92cf307b
 
 const infer = require('./infer')
 const { computeColumnsToBeSearched } = require('./search')
