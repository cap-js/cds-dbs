'use strict'

const cds = require('@sap/cds/lib')
const { computeColumnsToBeSearched } = require('@sap/cds/libx/_runtime/cds-services/services/utils/columns.js')

const infer = require('./infer')

/**
 * For operators of <eqOps>, this is replaced by comparing all leaf elements with null, combined with and.
 * If there are at least two leaf elements and if there are tokens before or after the recognized pattern, we enclose the resulting condition in parens (...)
 */
const eqOps = [['is'], ['='] /* ['=='] */]
/**
 * For operators of <notEqOps>, do the same but use or instead of and.
 * This ensures that not struc == <value> is the same as struc != <value>.
 */
const notEqOps = [['is', 'not'], ['<>'], ['!=']]
/**
 * not supported in comparison w/ struct because of unclear semantics
 */
const notSupportedOps = [['>'], ['<'], ['>='], ['<=']]

const allOps = eqOps.concat(eqOps).concat(notEqOps).concat(notSupportedOps)

const { pseudos } = require('./infer/pseudos')
/**
 * Transforms a CDL style query into SQL-Like CQN:
 *  - transform association paths in `from` to `WHERE exists` subqueries
 *  - transforms columns into their flat representation.
 *      1. Flatten managed associations to their foreign
 *      2. Flatten structures to their leafs
 *      3. Replace join-relevant ref paths (i.e. non-fk accesses in association paths) with the correct join alias
 *  - transforms `expand` columns into special, normalized subqueries
 *  - transform `where` clause.
 *      That is the flattening of all `ref`s and the expansion of `where exists` predicates
 *  - rewrites `from` clause:
 *      Each join relevant association path traversal is translated to a join condition.
 *
 * `cqn4sql` is applied recursively to all queries found in `from`, `columns` and `where`
 *  of a query.
 *
 * @param {object} originalQuery
 * @param {object} model
 * @returns {object} transformedQuery the transformed query
 */
function cqn4sql(originalQuery, model = cds.context?.model || cds.model) {
  const inferred = infer(originalQuery, model)
  if (originalQuery.SELECT?.from.args && !originalQuery.joinTree) return inferred

  let transformedQuery = cds.ql.clone(inferred)
  const kind = inferred.cmd || Object.keys(inferred)[0]

  if (inferred.INSERT || inferred.UPSERT) {
    transformedQuery = transformQueryForInsertUpsert(kind)
  } else {
    const queryProp = inferred[kind]
    if (!inferred.STREAM?.from && inferred.STREAM?.into) {
      transformedQuery = transformStreamQuery()
    } else {
      const { entity, where } = queryProp
      const from = queryProp.from

      const transformedProp = { __proto__: queryProp } // IMPORTANT: don't lose anything you might not know of

      // Transform the existing where, prepend table aliases, and so on...
      if (where) {
        transformedProp.where = getTransformedTokenStream(where)
      }

      // Transform the from clause: association path steps turn into `WHERE EXISTS` subqueries.
      // The already transformed `where` clause is then glued together with the resulting subqueries.
      const { transformedWhere, transformedFrom } = getTransformedFrom(from || entity, transformedProp.where)

      if (inferred.SELECT) {
        transformedQuery = transformSelectQuery(queryProp, transformedFrom, transformedWhere, transformedQuery)
      } else {
        if (from) {
          transformedProp.from = transformedFrom
        } else {
          transformedProp.entity = transformedFrom
        }

        if (transformedWhere?.length > 0) {
          transformedProp.where = transformedWhere
        }

        transformedQuery[kind] = transformedProp

        if (inferred.UPDATE?.with) {
          Object.entries(inferred.UPDATE.with).forEach(([key, val]) => {
            const transformed = getTransformedTokenStream([val])
            inferred.UPDATE.with[key] = transformed[0]
          })
        }
      }

      if (inferred.joinTree && !inferred.joinTree.isInitial) {
        transformedQuery[kind].from = translateAssocsToJoins(transformedQuery[kind].from)
      }
    }
  }

  return transformedQuery

  function transformSelectQuery(queryProp, transformedFrom, transformedWhere, transformedQuery) {
    const { columns, having, groupBy, orderBy, limit } = queryProp

    // Trivial replacement -> no transformations needed
    if (limit) {
      transformedQuery.SELECT.limit = limit
    }

    transformedQuery.SELECT.from = transformedFrom

    if (transformedWhere?.length > 0) {
      transformedQuery.SELECT.where = transformedWhere
    }

    if (columns) {
      transformedQuery.SELECT.columns = getTransformedColumns(columns)
    } else {
      transformedQuery.SELECT.columns = getColumnsForWildcard()
    }

    // Like the WHERE clause, aliases from the SELECT list are not accessible for `group by`/`having` (in most DB's)
    if (having) {
      transformedQuery.SELECT.having = getTransformedTokenStream(having)
    }

    if (groupBy) {
      const transformedGroupBy = getTransformedOrderByGroupBy(groupBy)
      if (transformedGroupBy.length) {
        transformedQuery.SELECT.groupBy = transformedGroupBy
      }
    }

    // Since all the expressions in the SELECT part of the query have been computed,
    // one can reference aliases of the queries columns in the orderBy clause.
    if (orderBy) {
      const transformedOrderBy = getTransformedOrderByGroupBy(orderBy, true)
      if (transformedOrderBy.length) {
        transformedQuery.SELECT.orderBy = transformedOrderBy
      }
    }

    if (inferred.SELECT.search) {
      // Search target can be a navigation, in that case use _target to get the correct entity
      const where = transformSearchToWhere(inferred.SELECT.search, transformedFrom)
      if (where) {
        transformedQuery.SELECT.where = where
      }
    }
    return transformedQuery
  }

  /**
   * Transforms a query object for INSERT or UPSERT operations by modifying the `into` clause.
   *
   * @param {string} kind - The type of operation: "INSERT" or "UPSERT".
   *
   * @returns {Object} - The transformed query with updated `into` clause.
   */
  function transformQueryForInsertUpsert(kind) {
    const { as } = transformedQuery[kind].into
    transformedQuery[kind].into = { ref: [inferred.target.name] }
    if (as) transformedQuery[kind].into.as = as
    return transformedQuery
  }

  /**
   * Transforms a stream query, replacing the `where` and `into` clauses after processing.
   *
   * @param {Object} inferred - The inferred object containing the STREAM query.
   * @param {Object} transformedQuery - The query object to be transformed.
   *
   * @returns {Object} - The transformed query with updated STREAM clauses.
   */
  function transformStreamQuery() {
    const { into, where } = inferred.STREAM
    const transformedProp = { __proto__: inferred.STREAM }
    if (where) {
      transformedProp.where = getTransformedTokenStream(where)
    }
    const { transformedWhere, transformedFrom } = getTransformedFrom(into, transformedProp.where)
    if (transformedWhere?.length > 0) {
      transformedProp.where = transformedWhere
    }
    transformedProp.into = transformedFrom
    transformedQuery.STREAM = transformedProp
    return transformedQuery
  }

  /**
   * Transforms a search expression to a WHERE clause for a SELECT operation.
   *
   * @param {Object} search - The search expression which shall be applied to the searchable columns on the query source.
   * @param {Object} from - The FROM clause of the CQN statement.
   *
   * @returns {(Object|Array|undefined)} - If the target of the query contains searchable elements, the function returns an array that represents the WHERE clause.
   *     If the SELECT query already contains a WHERE clause, this array includes the existing clause and appends an AND condition with the new 'contains' clause.
   *     If the SELECT query does not contain a WHERE clause, the returned array solely consists of the 'contains' clause.
   *     If the target entity of the query does not contain searchable elements, the function returns null.
   *
   */
  function transformSearchToWhere(search, from) {
    const entity = from.$refLinks[0].definition._target || from.$refLinks[0].definition
    const searchIn = computeColumnsToBeSearched(inferred, entity, from.as)
    if (searchIn.length > 0) {
      const xpr = search
      const contains = {
        func: 'search',
        args: [
          searchIn.length > 1 ? { list: searchIn } : { ...searchIn[0] },
          xpr.length === 1 && 'val' in xpr[0] ? xpr[0] : { xpr },
        ],
      }

      if (transformedQuery.SELECT.where) {
        return [asXpr(transformedQuery.SELECT.where), 'and', contains]
      } else {
        return [contains]
      }
    } else {
      return null
    }
  }

  /**
   * Rewrites the from clause based on the `query.joinTree`.
   *
   * For each join relevant node in the join tree, the respective join is generated.
   * Each join relevant node in the join tree has an unique table alias which is the query source for the respective
   * path traversals. Hence, all join relevant `ref`s must be rewritten to point to the generated join aliases. However,
   * this is done in the @function getFlatColumnsFor().
   *
   * @returns {CQN.from}
   */
  function translateAssocsToJoins() {
    let from
    /**
     * remember already seen aliases, do not create a join for them again
     */
    const alreadySeen = new Map()
    inferred.joinTree._roots.forEach(r => {
      const args = r.queryArtifact.SELECT
        ? [{ SELECT: transformSubquery(r.queryArtifact).SELECT, as: r.alias }]
        : [{ ref: [localized(r.queryArtifact)], as: r.alias }]
      from = { join: 'left', args, on: [] }
      r.children.forEach(c => {
        from = joinForBranch(from, c)
        from = { join: 'left', args: [from], on: [] }
      })
    })
    return from.args.length > 1 ? from : from.args[0]

    function joinForBranch(lhs, node) {
      const nextAssoc = inferred.joinTree.findNextAssoc(node)
      if (!nextAssoc || alreadySeen.has(nextAssoc.$refLink.alias)) return lhs.args.length > 1 ? lhs : lhs.args[0]

      lhs.on.push(
        ...onCondFor(
          nextAssoc.$refLink,
          node.parent.$refLink || /** tree roots do not have $refLink */ {
            alias: node.parent.alias,
            definition: node.parent.queryArtifact,
            target: node.parent.queryArtifact,
          },
          /** flip source and target in on condition */ true,
        ),
      )

      const arg = {
        ref: [localized(model.definitions[nextAssoc.$refLink.definition.target])],
        as: nextAssoc.$refLink.alias,
      }
      lhs.args.push(arg)
      alreadySeen.set(nextAssoc.$refLink.alias, true)
      if (nextAssoc.where) {
        const filter = getTransformedTokenStream(nextAssoc.where, nextAssoc.$refLink)
        lhs.on = [
          ...(hasLogicalOr(lhs.on) ? [asXpr(lhs.on)] : lhs.on),
          'and',
          ...(hasLogicalOr(filter) ? [asXpr(filter)] : filter),
        ]
      }
      if (node.children) {
        node.children.forEach(c => {
          lhs = { join: 'left', args: [lhs], on: [] }
          lhs = joinForBranch(lhs, c)
        })
      }
      return lhs.args.length > 1 ? lhs : lhs.args[0]
    }
  }

  /**
   * Walks over a list of columns (ref's, xpr, subqueries, val), applies flattening on structured types and expands wildcards.
   *
   * @param {object[]} columns
   * @returns {object[]} the transformed representation of the input. Expanded and flattened.
   */
  function getTransformedColumns(columns) {
    const transformedColumns = []

    for (let i = 0; i < columns.length; i++) {
      const col = columns[i]

      if (col.expand) {
        handleExpand(col)
      } else if (col.inline) {
        handleInline(col)
      } else if (col.ref) {
        handleRef(col)
      } else if (col === '*') {
        handleWildcard(columns)
      } else {
        handleDefault(col)
      }
    }

    if (transformedColumns.length === 0 && columns.length) {
      handleEmptyColumns(columns)
    }

    return transformedColumns

    function handleExpand(col) {
      const { $refLinks } = col
      const last = $refLinks?.[$refLinks.length - 1]
      if (last && !last.skipExpand && last.definition.isAssociation) {
        const expandedSubqueryColumn = expandColumn(col)
        transformedColumns.push(expandedSubqueryColumn)
      } else if (!last?.skipExpand) {
        const expandCols = nestedProjectionOnStructure(col, 'expand')
        transformedColumns.push(...expandCols)
      }
    }

    function handleInline(col) {
      const inlineCols = nestedProjectionOnStructure(col)
      transformedColumns.push(...inlineCols)
    }

    function handleRef(col) {
      if (pseudos.elements[col.ref[0]] || col.param) {
        transformedColumns.push({ ...col })
        return
      }

      const tableAlias = getQuerySourceName(col)
      // re-adjust usage of implicit alias in subquery
      if (col.$refLinks[0].definition.kind === 'entity' && col.ref[0] !== tableAlias) {
        col.ref[0] = tableAlias
      }
      const leaf = col.$refLinks[col.$refLinks.length - 1].definition
      if (leaf.virtual === true) return

      let baseName
      if (col.ref.length >= 2) {
        baseName = col.ref.slice(col.ref[0] === tableAlias ? 1 : 0, col.ref.length - 1).join('_')
      }

      let columnAlias = col.as || (col.isJoinRelevant ? col.flatName : null)
      const refNavigation = col.ref.slice(col.ref[0] === tableAlias ? 1 : 0).join('_')
      if (!columnAlias && col.flatName && col.flatName !== refNavigation) columnAlias = refNavigation

      if (col.$refLinks.some(link => link.definition._target?.['@cds.persistence.skip'] === true)) return

      const flatColumns = getFlatColumnsFor(col, { baseName, columnAlias, tableAlias })
      flatColumns.forEach(flatColumn => {
        const { as } = flatColumn
        if (!(as && transformedColumns.some(inserted => inserted?.as === as))) transformedColumns.push(flatColumn)
      })
    }

    function handleWildcard(columns) {
      const wildcardIndex = columns.indexOf('*')
      const ignoreInWildcardExpansion = columns.slice(0, wildcardIndex)
      const { excluding } = inferred.SELECT
      if (excluding) ignoreInWildcardExpansion.push(...excluding)

      const wildcardColumns = getColumnsForWildcard(ignoreInWildcardExpansion, columns.slice(wildcardIndex + 1))
      transformedColumns.push(...wildcardColumns)
    }

    function handleDefault(col) {
      let transformedColumn = getTransformedColumn(col)
      if (col.as) transformedColumn.as = col.as

      const replaceWith = transformedColumns.findIndex(t => (t.as || t.ref[t.ref.length - 1]) === transformedColumn.as)
      if (replaceWith === -1) transformedColumns.push(transformedColumn)
      else transformedColumns.splice(replaceWith, 1, transformedColumn)

      Object.defineProperty(transformedColumn, 'element', { value: originalQuery.elements[col.as] })
    }

    function getTransformedColumn(col) {
      if (col.SELECT) {
        if (isLocalized(inferred.target)) col.SELECT.localized = true
        if (!col.SELECT.from.as) {
          const uniqueSubqueryAlias = inferred.joinTree.addNextAvailableTableAlias(
            getLastStringSegment(col.SELECT.from.ref[col.SELECT.from.ref.length - 1]),
            originalQuery.outerQueries,
          )
          Object.defineProperty(col.SELECT.from, 'uniqueSubqueryAlias', { value: uniqueSubqueryAlias })
        }
        return transformSubquery(col)
      } else if (col.xpr) {
        return { xpr: getTransformedTokenStream(col.xpr) }
      } else if (col.func) {
        return {
          func: col.func,
          args: col.args && getTransformedTokenStream(col.args),
          as: col.func,
        }
      } else {
        return copy(col)
      }
    }

    function handleEmptyColumns(columns) {
      if (columns.some(c => c.$refLinks?.[c.$refLinks.length - 1].definition.type === 'cds.Composition')) return
      throw new cds.error('Queries must have at least one non-virtual column')
    }
  }

  /**
   * Calculates the columns for a nested projection on a structure.
   *
   * @param {object} col
   * @param {'inline'|'expand'} prop the property on which to operate. Default is `inline`.
   * @returns a list of flat columns.
   */
  function nestedProjectionOnStructure(col, prop = 'inline') {
    const res = []

    col[prop].forEach((nestedProjection, i) => {
      let rewrittenColumns = []
      if (nestedProjection === '*') {
        res.push(...expandNestedProjectionWildcard(col, i, prop))
      } else {
        const nameParts = col.as ? [col.as] : [col.ref.map(idOnly).join('_')]
        nameParts.push(nestedProjection.as ? nestedProjection.as : nestedProjection.ref.map(idOnly).join('_'))
        const name = nameParts.join('_')
        if (nestedProjection.ref) {
          const augmentedInlineCol = { ...nestedProjection }
          augmentedInlineCol.ref = col.ref ? [...col.ref, ...nestedProjection.ref] : nestedProjection.ref
          if (col.as || nestedProjection.as || nestedProjection.isJoinRelevant) {
            augmentedInlineCol.as = nameParts.join('_')
          }
          Object.defineProperties(augmentedInlineCol, {
            $refLinks: { value: [...nestedProjection.$refLinks], writable: true },
            isJoinRelevant: {
              value: nestedProjection.isJoinRelevant,
              writable: true,
            },
          })
          // if the expand is not anonymous, we must prepend the expand columns path
          // to make sure the full path is resolvable
          if (col.ref) {
            augmentedInlineCol.$refLinks.unshift(...col.$refLinks)
            augmentedInlineCol.isJoinRelevant = augmentedInlineCol.isJoinRelevant || col.isJoinRelevant
          }
          const flatColumns = getTransformedColumns([augmentedInlineCol])
          flatColumns.forEach(flatColumn => {
            const flatColumnName = flatColumn.as || flatColumn.ref[flatColumn.ref.length - 1]
            if (!res.some(c => (c.as || c.ref.slice(1).map(idOnly).join('_')) === flatColumnName)) {
              const rewrittenColumn = { ...flatColumn }
              if (nestedProjection.as) rewrittenColumn.as = flatColumnName
              rewrittenColumns.push(rewrittenColumn)
            }
          })
        } else {
          // func, xpr, val..
          // we need to check if the column was already added
          // in the wildcard expansion
          if (!res.some(c => (c.as || c.ref.slice(1).map(idOnly).join('_')) === name)) {
            const rewrittenColumn = { ...nestedProjection }
            rewrittenColumn.as = name
            rewrittenColumns.push(rewrittenColumn)
          }
        }
      }
      res.push(...rewrittenColumns)
    })

    return res
  }

  /**
   * Expand the wildcard of the given column into all leaf elements.
   * Respect smart wildcard rules and excluding clause.
   *
   * Every column before the wildcardIndex is excluded from the wildcard expansion.
   * Columns after the wildcardIndex overwrite columns within the wildcard expansion in place.
   *
   * @TODO use this also for `expand` wildcards on structures.
   *
   * @param {csn.Column} col
   * @param {integer} wildcardIndex
   * @returns an array of columns which represents the expanded wildcard
   */
  function expandNestedProjectionWildcard(col, wildcardIndex, prop = 'inline') {
    const res = []
    // everything before the wildcard is inserted before the wildcard
    // and ignored from the wildcard expansion
    const exclude = col[prop].slice(0, wildcardIndex)
    // everything after the wildcard, is a potential replacement
    // in the wildcard expansion
    const replace = []
    // we need to absolutefy the refs
    col[prop].slice(wildcardIndex + 1).forEach(c => {
      const fakeColumn = { ...c }
      if (fakeColumn.ref) {
        fakeColumn.ref = [...col.ref, ...fakeColumn.ref]
        fakeColumn.$refLinks = [...col.$refLinks, ...c.$refLinks]
      }
      replace.push(fakeColumn)
    })
    // respect excluding clause
    if (col.excluding) {
      // fake the ref since excluding only has strings
      col.excluding.forEach(c => {
        const fakeColumn = {
          ref: [...col.ref, c],
        }
        exclude.push(fakeColumn)
      })
    }

    if (col.$refLinks[col.$refLinks.length - 1].definition.kind === 'entity')
      res.push(...getColumnsForWildcard(exclude, replace))
    else
      res.push(
        ...getFlatColumnsFor(col, { columnAlias: col.as, tableAlias: getQuerySourceName(col) }, [], {
          exclude,
          replace,
        }),
      )
    return res
  }

  /**
   * This function converts a column with an `expand` property into a subquery.
   *
   * It operates by using the following steps:
   *
   * 1. It creates an intermediate SQL query, selecting `from <effective query source>:...<column>.ref { ...<column>.expand }`.
   *    For example, from the query `SELECT from Authors { books { title } }`, it generates:
   *    - `SELECT from Authors:books as books {title}`
   *
   * 2. It then adds the properties `expand: true` and `one: <expand assoc>.is2one` to the intermediate SQL query.
   *
   * 3. It applies `cqn4sql` to the intermediate query (ensuring the aliases of the outer query are maintained).
   *    For example, `cqn4sql(…)` is used to create the following query:
   *    - `SELECT from Books as books {books.title} where exists ( SELECT 1 from Authors as Authors where Authors.ID = books.author_ID )`
   *
   * 4. It then replaces the `exists <subquery>` with the where condition of the `<subquery>` and correlates it with the effective query source.
   *    For example, this query is created:
   *    - `SELECT from Books as books { books.title } where Authors.ID = books.author_ID`
   *
   * 5. Lastly, it replaces the `expand` column of the original query with the transformed subquery.
   *    For example, the query becomes:
   *    - `SELECT from Authors { (SELECT from Books as books { books.title } where Authors.ID = books.author_ID) as books }`
   *
   * @param {CSN.column} column - The column with the 'expand' property to be transformed into a subquery.
   *
   * @returns {Object} Returns a subquery correlated with the enclosing query, with added properties `expand:true` and `one:true|false`.
   */
  function expandColumn(column) {
    let outerAlias
    let subqueryFromRef
    if (column.isJoinRelevant) {
      // all n-1 steps of the expand column are already transformed into joins
      // find the last join relevant association. That is the n-1 assoc in the ref path.
      // slice the ref array beginning from the n-1 assoc in the ref and take that as the postfix for the subqueries from ref.
      ;[...column.$refLinks]
        .reverse()
        .slice(1)
        .find((link, i) => {
          if (link.definition.isAssociation) {
            subqueryFromRef = [link.definition.target, ...column.ref.slice(-(i + 1), column.ref.length)]
            // alias of last join relevant association is also the correlation alias for the subquery
            outerAlias = link.alias
            return true
          }
        })
    } else {
      outerAlias = transformedQuery.SELECT.from.as
      subqueryFromRef = [
        ...transformedQuery.SELECT.from.ref,
        ...(column.$refLinks[0].definition.kind === 'entity' ? column.ref.slice(1) : column.ref),
      ]
    }

    // this is the alias of the column which holds the correlated subquery
    const columnAlias =
      column.as ||
      (column.$refLinks[0].definition.kind === 'entity'
        ? column.ref.slice(1).map(idOnly).join('_') // omit explicit table alias from name of column
        : column.ref.map(idOnly).join('_'))

    // we need to respect the aliases of the outer query, so the columnAlias might not be suitable
    // as table alias for the correlated subquery
    const uniqueSubqueryAlias = getNextAvailableTableAlias(columnAlias, originalQuery.outerQueries)

    // `SELECT from Authors {  books.genre as genreOfBooks { name } } becomes `SELECT from Books:genre as genreOfBooks`
    const from = { ref: subqueryFromRef, as: uniqueSubqueryAlias }
    const subqueryBase = Object.fromEntries(
      // preserve all props on subquery (`limit`, `order by`, …) but `expand` and `ref`
      Object.entries(column).filter(([key]) => !(key in { ref: true, expand: true })),
    )
    const subquery = {
      SELECT: {
        ...subqueryBase,
        from,
        columns: JSON.parse(JSON.stringify(column.expand)),
        expand: true,
        one: column.$refLinks[column.$refLinks.length - 1].definition.is2one,
      },
    }
    if (isLocalized(inferred.target)) subquery.SELECT.localized = true
    const expanded = transformSubquery(subquery)
    const correlated = _correlate({ ...expanded, as: columnAlias }, outerAlias)
    Object.defineProperty(correlated, 'elements', { value: subquery.elements })
    return correlated

    function _correlate(subq, outer) {
      const subqueryFollowingExists = (a, indexOfExists) => a[indexOfExists + 1]
      let {
        SELECT: { where },
      } = subq
      let recent = where
      let i = where.indexOf('exists')
      while (i !== -1) {
        where = subqueryFollowingExists((recent = where), i).SELECT.where
        i = where.indexOf('exists')
      }
      const existsIndex = recent.indexOf('exists')
      recent.splice(
        existsIndex,
        2,
        ...where.map(x => {
          return replaceAliasWithSubqueryAlias(x)
        }),
      )

      function replaceAliasWithSubqueryAlias(x) {
        const existsSubqueryAlias = recent[existsIndex + 1].SELECT.from.as
        if (existsSubqueryAlias === x.ref?.[0]) return { ref: [outer, ...x.ref.slice(1)] }
        if (x.xpr) x.xpr = x.xpr.map(replaceAliasWithSubqueryAlias)
        return x
      }
      return subq
    }
  }

  function getTransformedOrderByGroupBy(columns, inOrderBy = false) {
    const res = []
    for (let i = 0; i < columns.length; i++) {
      const col = columns[i]
      if (col.isJoinRelevant) {
        const tableAlias$refLink = getQuerySourceName(col)
        const transformedColumn = {
          ref: [tableAlias$refLink, getFullName(col.$refLinks[col.$refLinks.length - 1].definition)],
        }
        if (col.sort) transformedColumn.sort = col.sort
        if (col.nulls) transformedColumn.nulls = col.nulls
        res.push(transformedColumn)
      } else if (pseudos.elements[col.ref?.[0]]) {
        res.push({ ...col })
      } else if (col.ref) {
        if (col.$refLinks.some(link => link.definition._target?.['@cds.persistence.skip'] === true)) continue
        const { target } = col.$refLinks[0]
        const tableAlias = target.SELECT ? null : getQuerySourceName(col) // do not prepend TA if orderBy column addresses element of query
        const leaf = col.$refLinks[col.$refLinks.length - 1].definition
        if (leaf.virtual === true) continue // already in getFlatColumnForElement
        let baseName
        if (col.ref.length >= 2) {
          // leaf might be intermediate structure
          baseName = col.ref.slice(col.ref[0] === tableAlias ? 1 : 0, col.ref.length - 1).join('_')
        }
        const flatColumns = getFlatColumnsFor(col, { baseName, tableAlias })
        /**
         * We can't guarantee that the element order will NOT change in the future.
         * We claim that the element order doesn't matter, hence we can't allow elements
         * in the order by clause which expand to more than one column, as the order impacts
         * the result.
         */
        if (inOrderBy && flatColumns.length > 1)
          cds.error(`"${getFullName(leaf)}" can't be used in order by as it expands to multiple fields`)
        if (col.nulls) flatColumns[0].nulls = col.nulls
        if (col.sort) flatColumns[0].sort = col.sort
        res.push(...flatColumns)
      } else {
        let transformedColumn
        if (col.SELECT) transformedColumn = transformSubquery(col)
        else if (col.xpr) transformedColumn = { xpr: getTransformedTokenStream(col.xpr) }
        else if (col.func) transformedColumn = { args: getTransformedTokenStream(col.args), func: col.func }
        // val
        else transformedColumn = copy(col)
        if (col.sort) transformedColumn.sort = col.sort
        if (col.nulls) transformedColumn.nulls = col.nulls
        res.push(transformedColumn)
      }
    }
    return res
  }

  /**
   * Transforms a subquery.
   *
   * If the current query contains outer queries (is itself a subquery),
   * it appends the current inferred query.
   * Otherwise, it initializes the `outerQueries` array and adds the inferred query.
   * The `outerQueries` property makes sure
   * that the table aliases of the outer queries are accessible within the scope of the subquery.
   * Lastly, it recursively calls cqn4sql on the subquery.
   *
   * @param {object} q - The query to be transformed. This should be a subquery object.
   * @returns {object} - The cqn4sql transformed subquery.
   */
  function transformSubquery(q) {
    if (q.outerQueries) q.outerQueries.push(inferred)
    else {
      const outerQueries = inferred.outerQueries || []
      outerQueries.push(inferred)
      Object.defineProperty(q, 'outerQueries', { value: outerQueries })
    }
    return cqn4sql(q, model)
  }

  /**
   * This function converts a wildcard into explicit columns.
   *
   * Based on the query's `$combinedElements` attribute, the function computes the flat column representations
   * and returns them. Additionally, it prepends the respective table alias to each column. Columns specified
   * in the `excluding` clause are ignored during this transformation.
   *
   * Furthermore, foreign keys (FK) for OData CSN and blobs are excluded from the wildcard expansion.
   *
   * @param {Array} exclude - An optional list of columns to be excluded during the wildcard expansion.
   * @param {Array} replace - An optional list of columns to replace during the wildcard expansion.
   *
   * @returns {Array} Returns an array of explicit columns derived from the wildcard.
   */
  function getColumnsForWildcard(exclude = [], replace = []) {
    const wildcardColumns = []
    Object.keys(inferred.$combinedElements).forEach(k => {
      const { index, tableAlias } = inferred.$combinedElements[k][0]
      const element = tableAlias.elements[k]
      // ignore FK for odata csn / ignore blobs from wildcard expansion
<<<<<<< HEAD
      if (isODataFlatForeignKey(element) || element.type === 'cds.LargeBinary') return
      const flatColumns = getFlatColumnsFor(element, { tableAlias: index }, [], { exclude, replace }, true)
      wildcardColumns.push(...flatColumns)
=======
      if (isODataFlatForeignKey(element) || (element['@Core.MediaType'] && !element['@Core.IsURL'])) return
      // for wildcard on subquery in from, just reference the elements
      if (tableAlias.SELECT && !element.elements && !element.keys) {
        wildcardColumns.push(index ? { ref: [index, k] } : { ref: [k] })
      } else {
        const flatColumns = getFlatColumnsFor(element, null, null, index, [], except, replace)
        wildcardColumns.push(...flatColumns)
      }
>>>>>>> 2d15f400
    })
    return wildcardColumns

    /**
     * HACK for odata csn input - foreign keys are already part of the elements in this csn flavor
     * not excluding them from the wildcard columns would cause duplicate columns upon foreign key expansion
     * @param {CSN.element} e
     * @returns {boolean} true if the element is a flat foreign key generated by the compiler
     */
    function isODataFlatForeignKey(e) {
      return Boolean(e['@odata.foreignKey4'] || e._foreignKey4)
    }
  }

  /**
   * Resolve `ref` within `def` and return the element
   *
   * @param {string[]} ref
   * @param {CSN.Artifact} def
   * @returns {CSN.Element}
   */
  function getElementForRef(ref, def) {
    return ref.reduce((prev, res) => {
      return prev?.elements?.[res] || prev?._target?.elements[res]
    }, def)
  }

  /**
   * Recursively expands a structured element into flat columns, representing all leaf paths.
   * This function transforms complex structured elements into simple column representations.
   *
   * For each element, the function checks if it's a structure, an association or a scalar,
   * and proceeds accordingly. If the element is a structure, it recursively fetches flat columns for all sub-elements.
   * If it's an association, it fetches flat columns for it's foreign keys.
   * If it's a scalar, it creates a flat column for it.
   *
   * Columns excluded in a wildcard expansion or replaced by other columns are also handled accordingly.
   *
   * @param {object} column - The structured element which needs to be expanded.
   * @param {string} baseName - The prefixes of the column reference (joined with '_'). Optional.
   * @param {string} columnAlias - The explicit alias which the user has defined for the column.
   *                               For instance `{ struct.foo as bar}` will be transformed into
   *                               `{ struct_foo_leaf1 as bar_foo_leaf1, struct_foo_leaf2 as bar_foo_leaf2 }`.
   * @param {string} tableAlias - The table alias to prepend to the column name. Optional.
   * @param {Array} csnPath - An array containing CSN paths. Optional.
   * @param {Array} exclude - An array of columns to be excluded from the flat structure. Optional.
   * @param {Array} replace - An array of columns to be replaced in the flat structure. Optional.
   *
   * @returns {object[]} Returns an array of flat column(s) for the given element.
   */
  function getFlatColumnsFor(column, names, csnPath = [], excludeAndReplace, isWildcard = false) {
    if (!column) return column
    if (column.val || column.func || column.SELECT) return [column]

    let { baseName, columnAlias, tableAlias } = names
    const { exclude, replace } = excludeAndReplace || {}
    const { $refLinks, flatName, isJoinRelevant } = column
    let leafAssoc
    let element = $refLinks ? $refLinks[$refLinks.length - 1].definition : column
    if (isWildcard && element.type === 'cds.LargeBinary') return []
    if (element.on) return [] // unmanaged doesn't make it into columns
    else if (element.virtual === true) return []
    else if (!isJoinRelevant && flatName) baseName = flatName
    else if (isJoinRelevant) {
      const leaf = column.$refLinks[column.$refLinks.length - 1]
      leafAssoc = [...column.$refLinks].reverse().find(link => link.definition.isAssociation)
      const { foreignKeys } = leafAssoc.definition
      if (foreignKeys && leaf.alias in foreignKeys) {
        element = leafAssoc.definition
        baseName = getFullName(leafAssoc.definition)
        columnAlias = column.ref.slice(0, -1).map(idOnly).join('_')
      } else baseName = getFullName(column.$refLinks[column.$refLinks.length - 1].definition)
    } else baseName = baseName ? `${baseName}_${element.name}` : getFullName(element)

    // now we have the name of the to be expanded column
    // it could be a structure, an association or a scalar
    // check if the column shall be skipped
    // e.g. for wildcard elements which have been overwritten before
    if (exclude && getReplacement(exclude)) return []
    const replacedBy = getReplacement(replace)
    if (replacedBy) {
      // the replacement alias is the baseName of the flat structure
      // e.g. `office.{ *, address.city as floor }`
      // for the `ref: [ office, floor ]` we find the replacement
      // `ref: [ office, address, city]` so the `baseName` of the replacement
      if (replacedBy.as) replacedBy.as = baseName
      // we might have a new base ref
      if (replacedBy.ref && replacedBy.ref.length > 1)
        baseName = getFullName(replacedBy.$refLinks?.[replacedBy.$refLinks.length - 2].definition)
      if (replacedBy.isJoinRelevant)
        // we need to provide the correct table alias
        tableAlias = getQuerySourceName(replacedBy)

      return getFlatColumnsFor(replacedBy, { baseName, columnAlias: replacedBy.as, tableAlias }, csnPath)
    }

    csnPath.push(element.name)

    if (element.keys) {
      const flatColumns = []
      element.keys.forEach(fk => {
        const fkElement = getElementForRef(fk.ref, element._target)
        let fkBaseName
        if (!leafAssoc || leafAssoc.onlyForeignKeyAccess)
          fkBaseName = `${baseName}_${fk.as || fk.ref[fk.ref.length - 1]}`
        // e.g. if foreign key is accessed via infix filter - use join alias to access key in target
        else fkBaseName = fk.ref[fk.ref.length - 1]
        const fkPath = [...csnPath, fk.ref[fk.ref.length - 1]]
        if (fkElement.elements) {
          // structured key
          Object.values(fkElement.elements).forEach(e => {
            let alias
            if (columnAlias) {
              const fkName = fk.as
                ? `${fk.as}_${e.name}` // foreign key might also be re-named: `assoc { id as foo }`
                : `${fk.ref.join('_')}_${e.name}`
              alias = `${columnAlias}_${fkName}`
            }
            flatColumns.push(
              ...getFlatColumnsFor(
                e,
                { baseName: fkBaseName, columnAlias: alias, tableAlias },
                [...fkPath],
                excludeAndReplace,
                isWildcard,
              ),
            )
          })
        } else if (fkElement.isAssociation) {
          // assoc as key
          flatColumns.push(
            ...getFlatColumnsFor(
              fkElement,
              { baseName, columnAlias, tableAlias },
              csnPath,
              excludeAndReplace,
              isWildcard,
            ),
          )
        } else {
          // leaf reached
          let flatColumn
          if (columnAlias) flatColumn = { ref: [fkBaseName], as: `${columnAlias}_${fk.ref.join('_')}` }
          else flatColumn = { ref: [fkBaseName] }
          if (tableAlias) flatColumn.ref.unshift(tableAlias)
          Object.defineProperty(flatColumn, 'element', { value: fkElement })
          Object.defineProperty(flatColumn, '_csnPath', { value: csnPath })
          flatColumns.push(flatColumn)
        }
      })
      return flatColumns
    } else if (element.elements) {
      const flatRefs = []
      Object.values(element.elements).forEach(e => {
        const alias = columnAlias ? `${columnAlias}_${e.name}` : null
        flatRefs.push(
          ...getFlatColumnsFor(
            e,
            { baseName, columnAlias: alias, tableAlias },
            [...csnPath],
            excludeAndReplace,
            isWildcard,
          ),
        )
      })
      return flatRefs
    }
    const flatRef = tableAlias ? { ref: [tableAlias, baseName] } : { ref: [baseName] }
    if (column.cast) {
      flatRef.cast = column.cast
      if (!columnAlias)
        // provide an explicit alias
        columnAlias = baseName
    }
    if (column.sort) flatRef.sort = column.sort
    if (columnAlias) flatRef.as = columnAlias
    Object.defineProperty(flatRef, 'element', { value: element })
    Object.defineProperty(flatRef, '_csnPath', { value: csnPath })
    return [flatRef]

    function getReplacement(from) {
      return from?.find(replacement => {
        const nameOfExcludedColumn = replacement.as || replacement.ref?.[replacement.ref.length - 1] || replacement
        return nameOfExcludedColumn === element.name
      })
    }
  }

  /**
   * Transforms a CQN token stream (e.g. `where`, `xpr` or `having`) into a SQL like expression.
   *
   * Expand `exists <assoc>` into `WHERE EXISTS` subqueries, apply flattening to `ref`s.
   * Recursively apply `cqn4sql` to query expressions found in the token stream.
   *
   * @param {object[]} tokenStream - The token stream to transform. Each token in the stream is an
   *                                 object representing a CQN construct such as a column, an operator,
   *                                 or a subquery.
   * @param {object} [$baseLink=null] - The context in which the `ref`s in the token stream are resolvable.
   *                                    It serves as the reference point for resolving associations in
   *                                    statements like `{…} WHERE exists assoc[exists anotherAssoc]`.
   *                                    Here, the $baseLink for `anotherAssoc` would be `assoc`.
   * @returns {object[]} - The transformed token stream.
   */
  function getTransformedTokenStream(tokenStream, $baseLink = null) {
    const transformedWhere = []
    for (let i = 0; i < tokenStream.length; i++) {
      const token = tokenStream[i]
      if (token === 'exists') {
        transformedWhere.push(token)
        const whereExistsSubSelects = []
        const { ref, $refLinks } = tokenStream[i + 1]
        if (!ref) continue
        if (ref[0] in { $self: true, $projection: true })
          cds.error(`Unexpected "${ref[0]}" following "exists", remove it or add a table alias instead`)
        const firstStepIsTableAlias = ref.length > 1 && ref[0] in inferred.sources
        for (let j = 0; j < ref.length; j += 1) {
          let current, next
          const step = ref[j]
          const id = step.id || step
          if (j === 0) {
            if (firstStepIsTableAlias) continue
            current = $baseLink || {
              definition: $refLinks[0].target,
              target: $refLinks[0].target,
              // if the first step of a where is not a table alias,
              // the table alias is the query source where the current ref step
              // originates from. As no table alias is specified, there must be
              // only one table alias for the given ref step
              alias: inferred.$combinedElements[id][0].index,
            }
            next = $refLinks[0]
          } else {
            current = $refLinks[j - 1]
            next = $refLinks[j]
          }

          if (isStructured(next.definition)) {
            // find next association / entity in the ref because this is actually our real nextStep
            const nextAssocIndex =
              2 + $refLinks.slice(j + 2).findIndex(rl => rl.definition.isAssociation || rl.definition.kind === 'entity')
            next = $refLinks[nextAssocIndex]
            j = nextAssocIndex
          }

          const as = getNextAvailableTableAlias(getLastStringSegment(next.alias))
          next.alias = as
          whereExistsSubSelects.push(getWhereExistsSubquery(current, next, step.where, true))
        }

        const whereExists = { SELECT: whereExistsSubqueries(whereExistsSubSelects) }
        transformedWhere[i + 1] = whereExists
        // skip newly created subquery from being iterated
        i += 1
      } else if (token.list) {
        if (token.list.length === 0) {
          // replace `[not] in <empty list>` to harmonize behavior across dbs
          const precedingTwoTokens = tokenStream.slice(i - 2, i)
          const firstPrecedingToken =
            typeof precedingTwoTokens[0] === 'string' ? precedingTwoTokens[0].toLowerCase() : ''
          const secondPrecedingToken =
            typeof precedingTwoTokens[1] === 'string' ? precedingTwoTokens[1].toLowerCase() : ''

          if (firstPrecedingToken === 'not') {
            transformedWhere.splice(i - 2, 2, 'is', 'not', 'null')
          } else if (secondPrecedingToken === 'in') {
            transformedWhere.splice(i - 1, 1, '=', { val: null })
          } else {
            transformedWhere.push({ list: [] })
          }
        } else {
          transformedWhere.push({ list: getTransformedTokenStream(token.list) })
        }
      } else if (tokenStream.length === 1 && token.val && $baseLink) {
        // infix filter - OData variant w/o mentioning key --> flatten out and compare each leaf to token.val
        const def = $baseLink.definition._target || $baseLink.definition
        const keys = def.keys // use key aspect on entity
        const keyValComparisons = []
        const flatKeys = []
        Object.values(keys)
          // up__ID already part of inner where exists, no need to add it explicitly here
          .filter(k => k !== backlinkFor($baseLink.definition)?.[0])
          .forEach(v => {
            flatKeys.push(...getFlatColumnsFor(v, { tableAlias: $baseLink.alias }))
          })
        if (flatKeys.length > 1)
          throw new Error('Filters can only be applied to managed associations which result in a single foreign key')
        flatKeys.forEach(c => keyValComparisons.push([...[c, '=', token]]))
        keyValComparisons.forEach((kv, j) =>
          transformedWhere.push(...kv) && keyValComparisons[j + 1] ? transformedWhere.push('and') : null,
        )
      } else if (token.ref && token.param) {
        transformedWhere.push({ ...token })
      } else if (pseudos.elements[token.ref?.[0]]) {
        transformedWhere.push({ ...token })
      } else {
        // expand `struct = null | struct2`
        const { definition } = token.$refLinks?.[token.$refLinks.length - 1] || {}
        const next = tokenStream[i + 1]
        if (allOps.some(([firstOp]) => firstOp === next) && (definition?.elements || definition?.keys)) {
          const ops = [next]
          let indexRhs = i + 2
          let rhs = tokenStream[i + 2] // either another operator (i.e. `not like` et. al.) or the operand, i.e. the val | null
          if (allOps.some(([, secondOp]) => secondOp === rhs)) {
            ops.push(rhs)
            rhs = tokenStream[i + 3]
            indexRhs += 1
          }
          if (
            isAssocOrStruct(rhs.$refLinks?.[rhs.$refLinks.length - 1].definition) ||
            rhs.val !== undefined ||
            /* unary operator `is null` parsed as string */
            rhs === 'null'
          ) {
            if (notSupportedOps.some(([firstOp]) => firstOp === next))
              cds.error(`The operator "${next}" is not supported for structure comparison`)
            const newTokens = expandComparison(token, ops, rhs)
            const needXpr = Boolean(tokenStream[i - 1] || tokenStream[indexRhs + 1])
            transformedWhere.push(...(needXpr ? [asXpr(newTokens)] : newTokens))
            i = indexRhs // jump to next relevant index
          }
        } else {
          // reject associations in expression, except if we are in an infix filter -> $baseLink is set
          assertNoStructInXpr(token, $baseLink)

          let result = is_regexp(token?.val) ? token : copy(token) // REVISIT: too expensive! //
          if (token.ref) {
            const tableAlias = getQuerySourceName(token, $baseLink)
            if (!$baseLink && token.isJoinRelevant) {
              // t.push(...flatColumns)
              result.ref = [tableAlias, getFullName(token.$refLinks[token.$refLinks.length - 1].definition)]
            } else {
              // revisit: can we get rid of flatName?
              result.ref = [tableAlias, token.flatName]
            }
          } else if (token.SELECT) {
            result = transformSubquery(token)
          } else if (token.xpr) {
            result.xpr = getTransformedTokenStream(token.xpr, $baseLink)
          } else if (token.func && token.args) {
            result.args = token.args.map(t => {
              if (!t.val)
                // this must not be touched
                return getTransformedTokenStream([t], $baseLink)[0]
              return t
            })
          }

          transformedWhere.push(result)
        }
      }
    }
    return transformedWhere
  }

  /**
   * Expand the given definition and compare all leafs to `val`.
   *
   * @param {object} token with $refLinks
   * @param {string} operator one of allOps
   * @param {object} value either `null` or a column (with `ref` and `$refLinks`)
   * @returns {array}
   */
  function expandComparison(token, operator, value) {
    const { definition } = token.$refLinks[token.$refLinks.length - 1]
    let flatRhs
    const result = []
    if (value.$refLinks) {
      // structural comparison
      flatRhs = flattenWithBaseName(value)
    }

    if (flatRhs) {
      const flatLhs = flattenWithBaseName(token)

      //Revisit: Early exit here? We kndow we cant compare the structs, however we do not know exactly why
      //        --> calculate error message or exit early? See test "proper error if structures cannot be compared / too many elements on lhs"
      if (flatRhs.length !== flatLhs.length)
        // make sure we can compare both structures
        cds.error(
          `Can't compare "${definition.name}" with "${
            value.$refLinks[value.$refLinks.length - 1].definition.name
          }": the operands must have the same structure`,
        )
      const pathNotFoundErr = []
      const boolOp = notEqOps.some(([f, s]) => operator[0] === f && operator[1] === s) ? 'or' : 'and'
      const rhsPath = value.ref.join('.') // original path of the comparison, used in error message
      while (flatLhs.length > 0) {
        // retrieve and remove one flat element from LHS and search for it in RHS (remove it there too)
        const { ref, _csnPath: lhs_csnPath } = flatLhs.shift()
        const indexOfElementOnRhs = flatRhs.findIndex(rhs => {
          const { _csnPath: rhs_csnPath } = rhs
          // all following steps must also be part of lhs
          return lhs_csnPath.slice(1).every((val, i) => val === rhs_csnPath[i + 1]) // first step is name of struct -> ignore
        })
        if (indexOfElementOnRhs === -1) {
          pathNotFoundErr.push(`Path "${lhs_csnPath.slice(1).join('.')}" not found in "${rhsPath}"`)
          continue
        }
        const rhs = flatRhs.splice(indexOfElementOnRhs, 1)[0] // remove the element also from RHS
        result.push({ ref }, ...operator, rhs)
        if (flatLhs.length > 0) result.push(boolOp)
      }
      if (flatRhs.length) {
        // if we still have elements in flatRhs -> those were not found in lhs
        const lhsPath = token.ref.join('.') // original path of the comparison, used in error message
        flatRhs.forEach(t => pathNotFoundErr.push(`Path "${t._csnPath.slice(1).join('.')}" not found in "${lhsPath}"`))
        cds.error(`Can't compare "${lhsPath}" with "${rhsPath}": ${pathNotFoundErr.join(', ')}`)
      }
    } else {
      // compare with value
      const flatLhs = flattenWithBaseName(token)
      if (flatLhs.length > 1 && value.val !== null && value !== 'null')
        cds.error(`Can't compare structure "${token.ref.join('.')}" with value "${value.val}"`)
      const boolOp = notEqOps.some(([f, s]) => operator[0] === f && operator[1] === s) ? 'or' : 'and'
      flatLhs.forEach((column, i) => {
        result.push(column, ...operator, value)
        if (flatLhs[i + 1]) result.push(boolOp)
      })
    }
    return result

    function flattenWithBaseName(def) {
      if (!def.$refLinks) return def
      const leaf = def.$refLinks[def.$refLinks.length - 1]
      const first = def.$refLinks[0]
      const tableAlias = getQuerySourceName(def, def.ref.length > 1 && first.definition.isAssociation ? first : null)
      if (leaf.definition.parent.kind !== 'entity')
        // we need the base name
        return getFlatColumnsFor(leaf.definition, {
          baseName: def.ref.slice(0, def.ref.length - 1).join('_'),
          tableAlias,
        })
      return getFlatColumnsFor(leaf.definition, { tableAlias })
    }
  }

  function assertNoStructInXpr(token, inInfixFilter = false) {
    if (!inInfixFilter && token.$refLinks?.[token.$refLinks.length - 1].definition.target)
      // revisit: let this through if not requested otherwise
      rejectAssocInExpression()
    if (isStructured(token.$refLinks?.[token.$refLinks.length - 1].definition))
      // revisit: let this through if not requested otherwise
      rejectStructInExpression()

    function rejectAssocInExpression() {
      throw new Error(/An association can't be used as a value in an expression/)
    }
    function rejectStructInExpression() {
      throw new Error(/A structured element can't be used as a value in an expression/)
    }
  }

  /**
   * Recursively walks over all `from` args. Association steps in the `ref`s
   * are transformed into `WHERE exists` subqueries. The given `from.ref`s
   * are always of length == 1 after processing.
   *
   * The steps in a `ref` are processed in reversed order. This is the main difference
   * to the `WHERE exists` expansion in the @function getTransformedTokenStream().
   *
   * @param {object} from
   * @param {object[]?} existingWhere custom where condition which is appended to the filter
   *                                  conditions of the resulting `WHERE exists` subquery
   */
  function getTransformedFrom(from, existingWhere = []) {
    const transformedWhere = []
    let transformedFrom = copy(from) // REVISIT: too expensive!
    if (from.$refLinks)
      Object.defineProperty(transformedFrom, '$refLinks', { value: [...from.$refLinks], writable: true })
    if (from.args) {
      transformedFrom.args = []
      from.args.forEach(arg => {
        if (arg.SELECT) {
          const { whereExists: e, transformedFrom: f } = getTransformedFrom(arg.SELECT.from, arg.SELECT.where)
          const transformedArg = { SELECT: { from: f, where: e } }
          transformedFrom.args.push(transformedArg)
        } else {
          const { transformedFrom: f } = getTransformedFrom(arg)
          transformedFrom.args.push(f)
        }
      })
      return { transformedFrom }
    } else if (from.SELECT) {
      transformedFrom = transformSubquery(from)
      if (from.as)
        // preserve explicit TA
        transformedFrom.as = from.as
      return { transformedFrom }
    } else {
      return _transformFrom()
    }
    function _transformFrom() {
      if (typeof from === 'string') {
        // normalize to `ref`, i.e. for `UPDATE.entity('bookshop.Books')`
        return { transformedFrom: { ref: [from], as: getLastStringSegment(from) } }
      }
      transformedFrom.as =
        from.uniqueSubqueryAlias ||
        from.as ||
        getLastStringSegment(transformedFrom.$refLinks[transformedFrom.$refLinks.length - 1].definition.name)
      const whereExistsSubSelects = []
      const filterConditions = []
      const refReverse = [...from.ref].reverse()
      const $refLinksReverse = [...transformedFrom.$refLinks].reverse()
      for (let i = 0; i < refReverse.length; i += 1) {
        const stepLink = $refLinksReverse[i]

        let nextStepLink = $refLinksReverse[i + 1]
        const nextStep = refReverse[i + 1] // only because we want the filter condition

        if (stepLink.definition.target && nextStepLink) {
          const { where } = nextStep
          if (isStructured(nextStepLink.definition)) {
            // find next association / entity in the ref because this is actually our real nextStep
            const nextStepIndex =
              2 +
              $refLinksReverse
                .slice(i + 2)
                .findIndex(rl => rl.definition.isAssociation || rl.definition.kind === 'entity')
            nextStepLink = $refLinksReverse[nextStepIndex]
          }
          let as = getLastStringSegment(nextStepLink.alias)
          /**
           * for an `expand` subquery, we do not need to add
           * the table alias of the `expand` host to the join tree
           * --> This is an artificial query, which will later be correlated
           * with the main query alias. see @function expandColumn()
           */
          if (!(originalQuery.SELECT?.expand === true)) {
            as = getNextAvailableTableAlias(as)
          }
          nextStepLink.alias = as
          whereExistsSubSelects.push(getWhereExistsSubquery(stepLink, nextStepLink, where))
        }
      }

      // only append infix filter to outer where if it is the leaf of the from ref
      if (refReverse[0].where)
        filterConditions.push(getTransformedTokenStream(refReverse[0].where, $refLinksReverse[0]))

      if (existingWhere.length > 0) filterConditions.push(existingWhere)
      if (whereExistsSubSelects.length > 0) {
        const { definition: leafAssoc, alias } = transformedFrom.$refLinks[transformedFrom.$refLinks.length - 1]
        Object.assign(transformedFrom, {
          ref: [leafAssoc.target],
          as: alias,
        })
        transformedWhere.push(...['exists', { SELECT: whereExistsSubqueries(whereExistsSubSelects) }])
        filterConditions.forEach(f => {
          transformedWhere.push('and')
          if (filterConditions.length > 1) transformedWhere.push(asXpr(f))
          else if (f.length > 3) transformedWhere.push(asXpr(f))
          else transformedWhere.push(...f)
        })
      } else {
        if (filterConditions.length > 0) {
          filterConditions.reverse().forEach((f, index) => {
            if (filterConditions.length > 1) transformedWhere.push(asXpr(f))
            else transformedWhere.push(...f)
            if (filterConditions[index + 1] !== undefined) transformedWhere.push('and')
          })
        }
      }

      // adjust ref & $refLinks after associations have turned into where exists subqueries
      transformedFrom.$refLinks.splice(0, transformedFrom.$refLinks.length - 1)
      transformedFrom.ref = [localized(transformedFrom.$refLinks[0].target)]

      return { transformedWhere, transformedFrom }
    }
  }

  function whereExistsSubqueries(whereExistsSubSelects) {
    if (whereExistsSubSelects.length === 1) return whereExistsSubSelects[0]
    whereExistsSubSelects.reduce((prev, cur) => {
      if (prev.where) {
        prev.where.push('and', 'exists', { SELECT: cur })
        return cur
      } else {
        prev = cur
      }
      return prev
    }, {})
    return whereExistsSubSelects[0]
  }

  function getNextAvailableTableAlias(id) {
    return inferred.joinTree.addNextAvailableTableAlias(id, inferred.outerQueries)
  }

  function asXpr(thing) {
    return { xpr: thing }
  }

  /**
   * @param {CSN.Element} elt
   * @returns {boolean}
   */
  function isStructured(elt) {
    return Boolean(elt?.elements && elt.kind === 'element')
  }

  /**
   * @param {CSN.Element} elt
   * @returns {boolean}
   */
  function isAssocOrStruct(elt) {
    return elt?.keys || (elt?.elements && elt.kind === 'element')
  }

  /**
   * Calculates which elements are the backlinks of a $self comparison in a
   * given on-condition. That are the managed associations in the target of the
   * given association.
   *
   * @param {CSN.Association} assoc with on-condition
   * @returns {[CSN.Association] | null} all assocs which are compared to `$self`
   */
  function backlinkFor(assoc) {
    if (!assoc.on) return null
    const target = model.definitions[assoc.target]
    // technically we could have multiple backlinks
    const backlinks = []
    for (let i = 0; i < assoc.on.length; i += 3) {
      const lhs = assoc.on[i]
      const rhs = assoc.on[i + 2]
      if (lhs?.ref?.length === 1 && lhs.ref[0] === '$self') backlinks.push(rhs)
      else if (rhs?.ref?.length === 1 && rhs.ref[0] === '$self') backlinks.push(lhs)
    }
    return backlinks.map(each =>
      getElementForRef(
        each.ref.slice(1),
        each.ref[0] in { $self: true, $projection: true } ? getParentEntity(assoc) : target,
      ),
    )

    function getParentEntity(element) {
      if (element.kind === 'entity') return element
      else return getParentEntity(element.parent)
    }
  }

  /**
   * Calculates the on-condition for the given (un-)managed association.
   *
   * @param {$refLink} assocRefLink with on-condition
   * @param {$refLink} targetSideRefLink the reflink which has the target alias of the association
   * @returns {[CSN.Association] | null} all assocs which are compared to `$self`
   */
  function onCondFor(assocRefLink, targetSideRefLink, inWhereOrJoin) {
    const { on, keys } = assocRefLink.definition
    const target = model.definitions[assocRefLink.definition.target]
    let res
    // technically we could have multiple backlinks
    if (keys) {
      const fkPkPairs = getParentKeyForeignKeyPairs(assocRefLink.definition, targetSideRefLink, true)
      const transformedOn = []
      fkPkPairs.forEach((pair, i) => {
        const { sourceSide, targetSide } = pair
        sourceSide.ref.unshift(assocRefLink.alias)
        transformedOn.push(sourceSide, '=', targetSide)
        if (fkPkPairs[i + 1]) transformedOn.push('and')
      })
      res = transformedOn
    } else if (on) {
      res = calculateOnCondition(on)
    }
    return res

    /**
     * For an unmanaged association, calculate the proper on-condition.
     * For a `$self = assoc.<backlink>` comparison, the three tokens are replaced
     * by the on-condition of the <backlink>.
     *
     *
     * @param {on} tokenStream the on condition of the unmanaged association
     * @returns the final on-condition for the unmanaged association
     */
    function calculateOnCondition(tokenStream) {
      const result = copy(tokenStream) // REVISIT: too expensive!
      for (let i = 0; i < result.length; i += 1) {
        const lhs = result[i]
        if (lhs.xpr) {
          const xpr = calculateOnCondition(lhs.xpr)
          result[i] = asXpr(xpr)
          continue
        }
        const rhs = result[i + 2]
        let backlink
        if (rhs?.ref && lhs?.ref) {
          if (lhs?.ref?.length === 1 && lhs.ref[0] === '$self')
            backlink = getElementForRef(
              rhs.ref.slice(1),
              rhs.ref[0] in { $self: true, $projection: true } ? getParentEntity(assocRefLink.definition) : target,
            )
          else if (rhs?.ref?.length === 1 && rhs.ref[0] === '$self')
            backlink = getElementForRef(
              lhs.ref.slice(1),
              lhs.ref[0] in { $self: true, $projection: true } ? getParentEntity(assocRefLink.definition) : target,
            )
          else {
            // if we have refs on each side of the comparison, we might need to perform tuple expansion
            // or flatten the structures
            // REVISIT: this whole section needs a refactoring, it is too complex and some edge cases may still be not considered...
            const refLinkFaker = thing => {
              const { ref } = thing
              const assocHost = getParentEntity(assocRefLink.definition)
              Object.defineProperty(thing, '$refLinks', {
                value: [],
                writable: true,
              })
              ref.reduce((prev, res, i) => {
                if (res === '$self')
                  // next is resolvable in entity
                  return prev
                const definition = prev?.elements?.[res] || prev?._target?.elements[res] || pseudos.elements[res]
                const target = getParentEntity(definition)
                thing.$refLinks[i] = { definition, target, alias: definition.name }
                return prev?.elements?.[res] || prev?._target?.elements[res] || pseudos.elements[res]
              }, assocHost)
            }

            // comparison in on condition needs to be expanded...
            // re-use existing algorithm for that
            // we need to fake some $refLinks for that to work though...
            lhs?.ref && refLinkFaker(lhs)
            rhs?.ref && refLinkFaker(rhs)
            const lhsLeafArt = lhs.ref && lhs.$refLinks[lhs.$refLinks.length - 1].definition
            const rhsLeafArt = rhs.ref && rhs.$refLinks[rhs.$refLinks.length - 1].definition
            if (lhsLeafArt?.target || rhsLeafArt?.target) {
              if (rhs.$refLinks[0].definition !== assocRefLink.definition) {
                rhs.ref.unshift(targetSideRefLink.alias)
                rhs.$refLinks.unshift(targetSideRefLink)
              }
              if (lhs.$refLinks[0].definition !== assocRefLink.definition) {
                lhs.ref.unshift(targetSideRefLink.alias)
                lhs.$refLinks.unshift(targetSideRefLink)
              }
              const expandedComparison = getTransformedTokenStream([lhs, result[i + 1], rhs])
              const res = tokenStream[i + 3] ? [asXpr(expandedComparison)] : expandedComparison
              result.splice(i, 3, ...res)
              i += res.length
              continue
            }
            // naive assumption: if first step is the association itself, all following ref steps must be resolvable
            // within target `assoc.assoc.fk` -> `assoc.assoc_fk`
            else if (
              lhs.$refLinks[0].definition ===
              getParentEntity(assocRefLink.definition).elements[assocRefLink.definition.name]
            )
              result[i].ref = [result[i].ref[0], lhs.ref.slice(1).join('_')]
            // naive assumption: if the path starts with an association which is not the association from
            // which the on-condition originates, it must be a foreign key and hence resolvable in the source
            else if (lhs.$refLinks[0].definition.target) result[i].ref = [result[i].ref.join('_')]
          }
        }
        if (backlink) {
          const wrapInXpr = result[i + 3] || result[i - 1] // if we have a complex on-condition, wrap each part in xpr
          let backlinkOnCondition = []
          if (backlink.on) {
            // unmanaged backlink -> prepend correct aliases
            backlinkOnCondition = backlink.on.map(t => {
              if (t.ref?.length > 1 && t.ref[0] === (backlink.name || targetSideRefLink.definition.name)) {
                return { ref: [targetSideRefLink.alias, ...t.ref.slice(1)] }
              } else if (t.ref) {
                if (t.ref.length > 1 && !(t.ref[0] in pseudos.elements))
                  return { ref: [assocRefLink.alias, ...t.ref.slice(1)] }
                else return { ref: [assocRefLink.alias, ...t.ref] }
              } else {
                return t
              }
            })
          } else if (backlink.keys) {
            // managed backlink -> calculate fk-pk pairs
            const fkPkPairs = getParentKeyForeignKeyPairs(backlink, targetSideRefLink)
            fkPkPairs.forEach((pair, j) => {
              const { sourceSide, targetSide } = pair
              sourceSide.ref.unshift(assocRefLink.alias)
              backlinkOnCondition.push(sourceSide, '=', targetSide)
              if (!inWhereOrJoin) backlinkOnCondition.reverse()
              if (fkPkPairs[j + 1]) backlinkOnCondition.push('and')
            })
          }
          result.splice(i, 3, ...(wrapInXpr ? [asXpr(backlinkOnCondition)] : backlinkOnCondition))
          i += wrapInXpr ? 1 : backlinkOnCondition.length // skip inserted tokens
        } else if (lhs.ref) {
          if (lhs.ref[0] === '$self') result[i].ref.splice(0, 1, targetSideRefLink.alias)
          else if (lhs.ref.length > 1) {
            if (
              !(lhs.ref[0] in pseudos.elements) &&
              lhs.ref[0] !== assocRefLink.alias &&
              lhs.ref[0] !== targetSideRefLink.alias
            ) {
              // we need to find correct table alias for the structured access
              const { definition } = lhs.$refLinks[0]
              if (definition === assocRefLink.definition) {
                // first step is the association itself -> use it's name as it becomes the table alias
                result[i].ref.splice(0, 1, assocRefLink.alias)
              } else if (
                Object.values(
                  targetSideRefLink.definition.elements || targetSideRefLink.definition._target.elements,
                ).some(e => e === definition)
              ) {
                // first step is association which refers to its foreign key by dot notation
                result[i].ref = [targetSideRefLink.alias, lhs.ref.join('_')]
              }
            }
          } else if (lhs.ref.length === 1) result[i].ref.unshift(targetSideRefLink.alias)
        }
      }
      return result
    }
    /**
     * Recursively calculates the containing entity for a given element.
     *
     * @param {CSN.element} element
     * @returns {CSN.definition} the entity containing the given element
     */
    function getParentEntity(element) {
      if (!element.kind)
        // pseudo element
        return element
      if (element.kind === 'entity') return element
      else return model.definitions[localized(getParentEntity(element.parent))]
    }
  }

  /**
   * For a given managed association, calculate the foreign key - parent key tuples.
   *
   * @param {CDS.Association} assoc the association for which the on condition shall be calculated
   * @param {object} targetSideRefLink the reflink which has the target alias of the (backlink) association
   * @param {boolean} flipSourceAndTarget target and source side are flipped in the where exists subquery
   * @returns {[{sourceSide: {ref: []}, targetSide: {ref:[]}}]} array of source side - target side reference tuples, i.e. the foreign keys and parent keys.
   */
  function getParentKeyForeignKeyPairs(assoc, targetSideRefLink, flipSourceAndTarget = false) {
    const res = []
    const backlink = backlinkFor(assoc)?.[0]
    const { keys, _target } = backlink || assoc
    if (keys) {
      keys.forEach(fk => {
        const { ref, as } = fk
        const elem = getElementForRef(ref, _target) // find the element (the target element of the foreign key) in the target of the (backlink) association
        const flatParentKeys = getFlatColumnsFor(elem, { baseName: ref.slice(0, ref.length - 1).join('_') }) // it might be a structured element, so expand it into the full parent key tuple
        const flatAssociationName = getFullName(backlink || assoc) // get the name of the (backlink) association
        const flatForeignKeys = getFlatColumnsFor(elem, { baseName: flatAssociationName, columnAlias: as }) // the name of the (backlink) association is the base of the foreign key tuple, also respect aliased fk.

        for (let i = 0; i < flatForeignKeys.length; i++) {
          if (flipSourceAndTarget) {
            // `where exists <assoc>` expansion
            // a backlink will cause the foreign key to be on the source side
            const refInTarget = backlink ? flatParentKeys[i] : flatForeignKeys[i]
            const refInSource = backlink ? flatForeignKeys[i] : flatParentKeys[i]
            res.push({
              sourceSide: refInSource,
              targetSide: {
                ref: [
                  targetSideRefLink.alias,
                  refInTarget.as ? `${flatAssociationName}_${refInTarget.as}` : refInTarget.ref[0],
                ],
              },
            })
          } else {
            // `select from <assoc>` to `where exists` expansion
            // a backlink will cause the foreign key to be on the target side
            const refInTarget = backlink ? flatForeignKeys[i] : flatParentKeys[i]
            const refInSource = backlink ? flatParentKeys[i] : flatForeignKeys[i]
            res.push({
              sourceSide: {
                ref: [refInSource.as ? `${flatAssociationName}_${refInSource.as}` : refInSource.ref[0]],
              },
              targetSide: { ref: [targetSideRefLink.alias, ...refInTarget.ref] },
            })
          }
        }
      })
    }
    return res
  }

  /**
   * Constructs a where exists subquery for a given association - i.e. calculates foreign key / parent key
   * relations for the association.
   *
   * @param {$refLink} current step of the association path
   * @param {$refLink} next step of the association path
   * @param {object[]} customWhere infix filter which must be part of the where exists subquery on condition
   * @param {boolean} inWhere whether or not the path is part of the queries where clause
   *                    -> if it is, target and source side are flipped in the where exists subquery
   * @returns {CQN.SELECT}
   */
  function getWhereExistsSubquery(current, next, customWhere = null, inWhere = false) {
    const { definition } = current
    const { definition: nextDefinition } = next
    const on = []
    const fkSource = inWhere ? nextDefinition : definition
    // TODO: use onCondFor()
    if (fkSource.keys) {
      const pkFkPairs = getParentKeyForeignKeyPairs(fkSource, current, inWhere)
      pkFkPairs.forEach((pkFkPair, i) => {
        const { targetSide, sourceSide } = pkFkPair
        sourceSide.ref.unshift(next.alias)
        if (i > 0) on.push('and')
        on.push(sourceSide, '=', targetSide)
      })
    } else {
      const unmanagedOn = onCondFor(inWhere ? next : current, inWhere ? current : next, inWhere)
      on.push(...(customWhere && hasLogicalOr(unmanagedOn) ? [asXpr(unmanagedOn)] : unmanagedOn))
    }
    // infix filter conditions are wrapped in `xpr` when added to the on-condition
    if (customWhere) {
      const filter = getTransformedTokenStream(customWhere, next)
      on.push(...['and', ...(hasLogicalOr(filter) ? [asXpr(filter)] : filter)])
    }

    const SELECT = {
      from: {
        ref: [localized(assocTarget(nextDefinition) || nextDefinition)],
        as: next.alias,
      },
      columns: [
        {
          val: 1,
          // as: 'dummy'
        },
      ],
      where: on,
    }
    return SELECT
  }

  /**
   * If the query is `localized`, return the name of the `localized` entity for the `definition`.
   * If there is no `localized` entity for the `definition`, return the name of the `definition`
   *
   * @param {CSN.definition} definition
   * @returns the name of the localized entity for the given `definition` or `definition.name`
   */
  function localized(definition) {
    if (!isLocalized(definition)) return definition.name
    const view = model.definitions[`localized.${definition.name}`]
    return view?.name || definition.name
  }

  /**
   * If a given query is required to be translated, the query has
   * the `.localized` property set to `true`. If that is the case,
   * and the definition has not set the `@cds.localized` annotation
   * to `false`, the given definition must be translated.
   *
   * @returns true if the given definition shall be localized
   */
  function isLocalized(definition) {
    return inferred.SELECT?.localized && definition['@cds.localized'] !== false
  }

  /**
   * Get the csn definition of the target of a given association
   *
   * @param assoc
   * @returns the csn definition of the association target or null if it is not an association
   */
  function assocTarget(assoc) {
    return model.definitions[assoc.target] || null
  }

  /**
   * Calculate the flat name for a deeply nested element:
   * @example `entity E { struct: { foo: String} }` => `getFullName(foo)` => `struct_foo`
   *
   * @param {CSN.element} node an element
   * @param {object} name the last part of the name, e.g. the name of the deeply nested element
   * @returns the flat name of the element
   */
  function getFullName(node, name = node.name) {
    if (node.parent.kind === 'entity') return name

    return getFullName(node.parent, `${node.parent.name}_${name}`)
  }

  /**
   * Calculates the name of the source which can be used to address the given node.
   *
   * @param {object} node a csn object with a `ref` and `$refLinks`
   * @param {object} $baseLink optional base `$refLink`, e.g. for infix filters.
   *                           For an infix filter, we must explicitly pass the TA name
   *                           because the first step of the ref might not be part of
   *                           the combined elements of the query
   * @returns the source name which can be used to address the node
   */
  function getQuerySourceName(node, $baseLink = null) {
    if (!node || !node.$refLinks || !node.ref) {
      throw new Error('Invalid node')
    }
    if ($baseLink) {
      return getBaseLinkAlias($baseLink)
    }

    if (node.isJoinRelevant) {
      return getJoinRelevantAlias(node)
    }

    return getSelectOrEntityAlias(node) || getCombinedElementAlias(node)
    function getBaseLinkAlias($baseLink) {
      return $baseLink.alias
    }

    function getJoinRelevantAlias(node) {
      return [...node.$refLinks]
        .reverse()
        .find($refLink => $refLink.definition.isAssociation && !$refLink.onlyForeignKeyAccess).alias
    }

    function getSelectOrEntityAlias(node) {
      let firstRefLink = node.$refLinks[0].definition
      if (firstRefLink.SELECT || firstRefLink.kind === 'entity') {
        const firstStep = node.ref[0]
        /**
         * If the node.ref refers to an implicit alias which is later on changed by cqn4sql,
         * we need to replace the usage of the implicit alias, with the correct, auto-generated table alias.
         *
         * This is the case if the following holds true:
         * - the original query has NO explicit alias
         * - ref[0] equals the implicit alias of the query (i.e. from.ref[ from.length - 1 ].split('.').pop())
         * - but differs from the explicit alias, assigned by cqn4sql (i.e. <subquery>.from.uniqueSubqueryAlias)
         */
        if (
          originalQuery.SELECT?.from.uniqueSubqueryAlias &&
          !originalQuery.SELECT?.from.as &&
          firstStep === getLastStringSegment(transformedQuery.SELECT.from.ref[0])
        ) {
          return originalQuery.SELECT?.from.uniqueSubqueryAlias
        }
        return node.ref[0]
      }
    }

    function getCombinedElementAlias(node) {
      return getLastStringSegment(inferred.$combinedElements[node.ref[0].id || node.ref[0]][0].index)
    }
  }
}

module.exports = Object.assign(cqn4sql, {
  // for own tests only:
  eqOps,
  notEqOps,
  notSupportedOps,
})

function copy(obj) {
  const walk = function (par, prop) {
    const val = prop ? par[prop] : par

    // If value is native return
    if (typeof val !== 'object' || val == null || val instanceof RegExp || val instanceof Date || val instanceof Buffer)
      return val

    const ret = Array.isArray(val) ? [] : {}
    Object.keys(val).forEach(k => {
      ret[k] = walk(val, k)
    })
    return ret
  }

  return walk(obj)
}

function hasLogicalOr(tokenStream) {
  return tokenStream.some(t => t in { OR: true, or: true })
}

/**
 * Returns the last segment of a string after the last dot.
 *
 * @param {string} str - The input string.
 * @returns {string} The last segment of the string after the last dot. If there is no dot in the string, the function returns the original string.
 */
function getLastStringSegment(str) {
  const index = str.lastIndexOf('.')
  return index != -1 ? str.substring(index + 1) : str
}

const idOnly = ref => ref.id || ref
const is_regexp = x => x?.constructor?.name === 'RegExp' // NOTE: x instanceof RegExp doesn't work in repl<|MERGE_RESOLUTION|>--- conflicted
+++ resolved
@@ -750,20 +750,14 @@
       const { index, tableAlias } = inferred.$combinedElements[k][0]
       const element = tableAlias.elements[k]
       // ignore FK for odata csn / ignore blobs from wildcard expansion
-<<<<<<< HEAD
-      if (isODataFlatForeignKey(element) || element.type === 'cds.LargeBinary') return
-      const flatColumns = getFlatColumnsFor(element, { tableAlias: index }, [], { exclude, replace }, true)
-      wildcardColumns.push(...flatColumns)
-=======
       if (isODataFlatForeignKey(element) || (element['@Core.MediaType'] && !element['@Core.IsURL'])) return
       // for wildcard on subquery in from, just reference the elements
       if (tableAlias.SELECT && !element.elements && !element.keys) {
         wildcardColumns.push(index ? { ref: [index, k] } : { ref: [k] })
       } else {
-        const flatColumns = getFlatColumnsFor(element, null, null, index, [], except, replace)
+        const flatColumns = getFlatColumnsFor(element, { tableAlias: index }, [], { exclude, replace }, true)
         wildcardColumns.push(...flatColumns)
       }
->>>>>>> 2d15f400
     })
     return wildcardColumns
 
