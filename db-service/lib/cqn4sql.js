'use strict'

const cds = require('@sap/cds/lib')
<<<<<<< HEAD
=======
const { computeColumnsToBeSearched } = require('./search')
>>>>>>> 3aa54146

const infer = require('./infer')

/**
 * For operators of <eqOps>, this is replaced by comparing all leaf elements with null, combined with and.
 * If there are at least two leaf elements and if there are tokens before or after the recognized pattern, we enclose the resulting condition in parens (...)
 */
const eqOps = [['is'], ['='] /* ['=='] */]
/**
 * For operators of <notEqOps>, do the same but use or instead of and.
 * This ensures that not struct == <value> is the same as struct != <value>.
 */
const notEqOps = [['is', 'not'], ['<>'], ['!=']]
/**
 * not supported in comparison w/ struct because of unclear semantics
 */
const notSupportedOps = [['>'], ['<'], ['>='], ['<=']]

const allOps = eqOps.concat(eqOps).concat(notEqOps).concat(notSupportedOps)

const { pseudos } = require('./infer/pseudos')
/**
 * Transforms a CDL style query into SQL-Like CQN:
 *  - transform association paths in `from` to `WHERE exists` subqueries
 *  - transforms columns into their flat representation.
 *      1. Flatten managed associations to their foreign
 *      2. Flatten structures to their leafs
 *      3. Replace join-relevant ref paths (i.e. non-fk accesses in association paths) with the correct join alias
 *  - transforms `expand` columns into special, normalized subqueries
 *  - transform `where` clause.
 *      That is the flattening of all `ref`s and the expansion of `where exists` predicates
 *  - rewrites `from` clause:
 *      Each join relevant association path traversal is translated to a join condition.
 *
 * `cqn4sql` is applied recursively to all queries found in `from`, `columns` and `where`
 *  of a query.
 *
 * @param {object} originalQuery
 * @param {object} model
 * @returns {object} transformedQuery the transformed query
 */
function cqn4sql(originalQuery, model = cds.context?.model || cds.model) {
  const inferred = infer(originalQuery, model)
  if (originalQuery.SELECT?.from.args && !originalQuery.joinTree) return inferred

  let transformedQuery = cds.ql.clone(inferred)
  const kind = inferred.cmd || Object.keys(inferred)[0]

  if (inferred.INSERT || inferred.UPSERT) {
    transformedQuery = transformQueryForInsertUpsert(kind)
  } else {
    const queryProp = inferred[kind]
    if (!inferred.STREAM?.from && inferred.STREAM?.into) {
      transformedQuery = transformStreamQuery()
    } else {
      const { entity } = queryProp
      const from = queryProp.from
      const transformedProp = { __proto__: queryProp } // IMPORTANT: don't lose anything you might not know of
      const { where } = queryProp

      // Transform the existing where, prepend table aliases, and so on...
      if (where) {
        transformedProp.where = getTransformedTokenStream(where)
      }

      // Transform the from clause: association path steps turn into `WHERE EXISTS` subqueries.
      // The already transformed `where` clause is then glued together with the resulting subqueries.
      let { transformedWhere, transformedFrom } = getTransformedFrom(from || entity, transformedProp.where)
      const queryNeedsJoins = inferred.joinTree && !inferred.joinTree.isInitial

      if (inferred.SELECT) {
        if (inferred.SELECT.search && inferred.SELECT.search.searchTerm) {
          const searchTerm = getTransformedTokenStream([inferred.SELECT.search.searchTerm])
          if(transformedWhere.length)
            transformedWhere = [asXpr(transformedWhere), 'and', ...searchTerm]
          else
            transformedWhere = searchTerm
        }
        transformedQuery = transformSelectQuery(queryProp, transformedFrom, transformedWhere, transformedQuery)
      } else {
        if (from) {
          transformedProp.from = transformedFrom
        } else if (!queryNeedsJoins) {
          transformedProp.entity = transformedFrom
        }

        if (transformedWhere?.length > 0) {
          transformedProp.where = transformedWhere
        }

        transformedQuery[kind] = transformedProp

        if (inferred.UPDATE?.with) {
          Object.entries(inferred.UPDATE.with).forEach(([key, val]) => {
            const transformed = getTransformedTokenStream([val])
            inferred.UPDATE.with[key] = transformed[0]
          })
        }
      }

      if (queryNeedsJoins) {
        transformedQuery[kind].from = translateAssocsToJoins(transformedQuery[kind].from)
      }
    }
  }

  return transformedQuery

  function transformSelectQuery(queryProp, transformedFrom, transformedWhere, transformedQuery) {
    const { columns, having, groupBy, orderBy, limit } = queryProp

    // Trivial replacement -> no transformations needed
    if (limit) {
      transformedQuery.SELECT.limit = limit
    }

    transformedQuery.SELECT.from = transformedFrom

    if (transformedWhere?.length > 0) {
      transformedQuery.SELECT.where = transformedWhere
    }

    if (columns) {
      transformedQuery.SELECT.columns = getTransformedColumns(columns)
    } else {
      transformedQuery.SELECT.columns = getColumnsForWildcard(originalQuery.SELECT?.excluding)
    }

    // Like the WHERE clause, aliases from the SELECT list are not accessible for `group by`/`having` (in most DB's)
    if (having) {
      transformedQuery.SELECT.having = getTransformedTokenStream(having)
    }

    if (groupBy) {
      const transformedGroupBy = getTransformedOrderByGroupBy(groupBy)
      if (transformedGroupBy.length) {
        transformedQuery.SELECT.groupBy = transformedGroupBy
      }
    }

    // Since all the expressions in the SELECT part of the query have been computed,
    // one can reference aliases of the queries columns in the orderBy clause.
    if (orderBy) {
      const transformedOrderBy = getTransformedOrderByGroupBy(orderBy, true)
      if (transformedOrderBy.length) {
        transformedQuery.SELECT.orderBy = transformedOrderBy
      }
    }
    return transformedQuery
  }

  /**
   * Transforms a query object for INSERT or UPSERT operations by modifying the `into` clause.
   *
   * @param {string} kind - The type of operation: "INSERT" or "UPSERT".
   *
   * @returns {object} - The transformed query with updated `into` clause.
   */
  function transformQueryForInsertUpsert(kind) {
    const { as } = transformedQuery[kind].into
    transformedQuery[kind].into = { ref: [inferred.target.name] }
    if (as) transformedQuery[kind].into.as = as
    return transformedQuery
  }

  /**
   * Transforms a stream query, replacing the `where` and `into` clauses after processing.
   *
   * @param {object} inferred - The inferred object containing the STREAM query.
   * @param {object} transformedQuery - The query object to be transformed.
   *
   * @returns {object} - The transformed query with updated STREAM clauses.
   */
  function transformStreamQuery() {
    const { into, where } = inferred.STREAM
    const transformedProp = { __proto__: inferred.STREAM }
    if (where) {
      transformedProp.where = getTransformedTokenStream(where)
    }
    const { transformedWhere, transformedFrom } = getTransformedFrom(into, transformedProp.where)
    if (transformedWhere?.length > 0) {
      transformedProp.where = transformedWhere
    }
    transformedProp.into = transformedFrom
    transformedQuery.STREAM = transformedProp
    return transformedQuery
  }

  /**
   * Rewrites the from clause based on the `query.joinTree`.
   *
   * For each join relevant node in the join tree, the respective join is generated.
   * Each join relevant node in the join tree has an unique table alias which is the query source for the respective
   * path traversals. Hence, all join relevant `ref`s must be rewritten to point to the generated join aliases. However,
   * this is done in the @function getFlatColumnsFor().
   *
   * @returns {CQN.from}
   */
  function translateAssocsToJoins() {
    let from
    /**
     * remember already seen aliases, do not create a join for them again
     */
    const alreadySeen = new Map()
    inferred.joinTree._roots.forEach(r => {
      const args = r.queryArtifact.SELECT
        ? [{ SELECT: transformSubquery(r.queryArtifact).SELECT, as: r.alias }]
        : [{ ref: [localized(r.queryArtifact)], as: r.alias }]
      from = { join: 'left', args, on: [] }
      r.children.forEach(c => {
        from = joinForBranch(from, c)
        from = { join: 'left', args: [from], on: [] }
      })
    })
    return from.args.length > 1 ? from : from.args[0]

    function joinForBranch(lhs, node) {
      const nextAssoc = inferred.joinTree.findNextAssoc(node)
      if (!nextAssoc || alreadySeen.has(nextAssoc.$refLink.alias)) return lhs.args.length > 1 ? lhs : lhs.args[0]

      lhs.on.push(
        ...onCondFor(
          nextAssoc.$refLink,
          node.parent.$refLink || /** tree roots do not have $refLink */ {
            alias: node.parent.alias,
            definition: node.parent.queryArtifact,
            target: node.parent.queryArtifact,
          },
          /** flip source and target in on condition */ true,
        ),
      )

      const arg = {
        ref: [localized(model.definitions[nextAssoc.$refLink.definition.target])],
        as: nextAssoc.$refLink.alias,
      }
      lhs.args.push(arg)
      alreadySeen.set(nextAssoc.$refLink.alias, true)
      if (nextAssoc.where) {
        const filter = getTransformedTokenStream(nextAssoc.where, nextAssoc.$refLink)
        lhs.on = [
          ...(hasLogicalOr(lhs.on) ? [asXpr(lhs.on)] : lhs.on),
          'and',
          ...(hasLogicalOr(filter) ? [asXpr(filter)] : filter),
        ]
      }
      if (node.children) {
        node.children.forEach(c => {
          lhs = { join: 'left', args: [lhs], on: [] }
          lhs = joinForBranch(lhs, c)
        })
      }
      return lhs.args.length > 1 ? lhs : lhs.args[0]
    }
  }

  function isCalculatedOnRead(def) {
    return def?.value && !def.value.stored
  }

  /**
   * Walks over a list of columns (ref's, xpr, subqueries, val), applies flattening on structured types and expands wildcards.
   *
   * @param {object[]} columns
   * @returns {object[]} the transformed representation of the input. Expanded and flattened.
   */
  function getTransformedColumns(columns) {
    const transformedColumns = []
    for (let i = 0; i < columns.length; i++) {
      const col = columns[i]

      if (isCalculatedOnRead(col.$refLinks?.[col.$refLinks.length - 1].definition)) {
        const name = getName(col)
        if (!transformedColumns.some(inserted => getName(inserted) === name)) {
          const calcElement = resolveCalculatedElement(col)
          transformedColumns.push(calcElement)
        }
      } else if (col.expand) {
        if (col.ref?.length > 1 && col.ref[0] === '$self' && !col.$refLinks[0].definition.kind) {
          const dollarSelfReplacement = calculateDollarSelfColumn(col)
          transformedColumns.push(...getTransformedColumns([dollarSelfReplacement]))
          continue
        }
        transformedColumns.push(() => {
          const expandResult = handleExpand(col)
          if (expandResult.length > 1) {
            return expandResult
          } else {
            return expandResult[0]
          }
        })
      } else if (col.inline) {
        handleInline(col)
      } else if (col.ref) {
        if (col.ref.length > 1 && col.ref[0] === '$self' && !col.$refLinks[0].definition.kind) {
          const dollarSelfReplacement = calculateDollarSelfColumn(col)
          transformedColumns.push(...getTransformedColumns([dollarSelfReplacement]))
          continue
        }
        handleRef(col)
      } else if (col === '*') {
        handleWildcard(columns)
      } else if (col.SELECT) {
        handleSubquery(col)
      } else {
        handleDefault(col)
      }
    }
    // subqueries are processed in the end
    for (let i = 0; i < transformedColumns.length; i++) {
      const c = transformedColumns[i]
      if (typeof c === 'function') {
        const res = c() || [] // target of expand / subquery could also be skipped -> no result
        if (res.length !== undefined) {
          transformedColumns.splice(i, 1, ...res)
          i += res.length - 1
        } else {
          const replaceWith = res.as
            ? transformedColumns.findIndex(t => (t.as || t.ref?.[t.ref.length - 1]) === res.as)
            : -1
          if (replaceWith === -1) transformedColumns.splice(i, 1, res)
          else {
            transformedColumns.splice(replaceWith, 1, res)
            transformedColumns.splice(i, 1)
            // When removing an element, the next element moves to the current index
            i--
          }
        }
      }
    }

    if (transformedColumns.length === 0 && columns.length) {
      handleEmptyColumns(columns)
    }

    return transformedColumns

    function handleSubquery(col) {
      if (isLocalized(inferred.target)) col.SELECT.localized = true
      if (!col.SELECT.from.as) {
        const uniqueSubqueryAlias = inferred.joinTree.addNextAvailableTableAlias(
          getLastStringSegment(col.SELECT.from.ref[col.SELECT.from.ref.length - 1]),
          originalQuery.outerQueries,
        )
        Object.defineProperty(col.SELECT.from, 'uniqueSubqueryAlias', { value: uniqueSubqueryAlias })
      }
      transformedColumns.push(() => {
        const res = transformSubquery(col)
        if (col.as) res.as = col.as
        return res
      })
    }

    function handleExpand(col) {
      const { $refLinks } = col
      const res = []
      const last = $refLinks?.[$refLinks.length - 1]
      if (last && !last.skipExpand && last.definition.isAssociation) {
        const expandedSubqueryColumn = expandColumn(col)
        setElementOnColumns(expandedSubqueryColumn, col.element)
        res.push(expandedSubqueryColumn)
      } else if (!last?.skipExpand) {
        const expandCols = nestedProjectionOnStructure(col, 'expand')
        res.push(...expandCols)
      }
      return res
    }

    function handleInline(col) {
      const inlineCols = nestedProjectionOnStructure(col)
      transformedColumns.push(...inlineCols)
    }

    function handleRef(col) {
      if (pseudos.elements[col.ref[0]] || col.param) {
        transformedColumns.push({ ...col })
        return
      }

      const tableAlias = getQuerySourceName(col)
      // re-adjust usage of implicit alias in subquery
      if (col.$refLinks[0].definition.kind === 'entity' && col.ref[0] !== tableAlias) {
        col.ref[0] = tableAlias
      }
      const leaf = col.$refLinks[col.$refLinks.length - 1].definition
      if (leaf.virtual === true) return

      let baseName
      if (col.ref.length >= 2) {
        baseName = col.ref.slice(col.ref[0] === tableAlias ? 1 : 0, col.ref.length - 1).join('_')
      }

      let columnAlias = col.as || (col.isJoinRelevant ? col.flatName : null)
      const refNavigation = col.ref.slice(col.ref[0] === tableAlias ? 1 : 0).join('_')
      if (!columnAlias && col.flatName && col.flatName !== refNavigation) columnAlias = refNavigation

      if (col.$refLinks.some(link => link.definition._target?.['@cds.persistence.skip'] === true)) return

      const flatColumns = getFlatColumnsFor(col, { baseName, columnAlias, tableAlias })
      flatColumns.forEach(flatColumn => {
        const name = getName(flatColumn)
        if (!transformedColumns.some(inserted => getName(inserted) === name)) transformedColumns.push(flatColumn)
      })
    }

    function handleWildcard(columns) {
      const wildcardIndex = columns.indexOf('*')
      const ignoreInWildcardExpansion = columns.slice(0, wildcardIndex)
      const { excluding } = inferred.SELECT
      if (excluding) ignoreInWildcardExpansion.push(...excluding)

      const wildcardColumns = getColumnsForWildcard(ignoreInWildcardExpansion, columns.slice(wildcardIndex + 1))
      transformedColumns.push(...wildcardColumns)
    }

    function handleDefault(col) {
      let transformedColumn = getTransformedColumn(col)
      if (col.as) transformedColumn.as = col.as

      const replaceWith = transformedColumns.findIndex(
        t => (t.as || t.ref?.[t.ref.length - 1]) === transformedColumn.as,
      )
      if (replaceWith === -1) transformedColumns.push(transformedColumn)
      else transformedColumns.splice(replaceWith, 1, transformedColumn)

      setElementOnColumns(transformedColumn, originalQuery.elements[col.as])
    }

    function getTransformedColumn(col) {
      if (col.xpr) {
        return { xpr: getTransformedTokenStream(col.xpr) }
      } else if (col.func) {
        return {
          func: col.func,
          args: col.args && getTransformedTokenStream(col.args),
          as: col.func,
        }
      } else {
        return copy(col)
      }
    }

    function handleEmptyColumns(columns) {
      if (columns.some(c => c.$refLinks?.[c.$refLinks.length - 1].definition.type === 'cds.Composition')) return
      throw new Error('Queries must have at least one non-virtual column')
    }
  }

  function resolveCalculatedElement(column, omitAlias = false, baseLink = null) {
    let value

    if (column.$refLinks) {
      const { $refLinks } = column
      value = $refLinks[$refLinks.length - 1].definition.value
      if (column.$refLinks.length > 1) {
        baseLink =
          [...$refLinks].reverse().find($refLink => $refLink.definition.isAssociation) ||
          // if there is no association in the path, the table alias is the base link
          // TA might refer to subquery -> we need to propagate the alias to all paths of the calc element
          column.$refLinks[0]
      }
    } else {
      value = column.value
    }
    const { ref, val, xpr, func } = value

    let res
    if (ref) {
      res = getTransformedTokenStream([value], baseLink)[0]
    } else if (xpr) {
      res = { xpr: getTransformedTokenStream(value.xpr, baseLink) }
    } else if (val) {
      res = { val }
    } else if (func) {
      res = { args: getTransformedTokenStream(value.args, baseLink), func: value.func }
    }
    if (!omitAlias) res.as = column.as || column.name || column.flatName
    return res
  }

  /**
   * This function resolves a `ref` starting with a `$self`.
   * Such a path targets another element of the query by it's implicit, or explicit alias.
   *
   * A `$self` reference may also target another `$self` path. In this case, this function
   * recursively resolves the tail of the `$self` references (`$selfPath.ref.slice(2)`) onto it's
   * new base.
   *
   * @param {object} col with a ref like `[ '$self', <target column>, <optional further path navigation> ]`
   * @param {boolean} omitAlias if we replace a $self reference in an aggregation or a token stream, we must not add an "as" to the result
   */
  function calculateDollarSelfColumn(col, omitAlias = false) {
    const dummyColumn = buildDummyColumnForDollarSelf({ ...col }, col.$refLinks)

    return dummyColumn

    function buildDummyColumnForDollarSelf(dollarSelfColumn, $refLinks) {
      const { ref, as } = dollarSelfColumn
      const stepToFind = ref[1]
      let referencedColumn = inferred.SELECT.columns.find(
        otherColumn =>
          otherColumn !== dollarSelfColumn &&
          (otherColumn.as
            ? stepToFind === otherColumn.as
            : stepToFind === otherColumn.ref?.[otherColumn.ref.length - 1]),
      )
      if (referencedColumn.ref?.[0] === '$self') {
        referencedColumn = buildDummyColumnForDollarSelf({ ...referencedColumn }, referencedColumn.$refLinks)
      }

      if (referencedColumn.ref) {
        dollarSelfColumn.ref = [...referencedColumn.ref, ...dollarSelfColumn.ref.slice(2)]
        Object.defineProperties(dollarSelfColumn, {
          flatName: {
            value:
              referencedColumn.$refLinks[0].definition.kind === 'entity'
                ? dollarSelfColumn.ref.slice(1).join('_')
                : dollarSelfColumn.ref.join('_'),
          },
          isJoinRelevant: {
            value: referencedColumn.isJoinRelevant,
          },
          $refLinks: {
            value: [...referencedColumn.$refLinks, ...$refLinks.slice(2)],
          },
        })
      } else {
        // target column is `val` or `xpr`, destructure and throw away the ref with the $self
        // eslint-disable-next-line no-unused-vars
        const { xpr, val, ref, as: _as, ...rest } = referencedColumn
        if (xpr) rest.xpr = xpr
        else rest.val = val
        dollarSelfColumn = { ...rest } // reassign dummyColumn without 'ref'
        if (!omitAlias) dollarSelfColumn.as = as
      }
      return dollarSelfColumn.ref?.[0] === '$self'
        ? buildDummyColumnForDollarSelf({ ...dollarSelfColumn }, $refLinks)
        : dollarSelfColumn
    }
  }

  /**
   * Calculates the columns for a nested projection on a structure.
   *
   * @param {object} col
   * @param {'inline'|'expand'} prop the property on which to operate. Default is `inline`.
   * @returns a list of flat columns.
   */
  function nestedProjectionOnStructure(col, prop = 'inline') {
    const res = []

    col[prop].forEach((nestedProjection, i) => {
      let rewrittenColumns = []
      if (nestedProjection === '*') {
        res.push(...expandNestedProjectionWildcard(col, i, prop))
      } else {
        const nameParts = col.as ? [col.as] : [col.ref.map(idOnly).join('_')]
        nameParts.push(nestedProjection.as ? nestedProjection.as : nestedProjection.ref.map(idOnly).join('_'))
        const name = nameParts.join('_')
        if (nestedProjection.ref) {
          const augmentedInlineCol = { ...nestedProjection }
          augmentedInlineCol.ref = col.ref ? [...col.ref, ...nestedProjection.ref] : nestedProjection.ref
          if (
            col.as ||
            nestedProjection.as ||
            nestedProjection.$refLinks[nestedProjection.$refLinks.length - 1].definition.value ||
            nestedProjection.isJoinRelevant
          ) {
            augmentedInlineCol.as = nameParts.join('_')
          }
          Object.defineProperties(augmentedInlineCol, {
            $refLinks: { value: [...nestedProjection.$refLinks], writable: true },
            isJoinRelevant: {
              value: nestedProjection.isJoinRelevant,
              writable: true,
            },
          })
          // if the expand is not anonymous, we must prepend the expand columns path
          // to make sure the full path is resolvable
          if (col.ref) {
            augmentedInlineCol.$refLinks.unshift(...col.$refLinks)
            augmentedInlineCol.isJoinRelevant = augmentedInlineCol.isJoinRelevant || col.isJoinRelevant
          }
          const flatColumns = getTransformedColumns([augmentedInlineCol])
          flatColumns.forEach(flatColumn => {
            const flatColumnName = flatColumn.as || flatColumn.ref[flatColumn.ref.length - 1]
            if (!res.some(c => (c.as || c.ref.slice(1).map(idOnly).join('_')) === flatColumnName)) {
              const rewrittenColumn = { ...flatColumn }
              if (nestedProjection.as) rewrittenColumn.as = flatColumnName
              rewrittenColumns.push(rewrittenColumn)
            }
          })
        } else {
          // func, xpr, val..
          // we need to check if the column was already added
          // in the wildcard expansion
          if (!res.some(c => (c.as || c.ref.slice(1).map(idOnly).join('_')) === name)) {
            const rewrittenColumn = { ...nestedProjection }
            rewrittenColumn.as = name
            rewrittenColumns.push(rewrittenColumn)
          }
        }
      }
      res.push(...rewrittenColumns)
    })

    return res
  }

  /**
   * Expand the wildcard of the given column into all leaf elements.
   * Respect smart wildcard rules and excluding clause.
   *
   * Every column before the wildcardIndex is excluded from the wildcard expansion.
   * Columns after the wildcardIndex overwrite columns within the wildcard expansion in place.
   *
   * @TODO use this also for `expand` wildcards on structures.
   *
   * @param {csn.Column} col
   * @param {integer} wildcardIndex
   * @returns an array of columns which represents the expanded wildcard
   */
  function expandNestedProjectionWildcard(col, wildcardIndex, prop = 'inline') {
    const res = []
    // everything before the wildcard is inserted before the wildcard
    // and ignored from the wildcard expansion
    const exclude = col[prop].slice(0, wildcardIndex)
    // everything after the wildcard, is a potential replacement
    // in the wildcard expansion
    const replace = []

    const baseRef = col.ref || []
    const baseRefLinks = col.$refLinks || []

    // column has no ref, then it is an anonymous expand:
    // select from books { { * } as bar }
    // only possible if there is exactly one query source
    if (!baseRef.length) {
      const [tableAlias, definition] = Object.entries(inferred.sources)[0]
      baseRef.push(tableAlias)
      baseRefLinks.push({ definition, source: definition })
    }
    // we need to make the refs absolute
    col[prop].slice(wildcardIndex + 1).forEach(c => {
      const fakeColumn = { ...c }
      if (fakeColumn.ref) {
        fakeColumn.ref = [...baseRef, ...fakeColumn.ref]
        fakeColumn.$refLinks = [...baseRefLinks, ...c.$refLinks]
      }
      replace.push(fakeColumn)
    })
    // respect excluding clause
    if (col.excluding) {
      // fake the ref since excluding only has strings
      col.excluding.forEach(c => {
        const fakeColumn = {
          ref: [...baseRef, c],
        }
        exclude.push(fakeColumn)
      })
    }

    if (baseRefLinks.at(-1).definition.kind === 'entity') {
      res.push(...getColumnsForWildcard(exclude, replace, col.as))
    } else
      res.push(
        ...getFlatColumnsFor(col, { columnAlias: col.as, tableAlias: getQuerySourceName(col) }, [], {
          exclude,
          replace,
        }),
      )
    return res
  }

  /**
   * This function converts a column with an `expand` property into a subquery.
   *
   * It operates by using the following steps:
   *
   * 1. It creates an intermediate SQL query, selecting `from <effective query source>:...<column>.ref { ...<column>.expand }`.
   *    For example, from the query `SELECT from Authors { books { title } }`, it generates:
   *    - `SELECT from Authors:books as books {title}`
   *
   * 2. It then adds the properties `expand: true` and `one: <expand assoc>.is2one` to the intermediate SQL query.
   *
   * 3. It applies `cqn4sql` to the intermediate query (ensuring the aliases of the outer query are maintained).
   *    For example, `cqn4sql(…)` is used to create the following query:
   *    - `SELECT from Books as books {books.title} where exists ( SELECT 1 from Authors as Authors where Authors.ID = books.author_ID )`
   *
   * 4. It then replaces the `exists <subquery>` with the where condition of the `<subquery>` and correlates it with the effective query source.
   *    For example, this query is created:
   *    - `SELECT from Books as books { books.title } where Authors.ID = books.author_ID`
   *
   * 5. Lastly, it replaces the `expand` column of the original query with the transformed subquery.
   *    For example, the query becomes:
   *    - `SELECT from Authors { (SELECT from Books as books { books.title } where Authors.ID = books.author_ID) as books }`
   *
   * @param {CSN.column} column - The column with the 'expand' property to be transformed into a subquery.
   *
   * @returns {object} Returns a subquery correlated with the enclosing query, with added properties `expand:true` and `one:true|false`.
   */
  function expandColumn(column) {
    let outerAlias
    let subqueryFromRef
    if (column.isJoinRelevant) {
      // all n-1 steps of the expand column are already transformed into joins
      // find the last join relevant association. That is the n-1 assoc in the ref path.
      // slice the ref array beginning from the n-1 assoc in the ref and take that as the postfix for the subqueries from ref.
      ;[...column.$refLinks]
        .reverse()
        .slice(1)
        .find((link, i) => {
          if (link.definition.isAssociation) {
            subqueryFromRef = [link.definition.target, ...column.ref.slice(-(i + 1), column.ref.length)]
            // alias of last join relevant association is also the correlation alias for the subquery
            outerAlias = link.alias
            return true
          }
        })
    } else {
      outerAlias = transformedQuery.SELECT.from.as
      subqueryFromRef = [
        ...transformedQuery.SELECT.from.ref,
        ...(column.$refLinks[0].definition.kind === 'entity' ? column.ref.slice(1) : column.ref),
      ]
    }

    // this is the alias of the column which holds the correlated subquery
    const columnAlias =
      column.as ||
      (column.$refLinks[0].definition.kind === 'entity'
        ? column.ref.slice(1).map(idOnly).join('_') // omit explicit table alias from name of column
        : column.ref.map(idOnly).join('_'))

    // we need to respect the aliases of the outer query, so the columnAlias might not be suitable
    // as table alias for the correlated subquery
    const uniqueSubqueryAlias = getNextAvailableTableAlias(columnAlias, originalQuery.outerQueries)

    // `SELECT from Authors {  books.genre as genreOfBooks { name } } becomes `SELECT from Books:genre as genreOfBooks`
    const from = { ref: subqueryFromRef, as: uniqueSubqueryAlias }
    const subqueryBase = Object.fromEntries(
      // preserve all props on subquery (`limit`, `order by`, …) but `expand` and `ref`
      Object.entries(column).filter(([key]) => !(key in { ref: true, expand: true })),
    )
    const subquery = {
      SELECT: {
        ...subqueryBase,
        from,
        columns: JSON.parse(JSON.stringify(column.expand)),
        expand: true,
        one: column.$refLinks[column.$refLinks.length - 1].definition.is2one,
      },
    }
    if (isLocalized(inferred.target)) subquery.SELECT.localized = true
    const expanded = transformSubquery(subquery)
    const correlated = _correlate({ ...expanded, as: columnAlias }, outerAlias)
    Object.defineProperty(correlated, 'elements', { value: subquery.elements, writable: true })
    return correlated

    function _correlate(subq, outer) {
      const subqueryFollowingExists = (a, indexOfExists) => a[indexOfExists + 1]
      let {
        SELECT: { where },
      } = subq
      let recent = where
      let i = where.indexOf('exists')
      while (i !== -1) {
        where = subqueryFollowingExists((recent = where), i).SELECT.where
        i = where.indexOf('exists')
      }
      const existsIndex = recent.indexOf('exists')
      recent.splice(
        existsIndex,
        2,
        ...where.map(x => {
          return replaceAliasWithSubqueryAlias(x)
        }),
      )

      function replaceAliasWithSubqueryAlias(x) {
        const existsSubqueryAlias = recent[existsIndex + 1].SELECT.from.as
        if (existsSubqueryAlias === x.ref?.[0]) return { ref: [outer, ...x.ref.slice(1)] }
        if (x.xpr) x.xpr = x.xpr.map(replaceAliasWithSubqueryAlias)
        return x
      }
      return subq
    }
  }

  function getTransformedOrderByGroupBy(columns, inOrderBy = false) {
    const res = []
    for (let i = 0; i < columns.length; i++) {
      const col = columns[i]
      if (isCalculatedOnRead(col.$refLinks?.[col.$refLinks.length - 1].definition)) {
        const calcElement = resolveCalculatedElement(col, true)
        res.push(calcElement)
      } else if (col.isJoinRelevant) {
        const tableAlias$refLink = getQuerySourceName(col)
        const transformedColumn = {
          ref: [tableAlias$refLink, getFullName(col.$refLinks[col.$refLinks.length - 1].definition)],
        }
        if (col.sort) transformedColumn.sort = col.sort
        if (col.nulls) transformedColumn.nulls = col.nulls
        res.push(transformedColumn)
      } else if (pseudos.elements[col.ref?.[0]]) {
        res.push({ ...col })
      } else if (col.ref) {
        if (col.$refLinks.some(link => link.definition._target?.['@cds.persistence.skip'] === true)) continue
        if (col.ref.length > 1 && col.ref[0] === '$self' && !col.$refLinks[0].definition.kind) {
          const dollarSelfReplacement = calculateDollarSelfColumn(col)
          res.push(...getTransformedOrderByGroupBy([dollarSelfReplacement], inOrderBy))
          continue
        }
        const { target } = col.$refLinks[0]
        const tableAlias = target.SELECT ? null : getQuerySourceName(col) // do not prepend TA if orderBy column addresses element of query
        const leaf = col.$refLinks[col.$refLinks.length - 1].definition
        if (leaf.virtual === true) continue // already in getFlatColumnForElement
        let baseName
        if (col.ref.length >= 2) {
          // leaf might be intermediate structure
          baseName = col.ref.slice(col.ref[0] === tableAlias ? 1 : 0, col.ref.length - 1).join('_')
        }
        const flatColumns = getFlatColumnsFor(col, { baseName, tableAlias })
        /**
         * We can't guarantee that the element order will NOT change in the future.
         * We claim that the element order doesn't matter, hence we can't allow elements
         * in the order by clause which expand to more than one column, as the order impacts
         * the result.
         */
        if (inOrderBy && flatColumns.length > 1)
          throw new Error(`"${getFullName(leaf)}" can't be used in order by as it expands to multiple fields`)
        if (col.nulls) flatColumns[0].nulls = col.nulls
        if (col.sort) flatColumns[0].sort = col.sort
        res.push(...flatColumns)
      } else {
        let transformedColumn
        if (col.SELECT) transformedColumn = transformSubquery(col)
        else if (col.xpr) transformedColumn = { xpr: getTransformedTokenStream(col.xpr) }
        else if (col.func) transformedColumn = { args: getTransformedTokenStream(col.args), func: col.func }
        // val
        else transformedColumn = copy(col)
        if (col.sort) transformedColumn.sort = col.sort
        if (col.nulls) transformedColumn.nulls = col.nulls
        res.push(transformedColumn)
      }
    }
    return res
  }

  /**
   * Transforms a subquery.
   *
   * If the current query contains outer queries (is itself a subquery),
   * it appends the current inferred query.
   * Otherwise, it initializes the `outerQueries` array and adds the inferred query.
   * The `outerQueries` property makes sure
   * that the table aliases of the outer queries are accessible within the scope of the subquery.
   * Lastly, it recursively calls cqn4sql on the subquery.
   *
   * @param {object} q - The query to be transformed. This should be a subquery object.
   * @returns {object} - The cqn4sql transformed subquery.
   */
  function transformSubquery(q) {
    if (q.outerQueries) q.outerQueries.push(inferred)
    else {
      const outerQueries = inferred.outerQueries || []
      outerQueries.push(inferred)
      Object.defineProperty(q, 'outerQueries', { value: outerQueries })
    }
    return cqn4sql(q, model)
  }

  /**
   * This function converts a wildcard into explicit columns.
   *
   * Based on the query's `$combinedElements` attribute, the function computes the flat column representations
   * and returns them. Additionally, it prepends the respective table alias to each column. Columns specified
   * in the `excluding` clause are ignored during this transformation.
   *
   * Furthermore, foreign keys (FK) for OData CSN and blobs are excluded from the wildcard expansion.
   *
   * @param {array} exclude - An optional list of columns to be excluded during the wildcard expansion.
   * @param {array} replace - An optional list of columns to replace during the wildcard expansion.
   * @param {string} baseName - the explicit alias of the column.
   * Only possible for anonymous expands on implicit table alias: `select from books { { * } as FOO }`
   *
   * @returns {Array} Returns an array of explicit columns derived from the wildcard.
   */
  function getColumnsForWildcard(exclude = [], replace = [], baseName = null) {
    const wildcardColumns = []
    Object.keys(inferred.$combinedElements)
      .filter(k => !exclude.includes(k))
      .forEach(k => {
        const { index, tableAlias } = inferred.$combinedElements[k][0]
        const element = tableAlias.elements[k]
        // ignore FK for odata csn / ignore blobs from wildcard expansion
        if (isManagedAssocInFlatMode(element) || (element['@Core.MediaType'] && !element['@Core.IsURL'])) return
        // for wildcard on subquery in from, just reference the elements
        if (tableAlias.SELECT && !element.elements && !element.target) {
          wildcardColumns.push(index ? { ref: [index, k] } : { ref: [k] })
        } else if (isCalculatedOnRead(element)) {
          wildcardColumns.push(resolveCalculatedElement(replace.find(r => r.as === k) || element))
        } else {
          const flatColumns = getFlatColumnsFor(
            element,
            { tableAlias: index, baseName },
            [],
            { exclude, replace },
            true,
          )
          wildcardColumns.push(...flatColumns)
        }
      })
    return wildcardColumns

    /**
     * foreign keys are already part of the elements in a flat model
     * not excluding the associations from the wildcard columns would cause duplicate columns upon foreign key expansion
     * @param {CSN.element} e
     * @returns {boolean} true if the element is a managed association and the model is flat
     */
    function isManagedAssocInFlatMode(e) {
      return model.meta.transformation === 'odata' && e.isAssociation && e.keys
    }
  }

  /**
   * Resolve `ref` within `def` and return the element
   *
   * @param {string[]} ref
   * @param {CSN.Artifact} def
   * @returns {CSN.Element}
   */
  function getElementForRef(ref, def) {
    return ref.reduce((prev, res) => {
      return prev?.elements?.[res] || prev?._target?.elements[res]
    }, def)
  }

  /**
   * Recursively expands a structured element into flat columns, representing all leaf paths.
   * This function transforms complex structured elements into simple column representations.
   *
   * For each element, the function checks if it's a structure, an association or a scalar,
   * and proceeds accordingly. If the element is a structure, it recursively fetches flat columns for all sub-elements.
   * If it's an association, it fetches flat columns for it's foreign keys.
   * If it's a scalar, it creates a flat column for it.
   *
   * Columns excluded in a wildcard expansion or replaced by other columns are also handled accordingly.
   *
   * @param {object} column - The structured element which needs to be expanded.
   * @param {{
   *  columnAlias: string
   *  tableAlias: string
   *  baseName: string
   * }} names - configuration object for naming parameters:
   * columnAlias - The explicit alias which the user has defined for the column.
   *                               For instance `{ struct.foo as bar}` will be transformed into
   *                               `{ struct_foo_leaf1 as bar_foo_leaf1, struct_foo_leaf2 as bar_foo_leaf2 }`.
   * tableAlias - The table alias to prepend to the column name. Optional.
   * baseName - The prefixes of the column reference (joined with '_'). Optional.
   * @param {string} columnAlias - The explicit alias which the user has defined for the column.
   *                               For instance `{ struct.foo as bar}` will be transformed into
   *                               `{ struct_foo_leaf1 as bar_foo_leaf1, struct_foo_leaf2 as bar_foo_leaf2 }`.
   * @param {string} tableAlias - The table alias to prepend to the column name. Optional.
   * @param {Array} csnPath - An array containing CSN paths. Optional.
   * @param {Array} exclude - An array of columns to be excluded from the flat structure. Optional.
   * @param {Array} replace - An array of columns to be replaced in the flat structure. Optional.
   *
   * @returns {object[]} Returns an array of flat column(s) for the given element.
   */
  function getFlatColumnsFor(column, names, csnPath = [], excludeAndReplace, isWildcard = false) {
    if (!column) return column
    if (column.val || column.func || column.SELECT) return [column]

    let { baseName, columnAlias, tableAlias } = names
    const { exclude, replace } = excludeAndReplace || {}
    const { $refLinks, flatName, isJoinRelevant } = column
    let leafAssoc
    let element = $refLinks ? $refLinks[$refLinks.length - 1].definition : column
    if (isWildcard && element.type === 'cds.LargeBinary') return []
    if (element.on) return [] // unmanaged doesn't make it into columns
    else if (element.virtual === true) return []
    else if (!isJoinRelevant && flatName) baseName = flatName
    else if (isJoinRelevant) {
      const leaf = column.$refLinks[column.$refLinks.length - 1]
      leafAssoc = [...column.$refLinks].reverse().find(link => link.definition.isAssociation)
      const { foreignKeys } = leafAssoc.definition
      if (foreignKeys && leaf.alias in foreignKeys) {
        element = leafAssoc.definition
        baseName = getFullName(leafAssoc.definition)
        columnAlias = column.ref.slice(0, -1).map(idOnly).join('_')
      } else baseName = getFullName(column.$refLinks[column.$refLinks.length - 1].definition)
    } else baseName = baseName ? `${baseName}_${element.name}` : getFullName(element)

    // now we have the name of the to be expanded column
    // it could be a structure, an association or a scalar
    // check if the column shall be skipped
    // e.g. for wildcard elements which have been overwritten before
    if (exclude && getReplacement(exclude)) return []
    const replacedBy = getReplacement(replace)
    if (replacedBy) {
      // the replacement alias is the baseName of the flat structure
      // e.g. `office.{ *, address.city as floor }`
      // for the `ref: [ office, floor ]` we find the replacement
      // `ref: [ office, address, city]` so the `baseName` of the replacement
      if (replacedBy.as) replacedBy.as = baseName
      // we might have a new base ref
      if (replacedBy.ref && replacedBy.ref.length > 1)
        baseName = getFullName(replacedBy.$refLinks?.[replacedBy.$refLinks.length - 2].definition)
      if (replacedBy.isJoinRelevant)
        // we need to provide the correct table alias
        tableAlias = getQuerySourceName(replacedBy)

      if (replacedBy.expand) return [{ as: baseName }]

      return getFlatColumnsFor(replacedBy, { baseName, columnAlias: replacedBy.as, tableAlias }, csnPath)
    }

    csnPath.push(element.name)

    if (element.keys) {
      const flatColumns = []
      element.keys.forEach(fk => {
        const fkElement = getElementForRef(fk.ref, element._target)
        let fkBaseName
        if (!leafAssoc || leafAssoc.onlyForeignKeyAccess)
          fkBaseName = `${baseName}_${fk.as || fk.ref[fk.ref.length - 1]}`
        // e.g. if foreign key is accessed via infix filter - use join alias to access key in target
        else fkBaseName = fk.ref[fk.ref.length - 1]
        const fkPath = [...csnPath, fk.ref[fk.ref.length - 1]]
        if (fkElement.elements) {
          // structured key
          Object.values(fkElement.elements).forEach(e => {
            let alias
            if (columnAlias) {
              const fkName = fk.as
                ? `${fk.as}_${e.name}` // foreign key might also be re-named: `assoc { id as foo }`
                : `${fk.ref.join('_')}_${e.name}`
              alias = `${columnAlias}_${fkName}`
            }
            flatColumns.push(
              ...getFlatColumnsFor(
                e,
                { baseName: fkBaseName, columnAlias: alias, tableAlias },
                [...fkPath],
                excludeAndReplace,
                isWildcard,
              ),
            )
          })
        } else if (fkElement.isAssociation) {
          // assoc as key
          flatColumns.push(
            ...getFlatColumnsFor(
              fkElement,
              { baseName, columnAlias, tableAlias },
              csnPath,
              excludeAndReplace,
              isWildcard,
            ),
          )
        } else {
          // leaf reached
          let flatColumn
          if (columnAlias) flatColumn = { ref: [fkBaseName], as: `${columnAlias}_${fk.ref.join('_')}` }
          else flatColumn = { ref: [fkBaseName] }
          if (tableAlias) flatColumn.ref.unshift(tableAlias)

          // in a flat model, we must assign the foreign key rather than the key in the target
          const flatForeignKey = model.definitions[element.parent.name]?.elements[fkBaseName]

          setElementOnColumns(flatColumn, flatForeignKey || fkElement)
          Object.defineProperty(flatColumn, '_csnPath', { value: csnPath, writable: true })
          flatColumns.push(flatColumn)
        }
      })
      return flatColumns
    } else if (element.elements) {
      const flatRefs = []
      Object.values(element.elements).forEach(e => {
        const alias = columnAlias ? `${columnAlias}_${e.name}` : null
        flatRefs.push(
          ...getFlatColumnsFor(
            e,
            { baseName, columnAlias: alias, tableAlias },
            [...csnPath],
            excludeAndReplace,
            isWildcard,
          ),
        )
      })
      return flatRefs
    }
    const flatRef = tableAlias ? { ref: [tableAlias, baseName] } : { ref: [baseName] }
    if (column.cast) {
      flatRef.cast = column.cast
      if (!columnAlias)
        // provide an explicit alias
        columnAlias = baseName
    }
    if (column.sort) flatRef.sort = column.sort
    if (columnAlias) flatRef.as = columnAlias
    setElementOnColumns(flatRef, element)
    Object.defineProperty(flatRef, '_csnPath', { value: csnPath, writable: true })
    return [flatRef]

    function getReplacement(from) {
      return from?.find(replacement => {
        const nameOfExcludedColumn = replacement.as || replacement.ref?.[replacement.ref.length - 1] || replacement
        return nameOfExcludedColumn === element.name
      })
    }
  }

  /**
   * Transforms a CQN token stream (e.g. `where`, `xpr` or `having`) into a SQL like expression.
   *
   * Expand `exists <assoc>` into `WHERE EXISTS` subqueries, apply flattening to `ref`s.
   * Recursively apply `cqn4sql` to query expressions found in the token stream.
   *
   * @param {object[]} tokenStream - The token stream to transform. Each token in the stream is an
   *                                 object representing a CQN construct such as a column, an operator,
   *                                 or a subquery.
   * @param {object} [$baseLink=null] - The context in which the `ref`s in the token stream are resolvable.
   *                                    It serves as the reference point for resolving associations in
   *                                    statements like `{…} WHERE exists assoc[exists anotherAssoc]`.
   *                                    Here, the $baseLink for `anotherAssoc` would be `assoc`.
   * @returns {object[]} - The transformed token stream.
   */
  function getTransformedTokenStream(tokenStream, $baseLink = null) {
    const transformedTokenStream = []
    for (let i = 0; i < tokenStream.length; i++) {
      const token = tokenStream[i]
      if (token === 'exists') {
        transformedTokenStream.push(token)
        const whereExistsSubSelects = []
        const { ref, $refLinks } = tokenStream[i + 1]
        if (!ref) continue
        if (ref[0] in { $self: true, $projection: true })
          throw new Error(`Unexpected "${ref[0]}" following "exists", remove it or add a table alias instead`)
        const firstStepIsTableAlias = ref.length > 1 && ref[0] in inferred.sources
        for (let j = 0; j < ref.length; j += 1) {
          let current, next
          const step = ref[j]
          const id = step.id || step
          if (j === 0) {
            if (firstStepIsTableAlias) continue
            current = $baseLink || {
              definition: $refLinks[0].target,
              target: $refLinks[0].target,
              // if the first step of a where is not a table alias,
              // the table alias is the query source where the current ref step
              // originates from. As no table alias is specified, there must be
              // only one table alias for the given ref step
              alias: inferred.$combinedElements[id][0].index,
            }
            next = $refLinks[0]
          } else {
            current = $refLinks[j - 1]
            next = $refLinks[j]
          }

          if (isStructured(next.definition)) {
            // find next association / entity in the ref because this is actually our real nextStep
            const nextAssocIndex =
              2 + $refLinks.slice(j + 2).findIndex(rl => rl.definition.isAssociation || rl.definition.kind === 'entity')
            next = $refLinks[nextAssocIndex]
            j = nextAssocIndex
          }

          const as = getNextAvailableTableAlias(getLastStringSegment(next.alias))
          next.alias = as
          if (next.definition.value) {
            throw new Error(
              `Calculated elements cannot be used in “exists” predicates in: “exists ${tokenStream[i + 1].ref
                .map(idOnly)
                .join('.')}”`,
            )
          }
          if (!next.definition.target) {
            throw new Error(
              `Expecting path “${tokenStream[i + 1].ref
                .map(idOnly)
                .join('.')}” following “EXISTS” predicate to end with association/composition, found “${
                next.definition.type
              }”`,
            )
          }
          whereExistsSubSelects.push(getWhereExistsSubquery(current, next, step.where, true))
        }

        const whereExists = { SELECT: whereExistsSubqueries(whereExistsSubSelects) }
        transformedTokenStream[i + 1] = whereExists
        // skip newly created subquery from being iterated
        i += 1
      } else if (token.list) {
        if (token.list.length === 0) {
          // replace `[not] in <empty list>` to harmonize behavior across dbs
          const precedingTwoTokens = tokenStream.slice(i - 2, i)
          const firstPrecedingToken =
            typeof precedingTwoTokens[0] === 'string' ? precedingTwoTokens[0].toLowerCase() : ''
          const secondPrecedingToken =
            typeof precedingTwoTokens[1] === 'string' ? precedingTwoTokens[1].toLowerCase() : ''

          if (firstPrecedingToken === 'not') {
            transformedTokenStream.splice(i - 2, 2, 'is', 'not', 'null')
          } else if (secondPrecedingToken === 'in') {
            transformedTokenStream.splice(i - 1, 1, '=', { val: null })
          } else {
            transformedTokenStream.push({ list: [] })
          }
        } else {
          transformedTokenStream.push({ list: getTransformedTokenStream(token.list) })
        }
      } else if (tokenStream.length === 1 && token.val && $baseLink) {
        // infix filter - OData variant w/o mentioning key --> flatten out and compare each leaf to token.val
        const def = $baseLink.definition._target || $baseLink.definition
        const keys = def.keys // use key aspect on entity
        const keyValComparisons = []
        const flatKeys = []
        Object.values(keys)
          // up__ID already part of inner where exists, no need to add it explicitly here
          .filter(k => k !== backlinkFor($baseLink.definition)?.[0])
          .forEach(v => {
            flatKeys.push(...getFlatColumnsFor(v, { tableAlias: $baseLink.alias }))
          })
        if (flatKeys.length > 1)
          throw new Error('Filters can only be applied to managed associations which result in a single foreign key')
        flatKeys.forEach(c => keyValComparisons.push([...[c, '=', token]]))
        keyValComparisons.forEach((kv, j) =>
          transformedTokenStream.push(...kv) && keyValComparisons[j + 1] ? transformedTokenStream.push('and') : null,
        )
      } else if (token.ref && token.param) {
        transformedTokenStream.push({ ...token })
      } else if (pseudos.elements[token.ref?.[0]]) {
        transformedTokenStream.push({ ...token })
      } else {
        // expand `struct = null | struct2`
        const { definition } = token.$refLinks?.[token.$refLinks.length - 1] || {}
        const next = tokenStream[i + 1]
        if (allOps.some(([firstOp]) => firstOp === next) && (definition?.elements || definition?.keys)) {
          const ops = [next]
          let indexRhs = i + 2
          let rhs = tokenStream[i + 2] // either another operator (i.e. `not like` et. al.) or the operand, i.e. the val | null
          if (allOps.some(([, secondOp]) => secondOp === rhs)) {
            ops.push(rhs)
            rhs = tokenStream[i + 3]
            indexRhs += 1
          }
          if (
            isAssocOrStruct(rhs.$refLinks?.[rhs.$refLinks.length - 1].definition) ||
            rhs.val !== undefined ||
            /* unary operator `is null` parsed as string */
            rhs === 'null'
          ) {
            if (notSupportedOps.some(([firstOp]) => firstOp === next))
              throw new Error(`The operator "${next}" is not supported for structure comparison`)
            const newTokens = expandComparison(token, ops, rhs, $baseLink)
            const needXpr = Boolean(tokenStream[i - 1] || tokenStream[indexRhs + 1])
            transformedTokenStream.push(...(needXpr ? [asXpr(newTokens)] : newTokens))
            i = indexRhs // jump to next relevant index
          }
        } else {
          // reject associations in expression, except if we are in an infix filter -> $baseLink is set
          assertNoStructInXpr(token, $baseLink)

          let result = is_regexp(token?.val) ? token : copy(token) // REVISIT: too expensive! //
          if (token.ref) {
            const { definition } = token.$refLinks[token.$refLinks.length - 1]
            // Add definition to result
            setElementOnColumns(result, definition)
            if (isCalculatedOnRead(definition)) {
              const calculatedElement = resolveCalculatedElement(token, true, $baseLink)
              transformedTokenStream.push(calculatedElement)
              continue
            }
            if (token.ref.length > 1 && token.ref[0] === '$self' && !token.$refLinks[0].definition.kind) {
              const dollarSelfReplacement = [calculateDollarSelfColumn(token, true)]
              transformedTokenStream.push(...getTransformedTokenStream(dollarSelfReplacement))
              continue
            }
            // if we have e.g. a calculated element like `books.authorLastName,`
            // we have effectively a ref ['books', 'author', 'lastName']
            // in that case, we have a baseLink `books` which we need to resolve the following steps
            // however, the correct table alias has been assigned to the `author` step
            // hence we need to ignore the alias of the `$baseLink`
            const refHasOwnAssoc =
              token.isJoinRelevant && [...token.$refLinks].reverse().find(l => l.definition.isAssociation)
            const tableAlias = getQuerySourceName(token, refHasOwnAssoc || $baseLink)
            if ((!$baseLink || refHasOwnAssoc) && token.isJoinRelevant) {
              result.ref = [tableAlias, getFullName(token.$refLinks[token.$refLinks.length - 1].definition)]
            } else if (tableAlias) {
              result.ref = [tableAlias, token.flatName]
            } else {
              // if there is no table alias, we might select from an anonymous subquery
              result.ref = [token.flatName]
            }
          } else if (token.SELECT) {
            result = transformSubquery(token)
          } else if (token.xpr) {
            result.xpr = getTransformedTokenStream(token.xpr, $baseLink)
          } else if (token.func && token.args) {
            result.args = token.args.map(t => {
              if (!t.val)
                // this must not be touched
                return getTransformedTokenStream([t], $baseLink)[0]
              return t
            })
          }

          transformedTokenStream.push(result)
        }
      }
    }
    return transformedTokenStream
  }

  /**
   * Expand the given definition and compare all leafs to `val`.
   *
   * @param {object} token with $refLinks
   * @param {string} operator one of allOps
   * @param {object} value either `null` or a column (with `ref` and `$refLinks`)
   * @param {object} $baseLink optional base `$refLink`, e.g. for infix filters of scoped queries.
   *                           In the following example, we must pass `bookshop:Reproduce` as $baseLink for `author`:
   *
   *                           `DELETE.from('bookshop.Reproduce[author = null]:accessGroup')`
   *                                                            ^^^^^^
   * @returns {array}
   */
  function expandComparison(token, operator, value, $baseLink = null) {
    const { definition } = token.$refLinks[token.$refLinks.length - 1]
    let flatRhs
    const result = []
    if (value.$refLinks) {
      // structural comparison
      flatRhs = flattenWithBaseName(value)
    }

    if (flatRhs) {
      const flatLhs = flattenWithBaseName(token)

      //REVISIT: Early exit here? We kndow we cant compare the structs, however we do not know exactly why
      //        --> calculate error message or exit early? See test "proper error if structures cannot be compared / too many elements on lhs"
      if (flatRhs.length !== flatLhs.length)
        // make sure we can compare both structures
        throw new Error(
          `Can't compare "${definition.name}" with "${
            value.$refLinks[value.$refLinks.length - 1].definition.name
          }": the operands must have the same structure`,
        )
      const pathNotFoundErr = []
      const boolOp = notEqOps.some(([f, s]) => operator[0] === f && operator[1] === s) ? 'or' : 'and'
      const rhsPath = value.ref.join('.') // original path of the comparison, used in error message
      while (flatLhs.length > 0) {
        // retrieve and remove one flat element from LHS and search for it in RHS (remove it there too)
        const { ref, _csnPath: lhs_csnPath } = flatLhs.shift()
        const indexOfElementOnRhs = flatRhs.findIndex(rhs => {
          const { _csnPath: rhs_csnPath } = rhs
          // all following steps must also be part of lhs
          return lhs_csnPath.slice(1).every((val, i) => val === rhs_csnPath[i + 1]) // first step is name of struct -> ignore
        })
        if (indexOfElementOnRhs === -1) {
          pathNotFoundErr.push(`Path "${lhs_csnPath.slice(1).join('.')}" not found in "${rhsPath}"`)
          continue
        }
        const rhs = flatRhs.splice(indexOfElementOnRhs, 1)[0] // remove the element also from RHS
        result.push({ ref }, ...operator, rhs)
        if (flatLhs.length > 0) result.push(boolOp)
      }
      if (flatRhs.length) {
        // if we still have elements in flatRhs -> those were not found in lhs
        const lhsPath = token.ref.join('.') // original path of the comparison, used in error message
        flatRhs.forEach(t => pathNotFoundErr.push(`Path "${t._csnPath.slice(1).join('.')}" not found in "${lhsPath}"`))
        throw new Error(`Can't compare "${lhsPath}" with "${rhsPath}": ${pathNotFoundErr.join(', ')}`)
      }
    } else {
      // compare with value
      const flatLhs = flattenWithBaseName(token)
      if (flatLhs.length > 1 && value.val !== null && value !== 'null')
        throw new Error(`Can't compare structure "${token.ref.join('.')}" with value "${value.val}"`)
      const boolOp = notEqOps.some(([f, s]) => operator[0] === f && operator[1] === s) ? 'or' : 'and'
      flatLhs.forEach((column, i) => {
        result.push(column, ...operator, value)
        if (flatLhs[i + 1]) result.push(boolOp)
      })
    }
    return result

    function flattenWithBaseName(def) {
      if (!def.$refLinks) return def
      const leaf = def.$refLinks[def.$refLinks.length - 1]
      const first = def.$refLinks[0]
      const tableAlias = getQuerySourceName(
        def,
        def.ref.length > 1 && first.definition.isAssociation ? first : $baseLink,
      )
      if (leaf.definition.parent.kind !== 'entity')
        // we need the base name
        return getFlatColumnsFor(leaf.definition, {
          baseName: def.ref.slice(0, def.ref.length - 1).join('_'),
          tableAlias,
        })
      return getFlatColumnsFor(leaf.definition, { tableAlias })
    }
  }

  function assertNoStructInXpr(token, inInfixFilter = false) {
    if (!inInfixFilter && token.$refLinks?.[token.$refLinks.length - 1].definition.target)
      // REVISIT: let this through if not requested otherwise
      rejectAssocInExpression()
    if (isStructured(token.$refLinks?.[token.$refLinks.length - 1].definition))
      // REVISIT: let this through if not requested otherwise
      rejectStructInExpression()

    function rejectAssocInExpression() {
      throw new Error("An association can't be used as a value in an expression")
    }
    function rejectStructInExpression() {
      throw new Error("A structured element can't be used as a value in an expression")
    }
  }

  /**
   * Recursively walks over all `from` args. Association steps in the `ref`s
   * are transformed into `WHERE exists` subqueries. The given `from.ref`s
   * are always of length == 1 after processing.
   *
   * The steps in a `ref` are processed in reversed order. This is the main difference
   * to the `WHERE exists` expansion in the @function getTransformedTokenStream().
   *
   * @param {object} from
   * @param {object[]?} existingWhere custom where condition which is appended to the filter
   *                                  conditions of the resulting `WHERE exists` subquery
   */
  function getTransformedFrom(from, existingWhere = []) {
    const transformedWhere = []
    let transformedFrom = copy(from) // REVISIT: too expensive!
    if (from.$refLinks)
      Object.defineProperty(transformedFrom, '$refLinks', { value: [...from.$refLinks], writable: true })
    if (from.args) {
      transformedFrom.args = []
      from.args.forEach(arg => {
        if (arg.SELECT) {
          const { whereExists: e, transformedFrom: f } = getTransformedFrom(arg.SELECT.from, arg.SELECT.where)
          const transformedArg = { SELECT: { from: f, where: e } }
          transformedFrom.args.push(transformedArg)
        } else {
          const { transformedFrom: f } = getTransformedFrom(arg)
          transformedFrom.args.push(f)
        }
      })
      return { transformedFrom }
    } else if (from.SELECT) {
      transformedFrom = transformSubquery(from)
      if (from.as)
        // preserve explicit TA
        transformedFrom.as = from.as
      return { transformedFrom }
    } else {
      return _transformFrom()
    }
    function _transformFrom() {
      if (typeof from === 'string') {
        // normalize to `ref`, i.e. for `UPDATE.entity('bookshop.Books')`
        return { transformedFrom: { ref: [from], as: getLastStringSegment(from) } }
      }
      transformedFrom.as =
        from.uniqueSubqueryAlias ||
        from.as ||
        getLastStringSegment(transformedFrom.$refLinks[transformedFrom.$refLinks.length - 1].definition.name)
      const whereExistsSubSelects = []
      const filterConditions = []
      const refReverse = [...from.ref].reverse()
      const $refLinksReverse = [...transformedFrom.$refLinks].reverse()
      for (let i = 0; i < refReverse.length; i += 1) {
        const stepLink = $refLinksReverse[i]

        let nextStepLink = $refLinksReverse[i + 1]
        const nextStep = refReverse[i + 1] // only because we want the filter condition

        if (stepLink.definition.target && nextStepLink) {
          const { where } = nextStep
          if (isStructured(nextStepLink.definition)) {
            // find next association / entity in the ref because this is actually our real nextStep
            const nextStepIndex =
              2 +
              $refLinksReverse
                .slice(i + 2)
                .findIndex(rl => rl.definition.isAssociation || rl.definition.kind === 'entity')
            nextStepLink = $refLinksReverse[nextStepIndex]
          }
          let as = getLastStringSegment(nextStepLink.alias)
          /**
           * for an `expand` subquery, we do not need to add
           * the table alias of the `expand` host to the join tree
           * --> This is an artificial query, which will later be correlated
           * with the main query alias. see @function expandColumn()
           */
          if (!(originalQuery.SELECT?.expand === true)) {
            as = getNextAvailableTableAlias(as)
          }
          nextStepLink.alias = as
          whereExistsSubSelects.push(getWhereExistsSubquery(stepLink, nextStepLink, where))
        }
      }

      // only append infix filter to outer where if it is the leaf of the from ref
      if (refReverse[0].where)
        filterConditions.push(getTransformedTokenStream(refReverse[0].where, $refLinksReverse[0]))

      if (existingWhere.length > 0) filterConditions.push(existingWhere)
      if (whereExistsSubSelects.length > 0) {
        const { definition: leafAssoc, alias } = transformedFrom.$refLinks[transformedFrom.$refLinks.length - 1]
        Object.assign(transformedFrom, {
          ref: [leafAssoc.target],
          as: alias,
        })
        transformedWhere.push(...['exists', { SELECT: whereExistsSubqueries(whereExistsSubSelects) }])
        filterConditions.forEach(f => {
          transformedWhere.push('and')
          if (filterConditions.length > 1) transformedWhere.push(asXpr(f))
          else if (f.length > 3) transformedWhere.push(asXpr(f))
          else transformedWhere.push(...f)
        })
      } else {
        if (filterConditions.length > 0) {
          filterConditions.reverse().forEach((f, index) => {
            if (filterConditions.length > 1) transformedWhere.push(asXpr(f))
            else transformedWhere.push(...f)
            if (filterConditions[index + 1] !== undefined) transformedWhere.push('and')
          })
        }
      }

      // adjust ref & $refLinks after associations have turned into where exists subqueries
      transformedFrom.$refLinks.splice(0, transformedFrom.$refLinks.length - 1)
      transformedFrom.ref = [localized(transformedFrom.$refLinks[0].target)]

      return { transformedWhere, transformedFrom }
    }
  }

  function whereExistsSubqueries(whereExistsSubSelects) {
    if (whereExistsSubSelects.length === 1) return whereExistsSubSelects[0]
    whereExistsSubSelects.reduce((prev, cur) => {
      if (prev.where) {
        prev.where.push('and', 'exists', { SELECT: cur })
        return cur
      } else {
        prev = cur
      }
      return prev
    }, {})
    return whereExistsSubSelects[0]
  }

  function getNextAvailableTableAlias(id) {
    return inferred.joinTree.addNextAvailableTableAlias(id, inferred.outerQueries)
  }

  function asXpr(thing) {
    return { xpr: thing }
  }

  /**
   * @param {CSN.Element} elt
   * @returns {boolean}
   */
  function isStructured(elt) {
    return Boolean(elt?.elements && elt.kind === 'element')
  }

  /**
   * @param {CSN.Element} elt
   * @returns {boolean}
   */
  function isAssocOrStruct(elt) {
    return elt?.keys || (elt?.elements && elt.kind === 'element')
  }

  /**
   * Calculates which elements are the backlinks of a $self comparison in a
   * given on-condition. That are the managed associations in the target of the
   * given association.
   *
   * @param {CSN.Association} assoc with on-condition
   * @returns {[CSN.Association] | null} all assocs which are compared to `$self`
   */
  function backlinkFor(assoc) {
    if (!assoc.on) return null
    const target = model.definitions[assoc.target]
    // technically we could have multiple backlinks
    const backlinks = []
    for (let i = 0; i < assoc.on.length; i += 3) {
      const lhs = assoc.on[i]
      const rhs = assoc.on[i + 2]
      if (lhs?.ref?.length === 1 && lhs.ref[0] === '$self') backlinks.push(rhs)
      else if (rhs?.ref?.length === 1 && rhs.ref[0] === '$self') backlinks.push(lhs)
    }
    return backlinks.map(each =>
      getElementForRef(
        each.ref.slice(1),
        each.ref[0] in { $self: true, $projection: true } ? getParentEntity(assoc) : target,
      ),
    )
  }

  /**
   * Calculates the on-condition for the given (un-)managed association.
   *
   * @param {$refLink} assocRefLink with on-condition
   * @param {$refLink} targetSideRefLink the reflink which has the target alias of the association
   * @returns {[CSN.Association] | null} all assocs which are compared to `$self`
   */
  function onCondFor(assocRefLink, targetSideRefLink, inWhereOrJoin) {
    const { on, keys } = assocRefLink.definition
    const target = model.definitions[assocRefLink.definition.target]
    let res
    // technically we could have multiple backlinks
    if (keys) {
      const fkPkPairs = getParentKeyForeignKeyPairs(assocRefLink.definition, targetSideRefLink, true)
      const transformedOn = []
      fkPkPairs.forEach((pair, i) => {
        const { sourceSide, targetSide } = pair
        sourceSide.ref.unshift(assocRefLink.alias)
        transformedOn.push(sourceSide, '=', targetSide)
        if (fkPkPairs[i + 1]) transformedOn.push('and')
      })
      res = transformedOn
    } else if (on) {
      res = calculateOnCondition(on)
    }
    return res

    /**
     * For an unmanaged association, calculate the proper on-condition.
     * For a `$self = assoc.<backlink>` comparison, the three tokens are replaced
     * by the on-condition of the <backlink>.
     *
     *
     * @param {on} tokenStream the on condition of the unmanaged association
     * @returns the final on-condition for the unmanaged association
     */
    function calculateOnCondition(tokenStream) {
      const result = copy(tokenStream) // REVISIT: too expensive!
      for (let i = 0; i < result.length; i += 1) {
        const lhs = result[i]
        if (lhs.xpr) {
          const xpr = calculateOnCondition(lhs.xpr)
          result[i] = asXpr(xpr)
          continue
        }
        const rhs = result[i + 2]
        if (rhs?.ref || lhs.ref) {
          // if we have refs on each side of the comparison, we might need to perform tuple expansion
          // or flatten the structures
          const adHocRefLinks = column => {
            const { ref } = column
            const assocHost = getParentEntity(assocRefLink.definition)
            Object.defineProperty(column, '$refLinks', {
              value: [],
              writable: true,
            })
            ref.reduce((prev, res, i) => {
              if (res === '$self')
                // next is resolvable in entity
                return prev
              const definition = prev?.elements?.[res] || prev?._target?.elements[res] || pseudos.elements[res]
              const target = getParentEntity(definition)
              column.$refLinks[i] = { definition, target, alias: definition.name }
              return prev?.elements?.[res] || prev?._target?.elements[res] || pseudos.elements[res]
            }, assocHost)
          }

          // comparison in on condition needs to be expanded...
          // re-use existing algorithm for that
          // we need to fake some $refLinks for that to work though...
          lhs?.ref && !lhs.$refLinks && adHocRefLinks(lhs)
          rhs?.ref && !rhs.$refLinks && adHocRefLinks(rhs)
        }

        let backlink
        if (rhs?.ref && lhs?.ref) {
          if (lhs?.ref?.length === 1 && lhs.ref[0] === '$self')
            backlink = getElementForRef(
              rhs.ref.slice(1),
              rhs.ref[0] in { $self: true, $projection: true } ? getParentEntity(assocRefLink.definition) : target,
            )
          else if (rhs?.ref?.length === 1 && rhs.ref[0] === '$self')
            backlink = getElementForRef(
              lhs.ref.slice(1),
              lhs.ref[0] in { $self: true, $projection: true } ? getParentEntity(assocRefLink.definition) : target,
            )
          else {
            const lhsLeafArt = lhs.ref && lhs.$refLinks[lhs.$refLinks.length - 1].definition
            const rhsLeafArt = rhs.ref && rhs.$refLinks[rhs.$refLinks.length - 1].definition
            if (lhsLeafArt?.target || rhsLeafArt?.target) {
              if (rhs.$refLinks[0].definition !== assocRefLink.definition) {
                rhs.ref.unshift(targetSideRefLink.alias)
                rhs.$refLinks.unshift(targetSideRefLink)
              }
              if (lhs.$refLinks[0].definition !== assocRefLink.definition) {
                lhs.ref.unshift(targetSideRefLink.alias)
                lhs.$refLinks.unshift(targetSideRefLink)
              }
              const expandedComparison = getTransformedTokenStream([lhs, result[i + 1], rhs])
              const res = tokenStream[i + 3] ? [asXpr(expandedComparison)] : expandedComparison
              result.splice(i, 3, ...res)
              i += res.length
              continue
            }
            // naive assumption: if first step is the association itself, all following ref steps must be resolvable
            // within target `assoc.assoc.fk` -> `assoc.assoc_fk`
            else if (
              lhs.$refLinks[0].definition ===
              getParentEntity(assocRefLink.definition).elements[assocRefLink.definition.name]
            )
              result[i].ref = [assocRefLink.alias, lhs.ref.slice(1).join('_')]
            // naive assumption: if the path starts with an association which is not the association from
            // which the on-condition originates, it must be a foreign key and hence resolvable in the source
            else if (lhs.$refLinks[0].definition.target) result[i].ref = [result[i].ref.join('_')]
          }
        }
        if (backlink) {
          const wrapInXpr = result[i + 3] || result[i - 1] // if we have a complex on-condition, wrap each part in xpr
          let backlinkOnCondition = []
          if (backlink.on) {
            // unmanaged backlink -> prepend correct aliases
            backlinkOnCondition = backlink.on.map(t => {
              if (t.ref?.length > 1 && t.ref[0] === (backlink.name || targetSideRefLink.definition.name)) {
                return { ref: [targetSideRefLink.alias, ...t.ref.slice(1)] }
              } else if (t.ref) {
                if (t.ref.length > 1 && !(t.ref[0] in pseudos.elements))
                  return { ref: [assocRefLink.alias, ...t.ref.slice(1)] }
                else return { ref: [assocRefLink.alias, ...t.ref] }
              } else {
                return t
              }
            })
          } else if (backlink.keys) {
            // managed backlink -> calculate fk-pk pairs
            const fkPkPairs = getParentKeyForeignKeyPairs(backlink, targetSideRefLink)
            fkPkPairs.forEach((pair, j) => {
              const { sourceSide, targetSide } = pair
              sourceSide.ref.unshift(assocRefLink.alias)
              backlinkOnCondition.push(sourceSide, '=', targetSide)
              if (!inWhereOrJoin) backlinkOnCondition.reverse()
              if (fkPkPairs[j + 1]) backlinkOnCondition.push('and')
            })
          }
          result.splice(i, 3, ...(wrapInXpr ? [asXpr(backlinkOnCondition)] : backlinkOnCondition))
          i += wrapInXpr ? 1 : backlinkOnCondition.length // skip inserted tokens
        } else if (lhs.ref) {
          if (lhs.ref[0] === '$self') result[i].ref.splice(0, 1, targetSideRefLink.alias)
          else if (lhs.ref.length > 1) {
            if (
              !(lhs.ref[0] in pseudos.elements) &&
              lhs.ref[0] !== assocRefLink.alias &&
              lhs.ref[0] !== targetSideRefLink.alias
            ) {
              // we need to find correct table alias for the structured access
              const { definition } = lhs.$refLinks[0]
              if (definition === assocRefLink.definition) {
                // first step is the association itself -> use it's name as it becomes the table alias
                result[i].ref.splice(0, 1, assocRefLink.alias)
              } else if (
                Object.values(
                  targetSideRefLink.definition.elements || targetSideRefLink.definition._target.elements,
                ).some(e => e === definition)
              ) {
                // first step is association which refers to its foreign key by dot notation
                result[i].ref = [targetSideRefLink.alias, lhs.ref.join('_')]
              }
            }
          } else if (lhs.ref.length === 1) result[i].ref.unshift(targetSideRefLink.alias)
        }
      }
      return result
    }
    /**
     * Recursively calculates the containing entity for a given element.
     *
     * @param {CSN.element} element
     * @returns {CSN.definition} the entity containing the given element
     */
    function getParentEntity(element) {
      if (!element.kind)
        // pseudo element
        return element
      if (element.kind === 'entity') return element
      else return model.definitions[localized(getParentEntity(element.parent))]
    }
  }

  /**
   * For a given managed association, calculate the foreign key - parent key tuples.
   *
   * @param {CDS.Association} assoc the association for which the on condition shall be calculated
   * @param {object} targetSideRefLink the reflink which has the target alias of the (backlink) association
   * @param {boolean} flipSourceAndTarget target and source side are flipped in the where exists subquery
   * @returns {[{sourceSide: {ref: []}, targetSide: {ref:[]}}]} array of source side - target side reference tuples, i.e. the foreign keys and parent keys.
   */
  function getParentKeyForeignKeyPairs(assoc, targetSideRefLink, flipSourceAndTarget = false) {
    const res = []
    const backlink = backlinkFor(assoc)?.[0]
    const { keys, _target } = backlink || assoc
    if (keys) {
      keys.forEach(fk => {
        const { ref, as } = fk
        const elem = getElementForRef(ref, _target) // find the element (the target element of the foreign key) in the target of the (backlink) association
        const flatParentKeys = getFlatColumnsFor(elem, { baseName: ref.slice(0, ref.length - 1).join('_') }) // it might be a structured element, so expand it into the full parent key tuple
        const flatAssociationName = getFullName(backlink || assoc) // get the name of the (backlink) association
        const flatForeignKeys = getFlatColumnsFor(elem, { baseName: flatAssociationName, columnAlias: as }) // the name of the (backlink) association is the base of the foreign key tuple, also respect aliased fk.

        for (let i = 0; i < flatForeignKeys.length; i++) {
          if (flipSourceAndTarget) {
            // `where exists <assoc>` expansion
            // a backlink will cause the foreign key to be on the source side
            const refInTarget = backlink ? flatParentKeys[i] : flatForeignKeys[i]
            const refInSource = backlink ? flatForeignKeys[i] : flatParentKeys[i]
            res.push({
              sourceSide: refInSource,
              targetSide: {
                ref: [
                  targetSideRefLink.alias,
                  refInTarget.as ? `${flatAssociationName}_${refInTarget.as}` : refInTarget.ref[0],
                ],
              },
            })
          } else {
            // `select from <assoc>` to `where exists` expansion
            // a backlink will cause the foreign key to be on the target side
            const refInTarget = backlink ? flatForeignKeys[i] : flatParentKeys[i]
            const refInSource = backlink ? flatParentKeys[i] : flatForeignKeys[i]
            res.push({
              sourceSide: {
                ref: [refInSource.as ? `${flatAssociationName}_${refInSource.as}` : refInSource.ref[0]],
              },
              targetSide: { ref: [targetSideRefLink.alias, ...refInTarget.ref] },
            })
          }
        }
      })
    }
    return res
  }

  /**
   * Constructs a where exists subquery for a given association - i.e. calculates foreign key / parent key
   * relations for the association.
   *
   * @param {$refLink} current step of the association path
   * @param {$refLink} next step of the association path
   * @param {object[]} customWhere infix filter which must be part of the where exists subquery on condition
   * @param {boolean} inWhere whether or not the path is part of the queries where clause
   *                    -> if it is, target and source side are flipped in the where exists subquery
   * @returns {CQN.SELECT}
   */
  function getWhereExistsSubquery(current, next, customWhere = null, inWhere = false) {
    const { definition } = current
    const { definition: nextDefinition } = next
    const on = []
    const fkSource = inWhere ? nextDefinition : definition
    // TODO: use onCondFor()
    if (fkSource.keys) {
      const pkFkPairs = getParentKeyForeignKeyPairs(fkSource, current, inWhere)
      pkFkPairs.forEach((pkFkPair, i) => {
        const { targetSide, sourceSide } = pkFkPair
        sourceSide.ref.unshift(next.alias)
        if (i > 0) on.push('and')
        on.push(sourceSide, '=', targetSide)
      })
    } else {
      const unmanagedOn = onCondFor(inWhere ? next : current, inWhere ? current : next, inWhere)
      on.push(...(customWhere && hasLogicalOr(unmanagedOn) ? [asXpr(unmanagedOn)] : unmanagedOn))
    }
    // infix filter conditions are wrapped in `xpr` when added to the on-condition
    if (customWhere) {
      const filter = getTransformedTokenStream(customWhere, next)
      on.push(...['and', ...(hasLogicalOr(filter) ? [asXpr(filter)] : filter)])
    }

    const SELECT = {
      from: {
        ref: [localized(assocTarget(nextDefinition) || nextDefinition)],
        as: next.alias,
      },
      columns: [
        {
          val: 1,
          // as: 'dummy'
        },
      ],
      where: on,
    }
    return SELECT
  }

  /**
   * If the query is `localized`, return the name of the `localized` entity for the `definition`.
   * If there is no `localized` entity for the `definition`, return the name of the `definition`
   *
   * @param {CSN.definition} definition
   * @returns the name of the localized entity for the given `definition` or `definition.name`
   */
  function localized(definition) {
    if (!isLocalized(definition)) return definition.name
    const view = model.definitions[`localized.${definition.name}`]
    return view?.name || definition.name
  }

  /**
   * If a given query is required to be translated, the query has
   * the `.localized` property set to `true`. If that is the case,
   * and the definition has not set the `@cds.localized` annotation
   * to `false`, the given definition must be translated.
   *
   * @returns true if the given definition shall be localized
   */
  function isLocalized(definition) {
    return inferred.SELECT?.localized && definition['@cds.localized'] !== false
  }

  /**
   * Get the csn definition of the target of a given association
   *
   * @param assoc
   * @returns the csn definition of the association target or null if it is not an association
   */
  function assocTarget(assoc) {
    return model.definitions[assoc.target] || null
  }

  /**
   * Calculate the flat name for a deeply nested element:
   * @example `entity E { struct: { foo: String} }` => `getFullName(foo)` => `struct_foo`
   *
   * @param {CSN.element} node an element
   * @param {object} name the last part of the name, e.g. the name of the deeply nested element
   * @returns the flat name of the element
   */
  function getFullName(node, name = node.name) {
    if (node.parent.kind === 'entity') return name

    return getFullName(node.parent, `${node.parent.name}_${name}`)
  }

  /**
   * Calculates the name of the source which can be used to address the given node.
   *
   * @param {object} node a csn object with a `ref` and `$refLinks`
   * @param {object} $baseLink optional base `$refLink`, e.g. for infix filters.
   *                           For an infix filter, we must explicitly pass the TA name
   *                           because the first step of the ref might not be part of
   *                           the combined elements of the query
   * @returns the source name which can be used to address the node
   */
  function getQuerySourceName(node, $baseLink = null) {
    if (!node || !node.$refLinks || !node.ref) {
      throw new Error('Invalid node')
    }
    if ($baseLink) {
      return getBaseLinkAlias($baseLink)
    }
    if (node.isJoinRelevant) {
      return getJoinRelevantAlias(node)
    }
    return getSelectOrEntityAlias(node) || getCombinedElementAlias(node)
    function getBaseLinkAlias($baseLink) {
      return $baseLink.alias
    }

    function getJoinRelevantAlias(node) {
      return [...node.$refLinks]
        .reverse()
        .find($refLink => $refLink.definition.isAssociation && !$refLink.onlyForeignKeyAccess).alias
    }

    function getSelectOrEntityAlias(node) {
      let firstRefLink = node.$refLinks[0].definition
      if (firstRefLink.SELECT || firstRefLink.kind === 'entity') {
        const firstStep = node.ref[0]
        /**
         * If the node.ref refers to an implicit alias which is later on changed by cqn4sql,
         * we need to replace the usage of the implicit alias, with the correct, auto-generated table alias.
         *
         * This is the case if the following holds true:
         * - the original query has NO explicit alias
         * - ref[0] equals the implicit alias of the query (i.e. from.ref[ from.length - 1 ].split('.').pop())
         * - but differs from the explicit alias, assigned by cqn4sql (i.e. <subquery>.from.uniqueSubqueryAlias)
         */
        if (
          originalQuery.SELECT?.from.uniqueSubqueryAlias &&
          !originalQuery.SELECT?.from.as &&
          firstStep === getLastStringSegment(transformedQuery.SELECT.from.ref[0])
        ) {
          return originalQuery.SELECT?.from.uniqueSubqueryAlias
        }
        return node.ref[0]
      }
    }

    function getCombinedElementAlias(node) {
      return getLastStringSegment(inferred.$combinedElements[node.ref[0].id || node.ref[0]]?.[0].index)
    }
  }
}

module.exports = Object.assign(cqn4sql, {
  // for own tests only:
  eqOps,
  notEqOps,
  notSupportedOps,
})

function copy(obj) {
  const walk = function (par, prop) {
    const val = prop ? par[prop] : par

    // If value is native return
    if (typeof val !== 'object' || val == null || val instanceof RegExp || val instanceof Date || val instanceof Buffer)
      return val

    const ret = Array.isArray(val) ? [] : {}
    Object.keys(val).forEach(k => {
      ret[k] = walk(val, k)
    })
    return ret
  }

  return walk(obj)
}

function hasLogicalOr(tokenStream) {
  return tokenStream.some(t => t in { OR: true, or: true })
}

/**
 * Returns the last segment of a string after the last dot.
 *
 * @param {string} str - The input string.
 * @returns {string} The last segment of the string after the last dot. If there is no dot in the string, the function returns the original string.
 */
function getLastStringSegment(str) {
  const index = str.lastIndexOf('.')
  return index != -1 ? str.substring(index + 1) : str
}

function getParentEntity(element) {
  if (element.kind === 'entity') return element
  else return getParentEntity(element.parent)
}

/**
 * Assigns the given `element` as non-enumerable property 'element' onto `col`.
 *
 * @param {object} col
 * @param {csn.Element} element
 */
function setElementOnColumns(col, element) {
  Object.defineProperty(col, 'element', {
    value: element,
    writable: true,
  })
}
const getName = col => col.as || col.ref?.at(-1)
const idOnly = ref => ref.id || ref
const is_regexp = x => x?.constructor?.name === 'RegExp' // NOTE: x instanceof RegExp doesn't work in repl<|MERGE_RESOLUTION|>--- conflicted
+++ resolved
@@ -1,11 +1,6 @@
 'use strict'
 
 const cds = require('@sap/cds/lib')
-<<<<<<< HEAD
-=======
-const { computeColumnsToBeSearched } = require('./search')
->>>>>>> 3aa54146
-
 const infer = require('./infer')
 
 /**
