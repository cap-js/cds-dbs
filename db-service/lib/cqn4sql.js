--- conflicted
+++ resolved
@@ -285,14 +285,10 @@
         ),
       )
 
-      const id = localized(model.definitions[nextAssoc.$refLink.definition.target])
+      const id = localized(getDefinition(nextAssoc.$refLink.definition.target))
       const { args } = nextAssoc
       const arg = {
-<<<<<<< HEAD
         ref: [args ? { id, args } : id],
-=======
-        ref: [localized(getDefinition(nextAssoc.$refLink.definition.target))],
->>>>>>> af940e76
         as: nextAssoc.$refLink.alias,
       }
 
