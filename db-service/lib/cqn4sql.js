--- conflicted
+++ resolved
@@ -132,17 +132,6 @@
         // one query source for UPDATE / DELETE
         const queryTarget = Object.values(inferred.sources)[0].definition
         const primaryKey = { list: [] }
-<<<<<<< HEAD
-        keys
-          .filter(k => !k.virtual) // e.g. draft column `isActiveEntity` is virtual and key
-          .forEach(k => {
-            // cqn4sql will add the table alias to the column later, no need to add it here
-            subquery.SELECT.columns.push({ ref: [k.name] })
-
-            // add the alias of the main query to the list of primary key references
-            primaryKey.list.push({ ref: [transformedFrom.as, k.name] })
-          })
-=======
         for (const k of Object.keys(queryTarget.elements)) {
           const e = queryTarget.elements[k]
           if (e.key === true && !e.virtual) {
@@ -150,7 +139,6 @@
             primaryKey.list.push({ ref: [transformedFrom.as, e.name] })
           }
         }
->>>>>>> abe1dccc
 
         const transformedSubquery = cqn4sql(subquery, model)
 
