'use strict'

const cds = require('@sap/cds/lib')
const { computeColumnsToBeSearched } = require('@sap/cds/libx/_runtime/cds-services/services/utils/columns.js')

const infer = require('./infer')

/**
 * For operators of <eqOps>, this is replaced by comparing all leaf elements with null, combined with and.
 * If there are at least two leaf elements and if there are tokens before or after the recognized pattern, we enclose the resulting condition in parens (...)
 */
const eqOps = [['is'], ['='] /* ['=='] */]
/**
 * For operators of <notEqOps>, do the same but use or instead of and.
 * This ensures that not struc == <value> is the same as struc != <value>.
 */
const notEqOps = [['is', 'not'], ['<>'], ['!=']]
/**
 * not supported in comparison w/ struct because of unclear semantics
 */
const notSupportedOps = [['>'], ['<'], ['>='], ['<=']]

const allOps = eqOps.concat(eqOps).concat(notEqOps).concat(notSupportedOps)

const { pseudos } = require('./infer/pseudos')
/**
 * Transforms a CDL style query into SQL-Like CQN:
 *  - transform association paths in `from` to `WHERE exists` subqueries
 *  - transforms columns into their flat representation.
 *      1. Flatten managed associations to their foreign
 *      2. Flatten structures to their leafs
 *      3. Replace join-relevant ref paths (i.e. non-fk accesses in association paths) with the correct join alias
 *  - transforms `expand` columns into special, normalized subqueries
 *  - transform `where` clause.
 *      That is the flattening of all `ref`s and the expansion of `where exists` predicates
 *  - rewrites `from` clause:
 *      Each join relevant association path traversal is translated to a join condition.
 *
 * `cqn4sql` is applied recursively to all queries found in `from`, `columns` and `where`
 *  of a query.
 *
 * @param {object} query
 * @param {object} model
 * @returns {object} transformedQuery the transformed query
 */
function cqn4sql(query, model = cds.context?.model || cds.model) {
  const inferred = infer(query, model)
  if (query.SELECT?.from.args && !query.joinTree) return inferred

  const transformedQuery = cds.ql.clone(inferred)
  const kind = inferred.cmd || Object.keys(inferred)[0]
  if (inferred.INSERT || inferred.UPSERT) {
    const { as } = transformedQuery[kind].into
    transformedQuery[kind].into = { ref: [inferred.target.name] }
    if (as) transformedQuery[kind].into.as = as
    return transformedQuery
  }
  const _ = inferred[kind]
  if (_) {
    const { from, entity, where } = _

    const transformedProp = { __proto__: _ } // IMPORTANT: don't loose anything you might not know of
    // first transform the existing where, prepend table aliases and so on....
    if (where) transformedProp.where = getTransformedTokenStream(where)
    // now transform the from clause: association path steps turn
    // into `WHERE EXISTS` subqueries. The already transformed `where` clause
    // is then glued together with the resulting subqueries.
    const { transformedWhere, transformedFrom } = getTransformedFrom(from || entity, transformedProp.where)

    if (inferred.SELECT) {
      const { columns, having, groupBy, orderBy, limit } = _

      // trivial replacement -> no transformations needed
      if (limit) transformedQuery.SELECT.limit = limit

      transformedQuery.SELECT.from = transformedFrom
      if (transformedWhere?.length > 0) transformedQuery.SELECT.where = transformedWhere

      if (columns) transformedQuery.SELECT.columns = getTransformedColumns(columns)
      else transformedQuery.SELECT.columns = getColumnsForWildcard()

      // Like the WHERE clause, aliases from the SELECT list are
      // not accessible for `group by`/`having` (in most DB's)
      if (groupBy) transformedQuery.SELECT.groupBy = getTransformedOrderByGroupBy(groupBy)
      if (having) transformedQuery.SELECT.having = getTransformedTokenStream(having)

      // Since all the expressions in the SELECT part of the query have been computed
      // one can reference aliases of the queries columns in the orderBy clause.
      if (orderBy) transformedQuery.SELECT.orderBy = getTransformedOrderByGroupBy(orderBy, true)

      if (inferred.joinTree && !inferred.joinTree.isInitial)
        transformedQuery.SELECT.from = translateAssocsToJoins(transformedQuery.SELECT.from)

      if (inferred.SELECT.search) {
        // search target can be a navigation, in that case use _target to get correct entity
        const entity = transformedFrom.$refLinks[0].definition._target || transformedFrom.$refLinks[0].definition
        const searchIn = computeColumnsToBeSearched(inferred, entity, transformedFrom.as)
        if (searchIn.length > 0) {
          const xpr = inferred.SELECT.search
          const contains = {
            func: 'search',
            args: [
              searchIn.length > 1 ? { list: searchIn } : { ...searchIn[0] },
<<<<<<< HEAD
              xpr.length === 1 && 'val' in xpr[0] ? xpr[0] : { xpr }
            ]
=======
              xpr.length === 1 && 'val' in xpr[0] ? xpr[0] : { xpr },
            ],
>>>>>>> f0afffe3
          }
          if (transformedQuery.SELECT.where)
            transformedQuery.SELECT.where = [asXpr(transformedQuery.SELECT.where), 'and', contains]
          else transformedQuery.SELECT.where = [contains]
        }
      }
    } else {
      transformedProp[from ? 'from' : 'entity'] = transformedFrom
      if (transformedWhere?.length > 0) transformedProp.where = transformedWhere
      transformedQuery[kind] = transformedProp

      if (inferred.UPDATE?.with) {
        Object.entries(inferred.UPDATE.with).forEach(([key, val]) => {
          const transformed = getTransformedTokenStream([val])
          inferred.UPDATE.with[key] = transformed[0]
        })
      }
    }
  }
  return transformedQuery

  /**
   * Rewrites the from clause based on the `query.joinTree`.
   *
   * For each join relevant node in the join tree, the respective join is generated.
   * Each join relevant node in the join tree has an unique table alias which is the query source for the respective
   * path traversals. Hence, all join relevant `ref`s must be rewritten to point to the generated join aliases. However,
   * this is done in the @function getFlatColumnsFor().
   *
   * @returns {CQN.from}
   */
  function translateAssocsToJoins() {
    let from
    /**
     * remember already seen aliases, do not create a join for them again
     */
    const alreadySeen = new Map()
    inferred.joinTree._roots.forEach(r => {
      const args = r.queryArtifact.SELECT
        ? [{ SELECT: transformSubquery(r.queryArtifact).SELECT, as: r.alias }]
        : [{ ref: [localized(r.queryArtifact)], as: r.alias }]
      from = { join: 'left', args, on: [] }
      r.children.forEach(c => {
        from = joinForBranch(from, c)
        from = { join: 'left', args: [from], on: [] }
      })
    })
    return from.args.length > 1 ? from : from.args[0]

    function joinForBranch(lhs, node) {
      const nextAssoc = inferred.joinTree.findNextAssoc(node)
      if (!nextAssoc || alreadySeen.has(nextAssoc.$refLink.alias)) return lhs.args.length > 1 ? lhs : lhs.args[0]

      lhs.on.push(
        ...onCondFor(
          nextAssoc.$refLink,
          node.parent.$refLink || /** tree roots do not have $refLink */ {
            alias: node.parent.alias,
            definition: node.parent.queryArtifact,
<<<<<<< HEAD
            target: node.parent.queryArtifact
          },
          /** flip source and target in on condition */ true
        )
=======
            target: node.parent.queryArtifact,
          },
          /** flip source and target in on condition */ true,
        ),
>>>>>>> f0afffe3
      )

      const arg = {
        ref: [localized(model.definitions[nextAssoc.$refLink.definition.target])],
<<<<<<< HEAD
        as: nextAssoc.$refLink.alias
=======
        as: nextAssoc.$refLink.alias,
>>>>>>> f0afffe3
      }
      lhs.args.push(arg)
      alreadySeen.set(nextAssoc.$refLink.alias, true)
      if (nextAssoc.where) {
        const filter = getTransformedTokenStream(nextAssoc.where, nextAssoc.$refLink)
        lhs.on = [
          ...(hasLogicalOr(lhs.on) ? [asXpr(lhs.on)] : lhs.on),
          'and',
<<<<<<< HEAD
          ...(hasLogicalOr(filter) ? [asXpr(filter)] : filter)
=======
          ...(hasLogicalOr(filter) ? [asXpr(filter)] : filter),
>>>>>>> f0afffe3
        ]
      }
      if (node.children) {
        node.children.forEach(c => {
          lhs = { join: 'left', args: [lhs], on: [] }
          lhs = joinForBranch(lhs, c)
        })
      }
      return lhs.args.length > 1 ? lhs : lhs.args[0]
    }
  }

  /**
   * Walks over a list of columns (ref's, xpr, subqueries, val), applies flattening on structured types and expands wildcards.
   *
   * @param {object[]} columns
   * @returns {object[]} the transformed representation of the input. Expanded and flattened.
   */
  function getTransformedColumns(columns) {
    const transformedColumns = []
    for (let i = 0; i < columns.length; i++) {
      const col = columns[i]
      const { as } = col

      if (col.expand) {
        const { $refLinks } = col
        const last = $refLinks[$refLinks.length - 1]
        if (last.definition.elements) {
          const expandCols = nestedProjectionOnStructure(col, 'expand')
          transformedColumns.push(...expandCols)
        } else if (!last.skipExpand) {
          // assoc
          const expandedSubqueryColumn = expandColumn(col)
          transformedColumns.push(expandedSubqueryColumn)
        }
      } else if (col.inline) {
        const inlineCols = nestedProjectionOnStructure(col)
        transformedColumns.push(...inlineCols)
      } else if (col.ref) {
        if (pseudos.elements[col.ref[0]]) {
          transformedColumns.push({ ...col })
          continue
        }
        if (col.param) {
          transformedColumns.push({ ...col })
          continue
        }
        const tableAliasName = getQuerySourceName(col)
        const leaf = col.$refLinks[col.$refLinks.length - 1].definition
        if (leaf.virtual === true) continue // already in getFlatColumnForElement
        let baseName
        if (col.ref.length >= 2) {
          // leaf might be intermediate structure
          baseName = col.ref.slice(col.ref[0] === tableAliasName ? 1 : 0, col.ref.length - 1).join('_')
        }
        let columnAlias = col.as || (col.isJoinRelevant ? col.flatName : null)
        const refNavigation = col.ref.slice(col.ref[0] === tableAliasName ? 1 : 0).join('_')
        if (!columnAlias) {
          if (col.flatName && col.flatName !== refNavigation) columnAlias = refNavigation
        }
        const flatColumns = getFlatColumnsFor(col, baseName, columnAlias, tableAliasName)
        flatColumns.forEach(flatColumn => {
          const { as } = flatColumn
          // might already be present in result through wildcard expansion
          if (!(as && transformedColumns.some(inserted => inserted?.as === as))) transformedColumns.push(flatColumn)
        })
      } else if (col === '*') {
        const wildcardIndex = columns.indexOf('*')
        const ignoreInWildcardExpansion = columns.slice(0, wildcardIndex)
        const { excluding } = inferred.SELECT
        if (excluding) ignoreInWildcardExpansion.push(...excluding)
        const wildcardColumns = getColumnsForWildcard(ignoreInWildcardExpansion, columns.slice(wildcardIndex + 1))
        transformedColumns.push(...wildcardColumns)
      } else {
        let transformedColumn
        if (col.SELECT) {
          if (isLocalized(inferred.target)) col.SELECT.localized = true
          transformedColumn = transformSubquery(col)
        } else if (col.xpr) transformedColumn = { xpr: getTransformedTokenStream(col.xpr) }
        else if (col.func)
          transformedColumn = {
            func: col.func,
            args: col.args && getTransformedTokenStream(col.args),
<<<<<<< HEAD
            as: col.func
=======
            as: col.func,
>>>>>>> f0afffe3
          }
        // {func}.args are optional
        // val
        else transformedColumn = copy(col)
        if (as) transformedColumn.as = as
        const replaceWith = transformedColumns.findIndex(
<<<<<<< HEAD
          t => (t.as || t.ref[t.ref.length - 1]) === transformedColumn.as
=======
          t => (t.as || t.ref[t.ref.length - 1]) === transformedColumn.as,
>>>>>>> f0afffe3
        )
        if (replaceWith === -1) transformedColumns.push(transformedColumn)
        else transformedColumns.splice(replaceWith, 1, transformedColumn)
        // attach `element` helper also to non-ref columns
        Object.defineProperty(transformedColumn, 'element', { value: query.elements[as] })
      }
    }
    // if the removal of virtual columns leads to empty columns array -> error out
    if (transformedColumns.length === 0 && columns.length) {
      // a managed composition exposure is also removed from the columns
      // but in this case, we want to return the empty columns array
      // it is safe to only check the leaf of the ref, as managed compositions can't be defined within structs
      if (columns.some(c => c.$refLinks?.[c.$refLinks.length - 1].definition.type === 'cds.Composition'))
        return transformedColumns
      throw new cds.error('Queries must have at least one non-virtual column')
    }
    return transformedColumns
  }

  /**
   * Calculates the columns for a nested projection on a structure.
   *
   * @param {object} col
   * @param {'inline'|'expand'} prop the property on which to operate. Default is `inline`.
   * @returns a list of flat columns.
   */
  function nestedProjectionOnStructure(col, prop = 'inline') {
    const res = []

    col[prop].forEach((nestedProjection, i) => {
      let rewrittenColumns = []
      if (nestedProjection === '*') {
        res.push(...expandNestedProjectionWildcard(col, i, prop))
      } else {
        const nameParts = col.as ? [col.as] : [col.ref.map(idOnly).join('_')]
        nameParts.push(nestedProjection.as ? nestedProjection.as : nestedProjection.ref.map(idOnly).join('_'))
        const name = nameParts.join('_')
        if (nestedProjection.ref) {
          const augmentedInlineCol = { ...nestedProjection }
          augmentedInlineCol.ref = [...col.ref, ...nestedProjection.ref]
          if (col.as || nestedProjection.as || nestedProjection.isJoinRelevant) {
            augmentedInlineCol.as = nameParts.join('_')
          }
          // propagate join relevance
          Object.defineProperties(augmentedInlineCol, {
            $refLinks: { value: [...col.$refLinks, ...nestedProjection.$refLinks], writable: true },
            isJoinRelevant: {
              value: col.isJoinRelevant || nestedProjection.isJoinRelevant,
              writable: true,
            },
          })
          const flatColumns = getTransformedColumns([augmentedInlineCol])
          flatColumns.forEach(flatColumn => {
            const flatColumnName = flatColumn.as || flatColumn.ref[flatColumn.ref.length - 1]
            if (!res.some(c => (c.as || c.ref.slice(1).map(idOnly).join('_')) === flatColumnName)) {
              const rewrittenColumn = { ...flatColumn }
              if (nestedProjection.as) rewrittenColumn.as = flatColumnName
              rewrittenColumns.push(rewrittenColumn)
            }
          })
        } else {
          // func, xpr, val..
          // we need to check if the column was already added
          // in the wildcard expansion
          if (!res.some(c => (c.as || c.ref.slice(1).map(idOnly).join('_')) === name)) {
            const rewrittenColumn = { ...nestedProjection }
            rewrittenColumn.as = name
            rewrittenColumns.push(rewrittenColumn)
          }
        }
      }
      res.push(...rewrittenColumns)
    })

    return res
  }

  /**
   * Expand the wildcard of the given column into all leaf elements.
   * Respect smart wildcard rules and excluding clause.
   *
   * Every column before the wildcardIndex is excluded from the wildcard expansion.
   * Columns after the wildcardIndex overwrite columns within the wildcard expansion in place.
   *
   * @TODO use this also for `expand` wildcards on structures.
   *
   * @param {csn.Column} col
   * @param {integer} wildcardIndex
   * @returns an array of columns which represents the expanded wildcard
   */
  function expandNestedProjectionWildcard(col, wildcardIndex, prop = 'inline') {
    const res = []
    // everything before the wildcard is inserted before the wildcard
    // and ignored from the wildcard expansion
    const excludeFromExpansion = col[prop].slice(0, wildcardIndex)
    // everything after the wildcard, is a potential replacement
    // in the wildcard expansion
    const replaceInExpansion = []
    // we need to absolutefy the refs
    col[prop].slice(wildcardIndex + 1).forEach(c => {
      const fakeColumn = { ...c }
      if (fakeColumn.ref) {
        fakeColumn.ref = [...col.ref, ...fakeColumn.ref]
        fakeColumn.$refLinks = [...col.$refLinks, ...c.$refLinks]
      }
      replaceInExpansion.push(fakeColumn)
    })
    // respect excluding clause
    if (col.excluding) {
      // fake the ref since excluding only has strings
      col.excluding.forEach(c => {
        const fakeColumn = {
          ref: [...col.ref, c]
        }
        excludeFromExpansion.push(fakeColumn)
      })
    }

    if (col.$refLinks[col.$refLinks.length - 1].definition.kind === 'entity')
      res.push(...getColumnsForWildcard(excludeFromExpansion, replaceInExpansion))
    else
      res.push(
<<<<<<< HEAD
        ...getFlatColumnsFor(col, null, col.as, getQuerySourceName(col), [], excludeFromExpansion, replaceInExpansion)
=======
        ...getFlatColumnsFor(col, null, col.as, getQuerySourceName(col), [], excludeFromExpansion, replaceInExpansion),
>>>>>>> f0afffe3
      )
    return res
  }

  /**
   * Expands a column with an `expand` property to a subquery.
   *
   * For a given query: `SELECT from Authors { books { title } }` do the following:
   *
   * 1. build intermediate query which selects `from <effective query source>:...<column>.ref { ...<column>.expand }`:
   *    - `SELECT from Authors:books as books {title}`
   * 2. add properties `expand: true` and `one: <expand assoc>.is2one`
   * 3. apply `cqn4sql` again on this intermediate query (respect aliases of outer query)
   *    - `cqn4sql(…)` -> `SELECT from Books as books {books.title}
   *                        where exists ( SELECT 1 from Authors as Authors where exists ID = books.author_ID )`
   * 4. Replace the `exists <subquery>` with the where condition of the `<subquery>` and correlate it with the effective query source:
   *    - `SELECT from Books as books { books.title } where Authors.ID = books.author_ID`
   * 5. Replace the `expand` column of the original query with the transformed subquery:
   *    - `SELECT from Authors { (SELECT from Books as books { books.title } where Authors.ID = books.author_ID) as books }`
   *
   * @param {CSN.column} column
   * @returns a subquery, correlated with the enclosing query, having special properties `expand:true` and `one:true|false`
   */
  function expandColumn(column) {
    let outerAlias
    let subqueryFromRef
    if (column.isJoinRelevant) {
      // all n-1 steps of the expand column are already transformed into joins
      // find the last join relevant association. That is the n-1 assoc in the ref path.
      // slice the ref array beginning from the n-1 assoc in the ref and take that as the postfix for the subqueries from ref.
      ;[...column.$refLinks]
        .reverse()
        .slice(1)
        .find((link, i) => {
          if (link.definition.isAssociation) {
            subqueryFromRef = [link.definition.target, ...column.ref.slice(-(i + 1), column.ref.length)]
            // alias of last join relevant association is also the correlation alias for the subquery
            outerAlias = link.alias
            return true
          }
        })
    } else {
      outerAlias = transformedQuery.SELECT.from.as
      subqueryFromRef = [
        ...transformedQuery.SELECT.from.ref,
<<<<<<< HEAD
        ...(column.$refLinks[0].definition.kind === 'entity' ? column.ref.slice(1) : column.ref)
=======
        ...(column.$refLinks[0].definition.kind === 'entity' ? column.ref.slice(1) : column.ref),
>>>>>>> f0afffe3
      ]
    }
    // we need to respect the aliases of the outer query
    const uniqueSubqueryAlias = getNextAvailableTableAlias(column.as || column.ref.map(idOnly).join('_'))

    // `SELECT from Authors {  books.genre as genreOfBooks { name } } becomes `SELECT from Books:genre as genreOfBooks`
    const from = { ref: subqueryFromRef, as: uniqueSubqueryAlias }
    const subqueryBase = Object.fromEntries(
      // preserve all props on subquery (`limit`, `order by`, …) but `expand` and `ref`
<<<<<<< HEAD
      Object.entries(column).filter(([key]) => !(key in { ref: true, expand: true }))
=======
      Object.entries(column).filter(([key]) => !(key in { ref: true, expand: true })),
>>>>>>> f0afffe3
    )
    const subquery = {
      SELECT: {
        ...subqueryBase,
        from,
        columns: JSON.parse(JSON.stringify(column.expand)),
        expand: true,
<<<<<<< HEAD
        one: column.$refLinks[column.$refLinks.length - 1].definition.is2one
      }
=======
        one: column.$refLinks[column.$refLinks.length - 1].definition.is2one,
      },
>>>>>>> f0afffe3
    }
    if (isLocalized(inferred.target)) subquery.SELECT.localized = true
    const expanded = cqn4sql(subquery, model)
    const correlated = _correlate({ ...expanded, as: column.as || column.ref.map(idOnly).join('_') }, outerAlias)
    Object.defineProperty(correlated, 'elements', { value: subquery.elements })
    return correlated

    function _correlate(subq, outer) {
      const subqueryFollowingExists = (a, indexOfExists) => a[indexOfExists + 1]
      let {
<<<<<<< HEAD
        SELECT: { where }
=======
        SELECT: { where },
>>>>>>> f0afffe3
      } = subq
      let recent = where
      let i = where.indexOf('exists')
      while (i !== -1) {
        where = subqueryFollowingExists((recent = where), i).SELECT.where
        i = where.indexOf('exists')
      }
      const existsIndex = recent.indexOf('exists')
      recent.splice(
        existsIndex,
        2,
        ...where.map(x => {
          return replaceAliasWithSubqueryAlias(x)
<<<<<<< HEAD
        })
=======
        }),
>>>>>>> f0afffe3
      )

      function replaceAliasWithSubqueryAlias(x) {
        const existsSubqueryAlias = recent[existsIndex + 1].SELECT.from.as
        if (existsSubqueryAlias === x.ref?.[0]) return { ref: [outer, ...x.ref.slice(1)] }
        if (x.xpr) x.xpr = x.xpr.map(replaceAliasWithSubqueryAlias)
        return x
      }
      return subq
    }
  }

  function getTransformedOrderByGroupBy(columns, inOrderBy = false) {
    const res = []
    for (let i = 0; i < columns.length; i++) {
      const col = columns[i]
      if (col.isJoinRelevant) {
        const tableAlias$refLink = getQuerySourceName(col)
        const transformedColumn = {
<<<<<<< HEAD
          ref: [tableAlias$refLink, getFullName(col.$refLinks[col.$refLinks.length - 1].definition)]
=======
          ref: [tableAlias$refLink, getFullName(col.$refLinks[col.$refLinks.length - 1].definition)],
>>>>>>> f0afffe3
        }
        if (col.sort) transformedColumn.sort = col.sort
        if (col.nulls) transformedColumn.nulls = col.nulls
        res.push(transformedColumn)
      } else if (pseudos.elements[col.ref?.[0]]) {
        res.push({ ...col })
      } else if (col.ref) {
        const { target } = col.$refLinks[0]
        const tableAliasName = target.SELECT ? null : getQuerySourceName(col) // do not prepend TA if orderBy column addresses element of query
        const leaf = col.$refLinks[col.$refLinks.length - 1].definition
        if (leaf.virtual === true) continue // already in getFlatColumnForElement
        let baseName
        if (col.ref.length >= 2) {
          // leaf might be intermediate structure
          baseName = col.ref.slice(col.ref[0] === tableAliasName ? 1 : 0, col.ref.length - 1).join('_')
        }
        const flatColumns = getFlatColumnsFor(col, baseName, null, tableAliasName)
        /**
         * We can't guarantee that the element order will NOT change in the future.
         * We claim that the element order doesn't matter, hence we can't allow elements
         * in the order by clause which expand to more than one column, as the order impacts
         * the result.
         */
        if (inOrderBy && flatColumns.length > 1)
          cds.error(`"${getFullName(leaf)}" can't be used in order by as it expands to multiple fields`)
        if (col.nulls) flatColumns[0].nulls = col.nulls
        if (col.sort) flatColumns[0].sort = col.sort
        res.push(...flatColumns)
      } else {
        let transformedColumn
        if (col.SELECT) transformedColumn = transformSubquery(col)
        else if (col.xpr) transformedColumn = { xpr: getTransformedTokenStream(col.xpr) }
        else if (col.func) transformedColumn = { args: getTransformedTokenStream(col.args), func: col.func }
        // val
        else transformedColumn = copy(col)
        if (col.sort) transformedColumn.sort = col.sort
        if (col.nulls) transformedColumn.nulls = col.nulls
        res.push(transformedColumn)
      }
    }
    return res
  }

  function transformSubquery(q) {
    if (q.outerQueries) q.outerQueries.push(inferred)
    else {
      const outerQueries = inferred.outerQueries || []
      outerQueries.push(inferred)
      Object.defineProperty(q, 'outerQueries', { value: outerQueries })
    }
    return cqn4sql(q, model)
  }

  /**
   * Expands wildcard into explicit columns.
   *
   * Based on a queries `$combinedElements`, the flat column representations
   * are calculated and returned. Also prepends the respective table alias on each
   * column. Columns which appear in the `excluding` clause, will be ignored.
   *
   * @param except a list of columns which shall not be included in the wildcard expansion
   * @returns {object[]}
   */
  function getColumnsForWildcard(except = [], replace = []) {
    const wildcardColumns = []
    Object.keys(inferred.$combinedElements).forEach(k => {
      const { index, tableAlias } = inferred.$combinedElements[k][0]
      const element = tableAlias.elements[k]
      if (isODataFlatForeignKey(element)) return
      const flatColumns = getFlatColumnsFor(element, null, null, index, [], except, replace)
      wildcardColumns.push(...flatColumns)
    })
    return wildcardColumns

    /**
     * HACK for odata csn input - foreign keys are already part of the elements in this csn flavor
     * not excluding them from the wilcard columns would cause duplicate columns upon foreign key expansion
     * @param {CSN.element} e
     * @returns {boolean} true if the element is a flat foreign key generated by the compiler
     */
    function isODataFlatForeignKey(e) {
      return Boolean(e['@odata.foreignKey4'] || e._foreignKey4)
    }
  }

  /**
   * Resolve `ref` within `def` and return the element
   *
   * @param {string[]} ref
   * @param {CSN.Artifact} def
   * @returns {CSN.Element}
   */
  function getElementForRef(ref, def) {
    return ref.reduce((prev, res) => {
      return prev?.elements?.[res] || prev?._target?.elements[res]
    }, def)
  }

  /**
   * Recursively expand a structured element in flat columns, representing all
   * leaf paths.
   *
   * @param {object} element the structured element which shall be expanded
   * @param {string} baseName the prefixes of the column ref (joined with '_')
   * @param {string} columnAlias the explicit alias which the user has defined for the column.
   *                      `{ struct.foo as bar}` --> `{
   *                                                    struct_foo_leaf1 as bar_foo_leaf1,
   *                                                    struct_foo_leaf2 as bar_foo_leaf2
   *                                                  }`
   * @returns {object[]} flat column(s) for the given element
   * @TODO REVISIT improve this function, it is too complex/generic
   */
  function getFlatColumnsFor(
    column,
    baseName = null,
    columnAlias = null,
    tableAlias = null,
    csnPath = [],
    exclude = [],
<<<<<<< HEAD
    replace = []
=======
    replace = [],
>>>>>>> f0afffe3
  ) {
    if (!column) return column
    if (column.val || column.func || column.SELECT) return [column]

    const { $refLinks, flatName, isJoinRelevant } = column
    let leafAssoc
    let element = $refLinks ? $refLinks[$refLinks.length - 1].definition : column
    if (element.on) return [] // unmanaged doesn't make it into columns
    else if (element.virtual === true) return []
    else if (!isJoinRelevant && flatName) baseName = flatName
    else if (isJoinRelevant) {
      const leaf = column.$refLinks[column.$refLinks.length - 1]
      leafAssoc = [...column.$refLinks].reverse().find(link => link.definition.isAssociation)
      const { foreignKeys } = leafAssoc.definition
      if (foreignKeys && leaf.alias in foreignKeys) {
        element = leafAssoc.definition
        baseName = getFullName(leafAssoc.definition)
        columnAlias = column.ref.slice(0, -1).map(idOnly).join('_')
      } else baseName = getFullName(column.$refLinks[column.$refLinks.length - 1].definition)
    } else baseName = baseName ? `${baseName}_${element.name}` : getFullName(element)

    // now we have the name of the to be expanded column
    // it could be a structure, an association or a scalar
    // check if the column shall be skipped
    // e.g. for wildcard elements which have been overwritten before
    if (getReplacement(exclude)) return []
    const replacedBy = getReplacement(replace)
    if (replacedBy) {
      // the replacement alias is the baseName of the flat structure
      // e.g. `office.{ *, address.city as floor }`
      // for the `ref: [ office, floor ]` we find the replacement
      // `ref: [ office, address, city]` so the `baseName` of the replacement
      if (replacedBy.as) replacedBy.as = baseName
      // we might have a new base ref
      if (replacedBy.ref && replacedBy.ref.length > 1)
        baseName = getFullName(replacedBy.$refLinks?.[replacedBy.$refLinks.length - 2].definition)
      if (replacedBy.isJoinRelevant)
        // we need to provide the correct table alias
        tableAlias = getQuerySourceName(replacedBy)

      return getFlatColumnsFor(replacedBy, baseName, replacedBy.as, tableAlias, csnPath)
    }

    csnPath.push(element.name)

    if (element.keys) {
      const flatColumns = []
      element.keys.forEach(fk => {
        const fkElement = getElementForRef(fk.ref, element._target)
        let fkBaseName
        if (!leafAssoc || leafAssoc.onlyForeignKeyAccess)
          fkBaseName = `${baseName}_${fk.as || fk.ref[fk.ref.length - 1]}`
        // e.g. if foreign key is accessed via infix filter - use join alias to access key in target
        else fkBaseName = fk.ref[fk.ref.length - 1]
        const fkPath = [...csnPath, fk.ref[fk.ref.length - 1]]
        if (fkElement.elements) {
          // structured key
          Object.values(fkElement.elements).forEach(e => {
            let alias
            if (columnAlias) {
              const fkName = fk.as
                ? `${fk.as}_${e.name}` // foreign key might also be re-named: `assoc { id as foo }`
                : `${fk.ref.join('_')}_${e.name}`
              alias = `${columnAlias}_${fkName}`
            }
            flatColumns.push(...getFlatColumnsFor(e, fkBaseName, alias, tableAlias, [...fkPath], exclude, replace))
          })
        } else if (fkElement.isAssociation) {
          // assoc as key
          flatColumns.push(
<<<<<<< HEAD
            ...getFlatColumnsFor(fkElement, baseName, columnAlias, tableAlias, csnPath, exclude, replace)
=======
            ...getFlatColumnsFor(fkElement, baseName, columnAlias, tableAlias, csnPath, exclude, replace),
>>>>>>> f0afffe3
          )
        } else {
          // leaf reached
          let flatColumn
          if (columnAlias) flatColumn = { ref: [fkBaseName], as: `${columnAlias}_${fk.ref.join('_')}` }
          else flatColumn = { ref: [fkBaseName] }
          if (tableAlias) flatColumn.ref.unshift(tableAlias)
          Object.defineProperty(flatColumn, 'element', { value: fkElement })
          Object.defineProperty(flatColumn, '_csnPath', { value: csnPath })
          flatColumns.push(flatColumn)
        }
      })
      return flatColumns
    } else if (element.elements) {
      const flatRefs = []
      Object.values(element.elements).forEach(e => {
        const alias = columnAlias ? `${columnAlias}_${e.name}` : null
        flatRefs.push(...getFlatColumnsFor(e, baseName, alias, tableAlias, [...csnPath], exclude, replace))
      })
      return flatRefs
    }
    const flatRef = tableAlias ? { ref: [tableAlias, baseName] } : { ref: [baseName] }
    if (column.cast) {
      flatRef.cast = column.cast
      if (!columnAlias)
        // provide an explicit alias
        columnAlias = baseName
    }
    if (column.sort) flatRef.sort = column.sort
    if (columnAlias) flatRef.as = columnAlias
    Object.defineProperty(flatRef, 'element', { value: element })
    Object.defineProperty(flatRef, '_csnPath', { value: csnPath })
    return [flatRef]

    function getReplacement(from) {
      return from.find(replacement => {
        const nameOfExcludedColumn = replacement.as || replacement.ref?.[replacement.ref.length - 1] || replacement
        return nameOfExcludedColumn === element.name
      })
    }
  }

  /**
   * Walks over token stream such as the array of a `where` or `having`.
   * Expands `exists <assoc>` into `WHERE EXISTS` subqueries and flattens `ref`s.
   * Also applies `cqn4sql` to query expressions found in the token stream.
   *
   * @param {object[]} tokenStream
   * @param {object} $baseLink the environment, where the `ref`s in the token stream are resolvable
   *                           `{…} WHERE exists assoc[exists anotherAssoc]`
   *                           --> the $baseLink for `anotherAssoc` is `assoc`
   */
  function getTransformedTokenStream(tokenStream, $baseLink = null) {
    const transformedWhere = []
    for (let i = 0; i < tokenStream.length; i++) {
      const token = tokenStream[i]
      if (token === 'exists') {
        transformedWhere.push(token)
        const whereExistsSubSelects = []
        const { ref, $refLinks } = tokenStream[i + 1]
        if (!ref) continue
        if (ref[0] in { $self: true, $projection: true })
          cds.error(`Unexpected "${ref[0]}" following "exists", remove it or add a table alias instead`)
        const firstStepIsTableAlias = ref.length > 1 && ref[0] in inferred.sources
        for (let j = 0; j < ref.length; j += 1) {
          let current, next
          const step = ref[j]
          const id = step.id || step
          if (j === 0) {
            if (firstStepIsTableAlias) continue
            current = $baseLink || {
              definition: $refLinks[0].target,
              target: $refLinks[0].target,
              // if the first step of a where is not a table alias,
              // the table alias is the query source where the current ref step
              // originates from. As no table alias is specified, there must be
              // only one table alias for the given ref step
              alias: inferred.$combinedElements[id][0].index,
            }
            next = $refLinks[0]
          } else {
            current = $refLinks[j - 1]
            next = $refLinks[j]
          }

          if (isStructured(next.definition)) {
            // find next association / entity in the ref because this is actually our real nextStep
            const nextAssocIndex =
              2 + $refLinks.slice(j + 2).findIndex(rl => rl.definition.isAssociation || rl.definition.kind === 'entity')
            next = $refLinks[nextAssocIndex]
            j = nextAssocIndex
          }

          const as = getNextAvailableTableAlias(next.alias.split('.').pop())
          next.alias = as
          whereExistsSubSelects.push(getWhereExistsSubquery(current, next, step.where, true))
        }

        const whereExists = { SELECT: whereExistsSubqueries(whereExistsSubSelects) }
        transformedWhere[i + 1] = whereExists
        // skip newly created subquery from being iterated
        i += 1
      } else if (token.list) {
        if (token.list.length === 0) {
          // replace `[not] in <empty list>` to harmonize behavior across dbs
          const precedingTwoTokens = tokenStream.slice(i - 2, i)
          const firstPrecedingToken =
            typeof precedingTwoTokens[0] === 'string' ? precedingTwoTokens[0].toLowerCase() : ''
          const secondPrecedingToken =
            typeof precedingTwoTokens[1] === 'string' ? precedingTwoTokens[1].toLowerCase() : ''

          if (firstPrecedingToken === 'not') {
            transformedWhere.splice(i - 2, 2, 'is', 'not', 'null')
          } else if (secondPrecedingToken === 'in') {
            transformedWhere.splice(i - 1, 1, '=', { val: null })
          } else {
            transformedWhere.push({ list: [] })
          }
        } else {
          transformedWhere.push({ list: getTransformedTokenStream(token.list) })
        }
      } else if (tokenStream.length === 1 && token.val && $baseLink) {
        // infix filter - OData variant w/o mentioning key --> flatten out and compare each leaf to token.val
        const def = $baseLink.definition._target || $baseLink.definition
        const keys = def.keys // use key aspect on entity
        const keyValComparisons = []
        const flatKeys = []
        Object.values(keys)
          // up__ID already part of inner where exists, no need to add it explicitly here
          .filter(k => k !== backlinkFor($baseLink.definition)?.[0])
          .forEach(v => {
            flatKeys.push(...getFlatColumnsFor(v, null, null, $baseLink.alias))
          })
        if (flatKeys.length > 1)
          throw new Error('Filters can only be applied to managed associations which result in a single foreign key')
        flatKeys.forEach(c => keyValComparisons.push([...[c, '=', token]]))
        keyValComparisons.forEach((kv, j) =>
<<<<<<< HEAD
          transformedWhere.push(...kv) && keyValComparisons[j + 1] ? transformedWhere.push('and') : null
=======
          transformedWhere.push(...kv) && keyValComparisons[j + 1] ? transformedWhere.push('and') : null,
>>>>>>> f0afffe3
        )
      } else if (token.ref && token.param) {
        transformedWhere.push({ ...token })
      } else if (pseudos.elements[token.ref?.[0]]) {
        transformedWhere.push({ ...token })
      } else {
        // expand `struct = null | struct2`
        const { definition } = token.$refLinks?.[token.$refLinks.length - 1] || {}
        const next = tokenStream[i + 1]
        if (allOps.some(([firstOp]) => firstOp === next) && (definition?.elements || definition?.keys)) {
          const ops = [next]
          let indexRhs = i + 2
          let rhs = tokenStream[i + 2] // either another operator (i.e. `not like` et. al.) or the operand, i.e. the val | null
          if (allOps.some(([, secondOp]) => secondOp === rhs)) {
            ops.push(rhs)
            rhs = tokenStream[i + 3]
            indexRhs += 1
          }
          if (
            isAssocOrStruct(rhs.$refLinks?.[rhs.$refLinks.length - 1].definition) ||
            rhs.val !== undefined ||
            /* unary operator `is null` parsed as string */
            rhs === 'null'
          ) {
            if (notSupportedOps.some(([firstOp]) => firstOp === next))
              cds.error(`The operator "${next}" is not supported for structure comparison`)
            const newTokens = expandComparison(token, ops, rhs)
            const needXpr = Boolean(tokenStream[i - 1] || tokenStream[indexRhs + 1])
            transformedWhere.push(...(needXpr ? [asXpr(newTokens)] : newTokens))
            i = indexRhs // jump to next relevant index
          }
        } else {
          // reject associations in expression, except if we are in an infix filter -> $baseLink is set
          assertNoStructInXpr(token, $baseLink)

          let result = is_regexp(token?.val) ? token : copy(token) // REVISIT: too expensive! //
          if (token.ref) {
            const tableAlias = getQuerySourceName(token, $baseLink)
            if (!$baseLink && token.isJoinRelevant) {
              // t.push(...flatColumns)
              result.ref = [tableAlias, getFullName(token.$refLinks[token.$refLinks.length - 1].definition)]
            } else {
              // revisit: can we get rid of flatName?
              result.ref = [tableAlias, token.flatName]
            }
          } else if (token.SELECT) {
            result = transformSubquery(token)
          } else if (token.xpr) {
            result.xpr = getTransformedTokenStream(token.xpr, $baseLink)
          } else if (token.func && token.args) {
            result.args = token.args.map(t => {
              if (!t.val)
                // this must not be touched
                return getTransformedTokenStream([t], $baseLink)[0]
              return t
            })
          }

          transformedWhere.push(result)
        }
      }
    }
    return transformedWhere
  }

  /**
   * Expand the given definition and compare all leafs to `val`.
   *
   * @param {object} token with $refLinks
   * @param {string} operator one of allOps
   * @param {object} value either `null` or a column (with `ref` and `$refLinks`)
   * @returns {array}
   */
  function expandComparison(token, operator, value) {
    const { definition } = token.$refLinks[token.$refLinks.length - 1]
    let flatRhs
    const result = []
    if (value.$refLinks) {
      // structural comparison
      flatRhs = flattenWithBaseName(value)
    }

    if (flatRhs) {
      const flatLhs = flattenWithBaseName(token)

      //Revisit: Early exit here? We kndow we cant compare the structs, however we do not know exactly why
      //        --> calculate error message or exit early? See test "proper error if structures cannot be compared / too many elements on lhs"
      if (flatRhs.length !== flatLhs.length)
        // make sure we can compare both structures
        cds.error(
          `Can't compare "${definition.name}" with "${
            value.$refLinks[value.$refLinks.length - 1].definition.name
<<<<<<< HEAD
          }": the operands must have the same structure`
=======
          }": the operands must have the same structure`,
>>>>>>> f0afffe3
        )
      const pathNotFoundErr = []
      const boolOp = notEqOps.some(([f, s]) => operator[0] === f && operator[1] === s) ? 'or' : 'and'
      const rhsPath = value.ref.join('.') // original path of the comparison, used in error message
      while (flatLhs.length > 0) {
        // retrieve and remove one flat element from LHS and search for it in RHS (remove it there too)
        const { ref, _csnPath: lhs_csnPath } = flatLhs.shift()
        const indexOfElementOnRhs = flatRhs.findIndex(rhs => {
          const { _csnPath: rhs_csnPath } = rhs
          // all following steps must also be part of lhs
          return lhs_csnPath.slice(1).every((val, i) => val === rhs_csnPath[i + 1]) // first step is name of struct -> ignore
        })
        if (indexOfElementOnRhs === -1) {
          pathNotFoundErr.push(`Path "${lhs_csnPath.slice(1).join('.')}" not found in "${rhsPath}"`)
          continue
        }
        const rhs = flatRhs.splice(indexOfElementOnRhs, 1)[0] // remove the element also from RHS
        result.push({ ref }, ...operator, rhs)
        if (flatLhs.length > 0) result.push(boolOp)
      }
      if (flatRhs.length) {
        // if we still have elements in flatRhs -> those were not found in lhs
        const lhsPath = token.ref.join('.') // original path of the comparison, used in error message
        flatRhs.forEach(t => pathNotFoundErr.push(`Path "${t._csnPath.slice(1).join('.')}" not found in "${lhsPath}"`))
        cds.error(`Can't compare "${lhsPath}" with "${rhsPath}": ${pathNotFoundErr.join(', ')}`)
      }
    } else {
      // compare with value
      const flatLhs = flattenWithBaseName(token)
      if (flatLhs.length > 1 && value.val !== null && value !== 'null')
        cds.error(`Can't compare structure "${token.ref.join('.')}" with value "${value.val}"`)
      const boolOp = notEqOps.some(([f, s]) => operator[0] === f && operator[1] === s) ? 'or' : 'and'
      flatLhs.forEach((column, i) => {
        result.push(column, ...operator, value)
        if (flatLhs[i + 1]) result.push(boolOp)
      })
    }
    return result

    function flattenWithBaseName(def) {
      if (!def.$refLinks) return def
      const leaf = def.$refLinks[def.$refLinks.length - 1]
      const first = def.$refLinks[0]
      const tableAlias = getQuerySourceName(def, def.ref.length > 1 && first.definition.isAssociation ? first : null)
      if (leaf.definition.parent.kind !== 'entity')
        // we need the base name
        return getFlatColumnsFor(leaf.definition, def.ref.slice(0, def.ref.length - 1).join('_'), null, tableAlias)
      return getFlatColumnsFor(leaf.definition, null, null, tableAlias)
    }
  }

  function assertNoStructInXpr(token, inInfixFilter = false) {
    if (!inInfixFilter && token.$refLinks?.[token.$refLinks.length - 1].definition.target)
      // revisit: let this through if not requested otherwise
      rejectAssocInExpression()
    if (isStructured(token.$refLinks?.[token.$refLinks.length - 1].definition))
      // revisit: let this through if not requested otherwise
      rejectStructInExpression()

    function rejectAssocInExpression() {
      throw new Error(/An association can't be used as a value in an expression/)
    }
    function rejectStructInExpression() {
      throw new Error(/A structured element can't be used as a value in an expression/)
    }
  }

  /**
   * Recursively walks over all `from` args. Association steps in the `ref`s
   * are transformed into `WHERE exists` subqueries. The given `from.ref`s
   * are always of length == 1 after processing.
   *
   * The steps in a `ref` are processed in reversed order. This is the main difference
   * to the `WHERE exists` expansion in the @function getTransformedWhereOrHaving().
   *
   * @param {object} from
   * @param {object[]?} existingWhere custom where condition which is appended to the filter
   *                                  conditions of the resulting `WHERE exists` subquery
   */
  function getTransformedFrom(from, existingWhere = []) {
    const transformedWhere = []
    let transformedFrom = copy(from) // REVISIT: too expensive!
    if (from.$refLinks)
      Object.defineProperty(transformedFrom, '$refLinks', { value: [...from.$refLinks], writable: true })
    if (from.args) {
      transformedFrom.args = []
      from.args.forEach(arg => {
        if (arg.SELECT) {
          const { whereExists: e, transformedFrom: f } = getTransformedFrom(arg.SELECT.from, arg.SELECT.where)
          const transformedArg = { SELECT: { from: f, where: e } }
          transformedFrom.args.push(transformedArg)
        } else {
          const { transformedFrom: f } = getTransformedFrom(arg)
          transformedFrom.args.push(f)
        }
      })
      return { transformedFrom }
    } else if (from.SELECT) {
      transformedFrom = transformSubquery(from)
      if (from.as)
        // preserve explicit TA
        transformedFrom.as = from.as
      return { transformedFrom }
    } else {
      return _transformFrom()
    }
    function _transformFrom() {
      if (typeof from === 'string') {
        // normalize to `ref`, i.e. for `UPDATE.entity('bookshop.Books')`
        return { transformedFrom: { ref: [from], as: from.split('.').pop() } }
      }
      transformedFrom.as =
        from.as || transformedFrom.$refLinks[transformedFrom.$refLinks.length - 1].definition.name.split('.').pop()
      const whereExistsSubSelects = []
      const filterConditions = []
      const refReverse = [...from.ref].reverse()
      const $refLinksReverse = [...transformedFrom.$refLinks].reverse()
      for (let i = 0; i < refReverse.length; i += 1) {
        const stepLink = $refLinksReverse[i]

        let nextStepLink = $refLinksReverse[i + 1]
        const nextStep = refReverse[i + 1] // only because we want the filter condition

        if (stepLink.definition.target && nextStepLink) {
          const { where } = nextStep
          if (isStructured(nextStepLink.definition)) {
            // find next association / entity in the ref because this is actually our real nextStep
            const nextStepIndex =
              2 +
              $refLinksReverse
                .slice(i + 2)
                .findIndex(rl => rl.definition.isAssociation || rl.definition.kind === 'entity')
            nextStepLink = $refLinksReverse[nextStepIndex]
          }
          const as = getNextAvailableTableAlias(nextStepLink.alias.split('.').pop())
          nextStepLink.alias = as
          whereExistsSubSelects.push(getWhereExistsSubquery(stepLink, nextStepLink, where))
        }
      }

      // only append infix filter to outer where if it is the leaf of the from ref
      if (refReverse[0].where)
        filterConditions.push(getTransformedTokenStream(refReverse[0].where, $refLinksReverse[0]))

      if (existingWhere.length > 0) filterConditions.push(existingWhere)
      if (whereExistsSubSelects.length > 0) {
        const { definition: leafAssoc, alias } = transformedFrom.$refLinks[transformedFrom.$refLinks.length - 1]
        Object.assign(transformedFrom, {
          ref: [leafAssoc.target],
<<<<<<< HEAD
          as: alias
=======
          as: alias,
>>>>>>> f0afffe3
        })
        transformedWhere.push(...['exists', { SELECT: whereExistsSubqueries(whereExistsSubSelects) }])
        filterConditions.forEach(f => {
          transformedWhere.push('and')
          if (filterConditions.length > 1) transformedWhere.push(asXpr(f))
          else if (f.length > 3) transformedWhere.push(asXpr(f))
          else transformedWhere.push(...f)
        })
      } else {
        if (filterConditions.length > 0) {
          filterConditions.reverse().forEach((f, index) => {
            if (filterConditions.length > 1) transformedWhere.push(asXpr(f))
            else transformedWhere.push(...f)
            if (filterConditions[index + 1] !== undefined) transformedWhere.push('and')
          })
        }
      }

      // adjust ref & $refLinks after associations have turned into where exists subqueries
      transformedFrom.$refLinks.splice(0, transformedFrom.$refLinks.length - 1)
      transformedFrom.ref = [localized(transformedFrom.$refLinks[0].target)]

      return { transformedWhere, transformedFrom }
    }
  }

  function whereExistsSubqueries(whereExistsSubSelects) {
    if (whereExistsSubSelects.length === 1) return whereExistsSubSelects[0]
    whereExistsSubSelects.reduce((prev, cur) => {
      if (prev.where) {
        prev.where.push('and', 'exists', { SELECT: cur })
        return cur
      } else {
        prev = cur
      }
      return prev
    }, {})
    return whereExistsSubSelects[0]
  }

  function getNextAvailableTableAlias(id) {
    return inferred.joinTree.addNextAvailableTableAlias(id)
  }

  function asXpr(thing) {
    return { xpr: thing }
  }

  /**
   * @param {CSN.Element} elt
   * @returns {boolean}
   */
  function isStructured(elt) {
    return Boolean(elt?.elements && elt.kind === 'element')
  }

  /**
   * @param {CSN.Element} elt
   * @returns {boolean}
   */
  function isAssocOrStruct(elt) {
    return elt?.keys || (elt?.elements && elt.kind === 'element')
  }

  /**
   * Calculates which elements are the backlinks of a $self comparison in a
   * given on-condition. That are the managed associations in the target of the
   * given association.
   *
   * @param {CSN.Association} assoc with on-condition
   * @returns {[CSN.Association] | null} all assocs which are compared to `$self`
   */
  function backlinkFor(assoc) {
    if (!assoc.on) return null
    const target = model.definitions[assoc.target]
    // technically we could have multiple backlinks
    const backlinks = []
    for (let i = 0; i < assoc.on.length; i += 3) {
      const lhs = assoc.on[i]
      const rhs = assoc.on[i + 2]
      if (lhs?.ref?.length === 1 && lhs.ref[0] === '$self') backlinks.push(rhs)
      else if (rhs?.ref?.length === 1 && rhs.ref[0] === '$self') backlinks.push(lhs)
    }
    return backlinks.map(each =>
      getElementForRef(
        each.ref.slice(1),
<<<<<<< HEAD
        each.ref[0] in { $self: true, $projection: true } ? getParentEntity(assoc) : target
      )
=======
        each.ref[0] in { $self: true, $projection: true } ? getParentEntity(assoc) : target,
      ),
>>>>>>> f0afffe3
    )

    function getParentEntity(element) {
      if (element.kind === 'entity') return element
      else return getParentEntity(element.parent)
    }
  }

  /**
   * Calculates the on-condition for the given (un-)managed association.
   *
   * @param {$refLink} assocRefLink with on-condition
   * @param {$refLink} targetSideRefLink the reflink which has the target alias of the association
   * @returns {[CSN.Association] | null} all assocs which are compared to `$self`
   */
  function onCondFor(assocRefLink, targetSideRefLink, inWhereOrJoin) {
    const { on, keys } = assocRefLink.definition
    const target = model.definitions[assocRefLink.definition.target]
    let res
    // technically we could have multiple backlinks
    if (keys) {
      const fkPkPairs = getParentKeyForeignKeyPairs(assocRefLink.definition, targetSideRefLink, true)
      const transformedOn = []
      fkPkPairs.forEach((pair, i) => {
        const { sourceSide, targetSide } = pair
        sourceSide.ref.unshift(assocRefLink.alias)
        transformedOn.push(sourceSide, '=', targetSide)
        if (fkPkPairs[i + 1]) transformedOn.push('and')
      })
      res = transformedOn
    } else if (on) {
      res = calculateOnCondition(on)
    }
    return res

    /**
     * For an unmanaged association, calculate the proper on-condition.
     * For a `$self = assoc.<backlink>` comparison, the three tokens are replaced
     * by the on-condition of the <backlink>.
     *
     *
     * @param {on} tokenStream the on condition of the unmanaged association
     * @returns the final on-condition for the unmanaged association
     */
    function calculateOnCondition(tokenStream) {
      const result = copy(tokenStream) // REVISIT: too expensive!
      for (let i = 0; i < result.length; i += 1) {
        const lhs = result[i]
        if (lhs.xpr) {
          const xpr = calculateOnCondition(lhs.xpr)
          result[i] = asXpr(xpr)
          continue
        }
        const rhs = result[i + 2]
        let backlink
        if (rhs?.ref && lhs?.ref) {
          if (lhs?.ref?.length === 1 && lhs.ref[0] === '$self')
            backlink = getElementForRef(
              rhs.ref.slice(1),
<<<<<<< HEAD
              rhs.ref[0] in { $self: true, $projection: true } ? getParentEntity(assocRefLink.definition) : target
=======
              rhs.ref[0] in { $self: true, $projection: true } ? getParentEntity(assocRefLink.definition) : target,
>>>>>>> f0afffe3
            )
          else if (rhs?.ref?.length === 1 && rhs.ref[0] === '$self')
            backlink = getElementForRef(
              lhs.ref.slice(1),
<<<<<<< HEAD
              lhs.ref[0] in { $self: true, $projection: true } ? getParentEntity(assocRefLink.definition) : target
=======
              lhs.ref[0] in { $self: true, $projection: true } ? getParentEntity(assocRefLink.definition) : target,
>>>>>>> f0afffe3
            )
          else {
            // if we have refs on each side of the comparison, we might need to perform tuple expansion
            // or flatten the structures
            // REVISIT: this whole section needs a refactoring, it is too complex and some edge cases may still be not considered...
            const refLinkFaker = thing => {
              const { ref } = thing
              const assocHost = getParentEntity(assocRefLink.definition)
              Object.defineProperty(thing, '$refLinks', {
                value: [],
<<<<<<< HEAD
                writable: true
=======
                writable: true,
>>>>>>> f0afffe3
              })
              ref.reduce((prev, res, i) => {
                if (res === '$self')
                  // next is resolvable in entity
                  return prev
                const definition = prev?.elements?.[res] || prev?._target?.elements[res] || pseudos.elements[res]
                const target = getParentEntity(prev)
                thing.$refLinks[i] = { definition, target, alias: definition.name }
                return prev?.elements?.[res] || prev?._target?.elements[res] || pseudos.elements[res]
              }, assocHost)
            }

            // comparison in on condition needs to be expanded...
            // re-use existing algorithm for that
            // we need to fake some $refLinks for that to work though...
            lhs?.ref && refLinkFaker(lhs)
            rhs?.ref && refLinkFaker(rhs)
            const lhsLeafArt = lhs.ref && lhs.$refLinks[lhs.$refLinks.length - 1].definition
            const rhsLeafArt = rhs.ref && rhs.$refLinks[rhs.$refLinks.length - 1].definition
            if (lhsLeafArt?.target || rhsLeafArt?.target) {
              if (rhs.$refLinks[0].definition !== assocRefLink.definition) {
                rhs.ref.unshift(targetSideRefLink.alias)
                rhs.$refLinks.unshift(targetSideRefLink)
              }
              if (lhs.$refLinks[0].definition !== assocRefLink.definition) {
                lhs.ref.unshift(targetSideRefLink.alias)
                lhs.$refLinks.unshift(targetSideRefLink)
              }
              const expandedComparison = getTransformedTokenStream([lhs, result[i + 1], rhs])
              const res = tokenStream[i + 3] ? [asXpr(expandedComparison)] : expandedComparison
              result.splice(i, 3, ...res)
              i += res.length
              continue
            }
            // naive assumption: if first step is the association itself, all following ref steps must be resolvable
            // within target `assoc.assoc.fk` -> `assoc.assoc_fk`
            else if (lhs.$refLinks[0].definition === assocRefLink.definition)
              result[i].ref = [result[i].ref[0], lhs.ref.slice(1).join('_')]
            // naive assumption: if the path starts with an association which is not the association from
            // which the on-condition originates, it must be a foreign key and hence resolvable in the source
            else if (lhs.$refLinks[0].definition.target) result[i].ref = [result[i].ref.join('_')]
          }
        }
        if (backlink) {
          const wrapInXpr = result[i + 3] || result[i - 1] // if we have a complex on-condition, wrap each part in xpr
          let backlinkOnCondition = []
          if (backlink.on) {
            // unmanaged backlink -> prepend correct aliases
            backlinkOnCondition = backlink.on.map(t => {
              if (t.ref?.length > 1 && t.ref[0] === (backlink.name || targetSideRefLink.definition.name)) {
                return { ref: [targetSideRefLink.alias, ...t.ref.slice(1)] }
              } else if (t.ref) {
                if (t.ref.length > 1 && !(t.ref[0] in pseudos.elements))
                  return { ref: [assocRefLink.alias, ...t.ref.slice(1)] }
                else return { ref: [assocRefLink.alias, ...t.ref] }
              } else {
                return t
              }
            })
          } else if (backlink.keys) {
            // managed backlink -> calculate fk-pk pairs
            const fkPkPairs = getParentKeyForeignKeyPairs(backlink, targetSideRefLink)
            fkPkPairs.forEach((pair, j) => {
              const { sourceSide, targetSide } = pair
              sourceSide.ref.unshift(assocRefLink.alias)
              backlinkOnCondition.push(sourceSide, '=', targetSide)
              if (!inWhereOrJoin) backlinkOnCondition.reverse()
              if (fkPkPairs[j + 1]) backlinkOnCondition.push('and')
            })
          }
          result.splice(i, 3, ...(wrapInXpr ? [asXpr(backlinkOnCondition)] : backlinkOnCondition))
          i += wrapInXpr ? 1 : backlinkOnCondition.length // skip inserted tokens
        } else if (lhs.ref) {
          if (lhs.ref[0] === '$self') result[i].ref.splice(0, 1, targetSideRefLink.alias)
          else if (lhs.ref.length > 1) {
            if (
              !(lhs.ref[0] in pseudos.elements) &&
              lhs.ref[0] !== assocRefLink.alias &&
              lhs.ref[0] !== targetSideRefLink.alias
            ) {
              // we need to find correct table alias for the structured access
              const { definition } = lhs.$refLinks[0]
              if (definition === assocRefLink.definition) {
                // first step is the association itself -> use it's name as it becomes the table alias
                result[i].ref.splice(0, 1, assocRefLink.alias)
              } else if (
                Object.values(
<<<<<<< HEAD
                  targetSideRefLink.definition.elements || targetSideRefLink.definition._target.elements
=======
                  targetSideRefLink.definition.elements || targetSideRefLink.definition._target.elements,
>>>>>>> f0afffe3
                ).some(e => e === definition)
              ) {
                // first step is association which refers to its foreign key by dot notation
                result[i].ref = [targetSideRefLink.alias, lhs.ref.join('_')]
              }
            }
          } else if (lhs.ref.length === 1) result[i].ref.unshift(targetSideRefLink.alias)
        }
      }
      return result
    }
    /**
     * Recursively calculates the containing entity for a given element.
     *
     * @param {CSN.element} element
     * @returns {CSN.definition} the entity containing the given element
     */
    function getParentEntity(element) {
      if (!element.kind)
        // pseudo element
        return element
      if (element.kind === 'entity') return element
      else return model.definitions[localized(getParentEntity(element.parent))]
    }
  }

  /**
   * For a given managed association, calculate the foreign key - parent key tuples.
   *
   * @param {CDS.Association} assoc the association for which the on condition shall be calculated
   * @param {object} targetSideRefLink the reflink which has the target alias of the (backlink) association
   * @param {boolean} flipSourceAndTarget target and source side are flipped in the where exists subquery
   * @returns {[{sourceSide: {ref: []}, targetSide: {ref:[]}}]} array of source side - target side reference tuples, i.e. the foreign keys and parent keys.
   */
  function getParentKeyForeignKeyPairs(assoc, targetSideRefLink, flipSourceAndTarget = false) {
    const res = []
    const backlink = backlinkFor(assoc)?.[0]
    const { keys, _target } = backlink || assoc
    if (keys) {
      keys.forEach(fk => {
        const { ref, as } = fk
        const elem = getElementForRef(ref, _target) // find the element (the target element of the foreign key) in the target of the (backlink) association
        const flatParentKeys = getFlatColumnsFor(elem, ref.slice(0, ref.length - 1).join('_')) // it might be a structured element, so expand it into the full parent key tuple
        const flatAssociationName = getFullName(backlink || assoc) // get the name of the (backlink) association
        const flatForeignKeys = getFlatColumnsFor(elem, flatAssociationName, as) // the name of the (backlink) association is the base of the foreign key tuple, also respect aliased fk.

        for (let i = 0; i < flatForeignKeys.length; i++) {
          if (flipSourceAndTarget) {
            // `where exists <assoc>` expansion
            // a backlink will cause the foreign key to be on the source side
            const refInTarget = backlink ? flatParentKeys[i] : flatForeignKeys[i]
            const refInSource = backlink ? flatForeignKeys[i] : flatParentKeys[i]
            res.push({
              sourceSide: refInSource,
              targetSide: {
                ref: [
                  targetSideRefLink.alias,
<<<<<<< HEAD
                  refInTarget.as ? `${flatAssociationName}_${refInTarget.as}` : refInTarget.ref[0]
                ]
              }
=======
                  refInTarget.as ? `${flatAssociationName}_${refInTarget.as}` : refInTarget.ref[0],
                ],
              },
>>>>>>> f0afffe3
            })
          } else {
            // `select from <assoc>` to `where exists` expansion
            // a backlink will cause the foreign key to be on the target side
            const refInTarget = backlink ? flatForeignKeys[i] : flatParentKeys[i]
            const refInSource = backlink ? flatParentKeys[i] : flatForeignKeys[i]
            res.push({
              sourceSide: {
                ref: [refInSource.as ? `${flatAssociationName}_${refInSource.as}` : refInSource.ref[0]],
              },
<<<<<<< HEAD
              targetSide: { ref: [targetSideRefLink.alias, ...refInTarget.ref] }
=======
              targetSide: { ref: [targetSideRefLink.alias, ...refInTarget.ref] },
>>>>>>> f0afffe3
            })
          }
        }
      })
    }
    return res
  }

  /**
   * Constructs a where exists subquery for a given association - i.e. calculates foreign key / parent key
   * relations for the association.
   *
   * @param {$refLink} current step of the association path
   * @param {$refLink} next step of the association path
   * @param {object[]} customWhere infix filter which must be part of the where exists subquery on condition
   * @param {boolean} inWhere whether or not the path is part of the queries where clause
   *                    -> if it is, target and source side are flipped in the where exists subquery
   * @returns {CQN.SELECT}
   */
  function getWhereExistsSubquery(current, next, customWhere = null, inWhere = false) {
    const { definition } = current
    const { definition: nextDefinition } = next
    const on = []
    const fkSource = inWhere ? nextDefinition : definition
    // TODO: use onCondFor()
    if (fkSource.keys) {
      const pkFkPairs = getParentKeyForeignKeyPairs(fkSource, current, inWhere)
      pkFkPairs.forEach((pkFkPair, i) => {
        const { targetSide, sourceSide } = pkFkPair
        sourceSide.ref.unshift(next.alias)
        if (i > 0) on.push('and')
        on.push(sourceSide, '=', targetSide)
      })
    } else {
      const unmanagedOn = onCondFor(inWhere ? next : current, inWhere ? current : next, inWhere)
      on.push(...(customWhere && hasLogicalOr(unmanagedOn) ? [asXpr(unmanagedOn)] : unmanagedOn))
    }
    // infix filter conditions are wrapped in `xpr` when added to the on-condition
    if (customWhere) {
      const filter = getTransformedTokenStream(customWhere, next)
      on.push(...['and', ...(hasLogicalOr(filter) ? [asXpr(filter)] : filter)])
    }

    const SELECT = {
      from: {
        ref: [localized(assocTarget(nextDefinition) || nextDefinition)],
<<<<<<< HEAD
        as: next.alias
=======
        as: next.alias,
>>>>>>> f0afffe3
      },
      columns: [
        {
          val: 1
          // as: 'dummy'
        },
      ],
      where: on,
    }
    return SELECT
  }

  /**
   * If the query is `localized`, return the name of the `localized` entity for the `definition`.
   * If there is no `localized` entity for the `definition`, return the name of the `definition`
   *
   * @param {CSN.definition} definition
   * @returns the name of the localized entity for the given `definition` or `definition.name`
   */
  function localized(definition) {
    if (!isLocalized(definition)) return definition.name
    const view = model.definitions[`localized.${definition.name}`]
    return view?.name || definition.name
  }

  /**
   * If a given query is required to be translated, the query has
   * the `.localized` property set to `true`. If that is the case,
   * and the definition has not set the `@cds.localized` annotation
   * to `false`, the given definition must be translated.
   *
   * @returns true if the given definition shall be localized
   */
  function isLocalized(definition) {
    return inferred.SELECT?.localized && definition['@cds.localized'] !== false
  }

  /**
   * Get the csn definition of the target of a given association
   *
   * @param assoc
   * @returns the csn definition of the association target or null if it is not an association
   */
  function assocTarget(assoc) {
    return model.definitions[assoc.target] || null
  }

  /**
   * Calculate the flat name for a deeply nested element:
   * @example `entity E { struct: { foo: String} }` => `getFullName(foo)` => `struct_foo`
   *
   * @param {CSN.element} node an element
   * @param {object} name the last part of the name, e.g. the name of the deeply nested element
   * @returns the flat name of the element
   */
  function getFullName(node, name = node.name) {
    if (node.parent.kind === 'entity') return name

    return getFullName(node.parent, `${node.parent.name}_${name}`)
  }

  /**
   * Calculates the name of the source which can be used to address the given node.
   *
   * @param {object} node a csn object with a `ref` and `$refLinks`
   * @param {object} $baseLink optional base `$refLink`, e.g. for infix filters.
   *                           For an infix filter, we must explicitly pass the TA name
   *                           because the first step of the ref might not be part of
   *                           the combined elements of the query
   * @returns the source name which can be used to address the node
   */
  function getQuerySourceName(node, $baseLink = null) {
    if ($baseLink) return $baseLink.alias
    if (node.isJoinRelevant)
      return [...node.$refLinks]
        .reverse()
        .find($refLink => $refLink.definition.isAssociation && !$refLink.onlyForeignKeyAccess).alias
    if (node.$refLinks[0].definition.SELECT || node.$refLinks[0].definition.kind === 'entity') return node.ref[0]
    else return inferred.$combinedElements[node.ref[0].id || node.ref[0]][0].index.split('.').pop()
  }
}

module.exports = Object.assign(cqn4sql, {
  // for own tests only:
  eqOps,
  notEqOps,
<<<<<<< HEAD
  notSupportedOps
=======
  notSupportedOps,
>>>>>>> f0afffe3
})

function copy(obj) {
  const walk = function (par, prop) {
    const val = prop ? par[prop] : par

    // If value is native return
    if (typeof val !== 'object' || val == null || val instanceof RegExp || val instanceof Date || val instanceof Buffer)
      return val

    const ret = Array.isArray(val) ? [] : {}
    Object.keys(val).forEach(k => {
      ret[k] = walk(val, k)
    })
    return ret
  }

  return walk(obj)
}

function hasLogicalOr(tokenStream) {
  return tokenStream.some(t => t in { OR: true, or: true })
}
const idOnly = ref => ref.id || ref
const is_regexp = x => x?.constructor?.name === 'RegExp' // NOTE: x instanceof RegExp doesn't work in repl<|MERGE_RESOLUTION|>--- conflicted
+++ resolved
@@ -101,13 +101,8 @@
             func: 'search',
             args: [
               searchIn.length > 1 ? { list: searchIn } : { ...searchIn[0] },
-<<<<<<< HEAD
               xpr.length === 1 && 'val' in xpr[0] ? xpr[0] : { xpr }
             ]
-=======
-              xpr.length === 1 && 'val' in xpr[0] ? xpr[0] : { xpr },
-            ],
->>>>>>> f0afffe3
           }
           if (transformedQuery.SELECT.where)
             transformedQuery.SELECT.where = [asXpr(transformedQuery.SELECT.where), 'and', contains]
@@ -167,26 +162,15 @@
           node.parent.$refLink || /** tree roots do not have $refLink */ {
             alias: node.parent.alias,
             definition: node.parent.queryArtifact,
-<<<<<<< HEAD
             target: node.parent.queryArtifact
           },
           /** flip source and target in on condition */ true
         )
-=======
-            target: node.parent.queryArtifact,
-          },
-          /** flip source and target in on condition */ true,
-        ),
->>>>>>> f0afffe3
       )
 
       const arg = {
         ref: [localized(model.definitions[nextAssoc.$refLink.definition.target])],
-<<<<<<< HEAD
         as: nextAssoc.$refLink.alias
-=======
-        as: nextAssoc.$refLink.alias,
->>>>>>> f0afffe3
       }
       lhs.args.push(arg)
       alreadySeen.set(nextAssoc.$refLink.alias, true)
@@ -195,11 +179,7 @@
         lhs.on = [
           ...(hasLogicalOr(lhs.on) ? [asXpr(lhs.on)] : lhs.on),
           'and',
-<<<<<<< HEAD
           ...(hasLogicalOr(filter) ? [asXpr(filter)] : filter)
-=======
-          ...(hasLogicalOr(filter) ? [asXpr(filter)] : filter),
->>>>>>> f0afffe3
         ]
       }
       if (node.children) {
@@ -283,22 +263,14 @@
           transformedColumn = {
             func: col.func,
             args: col.args && getTransformedTokenStream(col.args),
-<<<<<<< HEAD
             as: col.func
-=======
-            as: col.func,
->>>>>>> f0afffe3
           }
         // {func}.args are optional
         // val
         else transformedColumn = copy(col)
         if (as) transformedColumn.as = as
         const replaceWith = transformedColumns.findIndex(
-<<<<<<< HEAD
           t => (t.as || t.ref[t.ref.length - 1]) === transformedColumn.as
-=======
-          t => (t.as || t.ref[t.ref.length - 1]) === transformedColumn.as,
->>>>>>> f0afffe3
         )
         if (replaceWith === -1) transformedColumns.push(transformedColumn)
         else transformedColumns.splice(replaceWith, 1, transformedColumn)
@@ -421,11 +393,7 @@
       res.push(...getColumnsForWildcard(excludeFromExpansion, replaceInExpansion))
     else
       res.push(
-<<<<<<< HEAD
         ...getFlatColumnsFor(col, null, col.as, getQuerySourceName(col), [], excludeFromExpansion, replaceInExpansion)
-=======
-        ...getFlatColumnsFor(col, null, col.as, getQuerySourceName(col), [], excludeFromExpansion, replaceInExpansion),
->>>>>>> f0afffe3
       )
     return res
   }
@@ -471,11 +439,7 @@
       outerAlias = transformedQuery.SELECT.from.as
       subqueryFromRef = [
         ...transformedQuery.SELECT.from.ref,
-<<<<<<< HEAD
         ...(column.$refLinks[0].definition.kind === 'entity' ? column.ref.slice(1) : column.ref)
-=======
-        ...(column.$refLinks[0].definition.kind === 'entity' ? column.ref.slice(1) : column.ref),
->>>>>>> f0afffe3
       ]
     }
     // we need to respect the aliases of the outer query
@@ -485,11 +449,7 @@
     const from = { ref: subqueryFromRef, as: uniqueSubqueryAlias }
     const subqueryBase = Object.fromEntries(
       // preserve all props on subquery (`limit`, `order by`, …) but `expand` and `ref`
-<<<<<<< HEAD
       Object.entries(column).filter(([key]) => !(key in { ref: true, expand: true }))
-=======
-      Object.entries(column).filter(([key]) => !(key in { ref: true, expand: true })),
->>>>>>> f0afffe3
     )
     const subquery = {
       SELECT: {
@@ -497,13 +457,8 @@
         from,
         columns: JSON.parse(JSON.stringify(column.expand)),
         expand: true,
-<<<<<<< HEAD
         one: column.$refLinks[column.$refLinks.length - 1].definition.is2one
       }
-=======
-        one: column.$refLinks[column.$refLinks.length - 1].definition.is2one,
-      },
->>>>>>> f0afffe3
     }
     if (isLocalized(inferred.target)) subquery.SELECT.localized = true
     const expanded = cqn4sql(subquery, model)
@@ -514,11 +469,7 @@
     function _correlate(subq, outer) {
       const subqueryFollowingExists = (a, indexOfExists) => a[indexOfExists + 1]
       let {
-<<<<<<< HEAD
         SELECT: { where }
-=======
-        SELECT: { where },
->>>>>>> f0afffe3
       } = subq
       let recent = where
       let i = where.indexOf('exists')
@@ -532,11 +483,7 @@
         2,
         ...where.map(x => {
           return replaceAliasWithSubqueryAlias(x)
-<<<<<<< HEAD
         })
-=======
-        }),
->>>>>>> f0afffe3
       )
 
       function replaceAliasWithSubqueryAlias(x) {
@@ -556,11 +503,7 @@
       if (col.isJoinRelevant) {
         const tableAlias$refLink = getQuerySourceName(col)
         const transformedColumn = {
-<<<<<<< HEAD
           ref: [tableAlias$refLink, getFullName(col.$refLinks[col.$refLinks.length - 1].definition)]
-=======
-          ref: [tableAlias$refLink, getFullName(col.$refLinks[col.$refLinks.length - 1].definition)],
->>>>>>> f0afffe3
         }
         if (col.sort) transformedColumn.sort = col.sort
         if (col.nulls) transformedColumn.nulls = col.nulls
@@ -680,11 +623,7 @@
     tableAlias = null,
     csnPath = [],
     exclude = [],
-<<<<<<< HEAD
     replace = []
-=======
-    replace = [],
->>>>>>> f0afffe3
   ) {
     if (!column) return column
     if (column.val || column.func || column.SELECT) return [column]
@@ -755,11 +694,7 @@
         } else if (fkElement.isAssociation) {
           // assoc as key
           flatColumns.push(
-<<<<<<< HEAD
             ...getFlatColumnsFor(fkElement, baseName, columnAlias, tableAlias, csnPath, exclude, replace)
-=======
-            ...getFlatColumnsFor(fkElement, baseName, columnAlias, tableAlias, csnPath, exclude, replace),
->>>>>>> f0afffe3
           )
         } else {
           // leaf reached
@@ -897,11 +832,7 @@
           throw new Error('Filters can only be applied to managed associations which result in a single foreign key')
         flatKeys.forEach(c => keyValComparisons.push([...[c, '=', token]]))
         keyValComparisons.forEach((kv, j) =>
-<<<<<<< HEAD
           transformedWhere.push(...kv) && keyValComparisons[j + 1] ? transformedWhere.push('and') : null
-=======
-          transformedWhere.push(...kv) && keyValComparisons[j + 1] ? transformedWhere.push('and') : null,
->>>>>>> f0afffe3
         )
       } else if (token.ref && token.param) {
         transformedWhere.push({ ...token })
@@ -994,11 +925,7 @@
         cds.error(
           `Can't compare "${definition.name}" with "${
             value.$refLinks[value.$refLinks.length - 1].definition.name
-<<<<<<< HEAD
           }": the operands must have the same structure`
-=======
-          }": the operands must have the same structure`,
->>>>>>> f0afffe3
         )
       const pathNotFoundErr = []
       const boolOp = notEqOps.some(([f, s]) => operator[0] === f && operator[1] === s) ? 'or' : 'and'
@@ -1148,11 +1075,7 @@
         const { definition: leafAssoc, alias } = transformedFrom.$refLinks[transformedFrom.$refLinks.length - 1]
         Object.assign(transformedFrom, {
           ref: [leafAssoc.target],
-<<<<<<< HEAD
           as: alias
-=======
-          as: alias,
->>>>>>> f0afffe3
         })
         transformedWhere.push(...['exists', { SELECT: whereExistsSubqueries(whereExistsSubSelects) }])
         filterConditions.forEach(f => {
@@ -1239,13 +1162,8 @@
     return backlinks.map(each =>
       getElementForRef(
         each.ref.slice(1),
-<<<<<<< HEAD
         each.ref[0] in { $self: true, $projection: true } ? getParentEntity(assoc) : target
       )
-=======
-        each.ref[0] in { $self: true, $projection: true } ? getParentEntity(assoc) : target,
-      ),
->>>>>>> f0afffe3
     )
 
     function getParentEntity(element) {
@@ -1305,20 +1223,12 @@
           if (lhs?.ref?.length === 1 && lhs.ref[0] === '$self')
             backlink = getElementForRef(
               rhs.ref.slice(1),
-<<<<<<< HEAD
               rhs.ref[0] in { $self: true, $projection: true } ? getParentEntity(assocRefLink.definition) : target
-=======
-              rhs.ref[0] in { $self: true, $projection: true } ? getParentEntity(assocRefLink.definition) : target,
->>>>>>> f0afffe3
             )
           else if (rhs?.ref?.length === 1 && rhs.ref[0] === '$self')
             backlink = getElementForRef(
               lhs.ref.slice(1),
-<<<<<<< HEAD
               lhs.ref[0] in { $self: true, $projection: true } ? getParentEntity(assocRefLink.definition) : target
-=======
-              lhs.ref[0] in { $self: true, $projection: true } ? getParentEntity(assocRefLink.definition) : target,
->>>>>>> f0afffe3
             )
           else {
             // if we have refs on each side of the comparison, we might need to perform tuple expansion
@@ -1329,11 +1239,7 @@
               const assocHost = getParentEntity(assocRefLink.definition)
               Object.defineProperty(thing, '$refLinks', {
                 value: [],
-<<<<<<< HEAD
                 writable: true
-=======
-                writable: true,
->>>>>>> f0afffe3
               })
               ref.reduce((prev, res, i) => {
                 if (res === '$self')
@@ -1421,11 +1327,7 @@
                 result[i].ref.splice(0, 1, assocRefLink.alias)
               } else if (
                 Object.values(
-<<<<<<< HEAD
                   targetSideRefLink.definition.elements || targetSideRefLink.definition._target.elements
-=======
-                  targetSideRefLink.definition.elements || targetSideRefLink.definition._target.elements,
->>>>>>> f0afffe3
                 ).some(e => e === definition)
               ) {
                 // first step is association which refers to its foreign key by dot notation
@@ -1483,15 +1385,9 @@
               targetSide: {
                 ref: [
                   targetSideRefLink.alias,
-<<<<<<< HEAD
                   refInTarget.as ? `${flatAssociationName}_${refInTarget.as}` : refInTarget.ref[0]
                 ]
               }
-=======
-                  refInTarget.as ? `${flatAssociationName}_${refInTarget.as}` : refInTarget.ref[0],
-                ],
-              },
->>>>>>> f0afffe3
             })
           } else {
             // `select from <assoc>` to `where exists` expansion
@@ -1502,11 +1398,7 @@
               sourceSide: {
                 ref: [refInSource.as ? `${flatAssociationName}_${refInSource.as}` : refInSource.ref[0]],
               },
-<<<<<<< HEAD
               targetSide: { ref: [targetSideRefLink.alias, ...refInTarget.ref] }
-=======
-              targetSide: { ref: [targetSideRefLink.alias, ...refInTarget.ref] },
->>>>>>> f0afffe3
             })
           }
         }
@@ -1553,11 +1445,7 @@
     const SELECT = {
       from: {
         ref: [localized(assocTarget(nextDefinition) || nextDefinition)],
-<<<<<<< HEAD
         as: next.alias
-=======
-        as: next.alias,
->>>>>>> f0afffe3
       },
       columns: [
         {
@@ -1644,11 +1532,7 @@
   // for own tests only:
   eqOps,
   notEqOps,
-<<<<<<< HEAD
   notSupportedOps
-=======
-  notSupportedOps,
->>>>>>> f0afffe3
 })
 
 function copy(obj) {
