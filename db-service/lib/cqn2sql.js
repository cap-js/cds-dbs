--- conflicted
+++ resolved
@@ -494,7 +494,6 @@
       return (this.sql = `INSERT INTO ${this.quote(entity)}${alias ? ' as ' + this.quote(alias) : ''} (${this.columns.map(c => this.quote(c))}) VALUES (${columns.map(param)})`)
     }
 
-<<<<<<< HEAD
     const extractions = this.managed(columns.map(c => ({ name: c })), elements)
     const extraction = extractions
       .map(c => {
@@ -514,14 +513,6 @@
       })
       .filter(a => a)
       .map(c => c.insert)
-=======
-    const extractions = this.managed(
-      columns.map(c => ({ name: c })),
-      elements,
-      !!q.UPSERT,
-    )
-    const extraction = extractions.map(c => c.sql)
->>>>>>> ac58f9af
 
     // Include this.values for placeholders
     /** @type {unknown[][]} */
@@ -812,7 +803,6 @@
       }
     }
 
-<<<<<<< HEAD
     columns = columns.map(c => {
       if (q.elements?.[c.name]?.['@cds.extension']) return {
         name: 'extensions__',
@@ -824,9 +814,6 @@
     const extraction = this.managed(columns, elements)
       .filter((c, i) => columns[i] || c.onUpdate)
       .map((c, i) => `${this.quote(c.name)}=${!columns[i] ? c.onUpdate : c.sql}`)
-=======
-    const extraction = this.managed(columns, elements, true).map(c => `${this.quote(c.name)}=${c.sql}`)
->>>>>>> ac58f9af
 
     sql += ` SET ${extraction}`
     if (where) sql += ` WHERE ${this.where(where)}`
