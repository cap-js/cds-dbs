--- conflicted
+++ resolved
@@ -22,16 +22,7 @@
    * @param {import('@sap/cds/apis/services').ContextProperties} context the cds.context of the request
    */
   constructor(context) {
-<<<<<<< HEAD
     this.context = context || cds.context // REVISIT: Why do we need that? -> Accessing cds.context below should suffice, shouldn't it?
-=======
-    /**
-     * @type {import('@sap/cds/apis/services').ContextProperties}
-     */
-    this.context = cds.context || context
-    // REVISIT: find a way to make CQN2SQLRenderer work in SQLService as well -> ???
-    // /** @type {CQN2SQLRenderer|unknown} */ -> that killed IntelliSense
->>>>>>> d2bd96ea
     this.class = new.target // for IntelliSense
     this.class._init() // is a noop for subsequent calls
   }
