const cds = require('@sap/cds/lib')
const cds_infer = require('./infer')
const cqn4sql = require('./cqn4sql')

const DEBUG = (() => {
  let DEBUG = cds.debug('sql-json')
  if (DEBUG) return DEBUG
  else DEBUG = cds.debug('sql|sqlite')
  if (DEBUG) {
    return DEBUG
    // (sql, ...more) => DEBUG (sql.replace(/(?:SELECT[\n\r\s]+(json_group_array\()?[\n\r\s]*json_insert\((\n|\r|.)*?\)[\n\r\s]*\)?[\n\r\s]+as[\n\r\s]+_json_[\n\r\s]+FROM[\n\r\s]*\(|\)[\n\r\s]*(\)[\n\r\s]+AS )|\)$)/gim,(a,b,c,d) => d || ''), ...more)
    // FIXME: looses closing ) on INSERT queries
  }
})()

class CQN2SQLRenderer {
  constructor(context) {
    this.context = cds.context || context
    this.class = new.target // for IntelliSense
    this.class._init() // is a noop for subsequent calls
  }
  static _init() {
    const _add_mixins = (aspect, mixins) => {
      const fqn = this.name + aspect
      const types = cds.builtin.types
      for (let each in mixins) {
        const def = types[each]
        if (!def) continue
        Object.defineProperty(def, fqn, { value: mixins[each] })
      }
      return fqn
    }
    this._localized = _add_mixins(':localized', this.localized)
    this._convertInput = _add_mixins(':convertInput', this.InputConverters)
    this._convertOutput = _add_mixins(':convertOutput', this.OutputConverters)
    this._sqlType = _add_mixins(':sqlType', this.TypeMap)
    this._init = () => {} // makes this a noop for subsequent calls
  }

  render(q, vars) {
    const cmd = q.cmd || Object.keys(q)[0] // SELECT, INSERT, ...
    this.sql = '' // to have it as first property for debugging
    this.values = [] // prepare values, filled in by subroutines
    this[cmd]((this.cqn = q)) // actual sql rendering happens here
    if (vars?.length && !this.values.length) this.values = vars
    DEBUG?.(this.sql, this.entries || this.values)
    return this
  }

  infer(q) {
    return q.target ? q : cds_infer(q)
  }

  // CREATE Statements ------------------------------------------------

  CREATE(q) {
    const { target } = q,
      { query } = target
    const name = this.name(target.name)
    // Don't allow place holders inside views
    delete this.values
    this.sql =
      !query || target['@cds.persistence.table']
        ? `CREATE TABLE ${name} ( ${this.CREATE_elements(target.elements)} )`
        : `CREATE VIEW ${name} AS ${this.SELECT(cqn4sql(query))}`
    this.values = []
    return
  }

  CREATE_elements(elements) {
    let sql = ''
    for (let e in elements) {
      const definition = elements[e]
      if (definition.isAssociation) continue
      const s = this.CREATE_element(definition)
      if (s) sql += `${s}, `
    }
    return sql.slice(0, -2)
  }

  CREATE_element(element) {
    const type = this.type4(element)
    if (type) return this.quote(element.name) + ' ' + type
  }

  type4(element) {
    if (!element._type) element = cds.builtin.types[element.type] || element
    const fn = element[this.class._sqlType]
    return (
      fn?.(element) || element._type?.replace('cds.', '').toUpperCase() || cds.error`Unsupported type: ${element.type}`
    )
  }

  static TypeMap = {
    // Utilizing cds.linked inheritance
    String: e => `NVARCHAR(${e.length || 5000})`,
    Binary: e => `VARBINARY(${e.length || 5000})`,
    Int64: () => 'BIGINT',
    Int32: () => 'INTEGER',
    Int16: () => 'SMALLINT',
    UInt8: () => 'SMALLINT',
    Integer64: () => 'BIGINT',
    LargeString: () => 'NCLOB',
    LargeBinary: () => 'BLOB',
    Association: () => false,
    Composition: () => false,
    array: () => 'NCLOB',
    // HANA types
    /* Disabled as these types are linked to normal cds types
    'cds.hana.TINYINT': () => 'REAL',
    'cds.hana.REAL': () => 'REAL',
    'cds.hana.CHAR': e => `CHAR(${e.length || 1})`,
    'cds.hana.ST_POINT': () => 'ST_POINT',
    'cds.hana.ST_GEOMETRY': () => 'ST_GEO',*/
  }

  // DROP Statements ------------------------------------------------

  DROP(q) {
    const { target } = q
    const isView = target.query || target.projection
    return (this.sql = `DROP ${isView ? 'VIEW' : 'TABLE'} IF EXISTS ${this.name(target.name)}`)
  }

  // SELECT Statements ------------------------------------------------

  SELECT(q) {
    let { from, expand, where, groupBy, having, orderBy, limit, one, distinct, localized } = q.SELECT
    if (!expand) expand = q.SELECT.expand = has_expands(q) || has_arrays(q)
    // REVISIT: When selecting from an entity that is not in the model the from.where are not normalized (as cqn4sql is skipped)
    if (!where && from?.ref?.length === 1 && from.ref[0]?.where) where = from.ref[0]?.where
    let columns = this.SELECT_columns(q)
    let x,
      sql = `SELECT`
    if (distinct) sql += ` DISTINCT`
    if (!_empty((x = columns))) sql += ` ${x}`
    if (!_empty((x = from))) sql += ` FROM ${this.from(x)}`
    if (!_empty((x = where))) sql += ` WHERE ${this.where(x)}`
    if (!_empty((x = groupBy))) sql += ` GROUP BY ${this.groupBy(x)}`
    if (!_empty((x = having))) sql += ` HAVING ${this.having(x)}`
    if (!_empty((x = orderBy))) sql += ` ORDER BY ${this.orderBy(x, localized)}`
    if (one) sql += ` LIMIT ${this.limit({ rows: { val: 1 } })}`
    else if ((x = limit)) sql += ` LIMIT ${this.limit(x)}`
    if (expand) sql = this.SELECT_expand(q, sql)
    return (this.sql = sql)
  }

  SELECT_columns({ SELECT }) {
    // REVISIT: We don't have to run x.as through this.column_name(), do we?
    if (!SELECT.columns) return '*'
    return SELECT.columns.map(x => this.column_expr(x) + (typeof x.as === 'string' ? ' as ' + this.quote(x.as) : ''))
  }

  SELECT_expand({ SELECT, elements }, sql) {
    if (!SELECT.columns) return sql
    if (!elements) return sql
    let cols = !SELECT.columns
      ? ['*']
      : SELECT.columns.map(x => {
          const name = this.column_name(x)
          // REVISIT: can be removed when alias handling is resolved properly
          const d = elements[name] || elements[name.substring(1, name.length - 1)]
          let col = `'$.${name}',${this.output_converter4(d, this.quote(name))}`

          if (x.SELECT?.count) {
            // Return both the sub select and the count for @odata.count
            const qc = cds.ql.clone(x, { columns: [{ func: 'count' }], one: 1, limit: 0, orderBy: 0 })
            col += `, '$.${name}@odata.count',${this.expr(qc)}`
          }
          return col
        })

    // Prevent SQLite from hitting function argument limit of 100
    let colsLength = cols.length
    let obj = "'{}'"
    for (let i = 0; i < colsLength; i += 48) {
      obj = `json_insert(${obj},${cols.slice(i, i + 48)})`
    }
    return `SELECT ${SELECT.one || SELECT.expand === 'root' ? obj : `json_group_array(${obj})`} as _json_ FROM (${sql})`
  }

  column_expr(x) {
    if (x.func && !x.as) x.as = x.func
    if (x?.element?.['@cds.extension']) {
      x.as = x.as || x.element.name
      return `extensions__->${this.string('$.' + x.element.name)}`
    }
    let sql = this.expr(x)
    return sql
  }

  from(from) {
    const { ref, as } = from,
      _aliased = as ? s => s + ` as ${this.quote(as)}` : s => s
    if (ref) return _aliased(this.quote(this.name(ref[0])))
    if (from.SELECT) return _aliased(`(${this.SELECT(from)})`)
    if (from.join) {
      const {
        join,
        args: [left, right],
        on,
      } = from
      return `${this.from(left)} ${join} JOIN ${this.from(right)} ON ${this.xpr({ xpr: on })}`
    }
  }

  where(xpr) {
    return this.xpr({ xpr })
  }

  having(xpr) {
    return this.xpr({ xpr })
  }

  groupBy(clause) {
    return clause.map(c => this.expr(c))
  }

  orderBy(orderBy, localized) {
    return orderBy.map(
      localized
        ? c =>
            this.expr(c) +
            (c.element?.[this.class._localized] ? ' COLLATE NOCASE' : '') +
            (c.sort === 'desc' || c.sort === -1 ? ' DESC' : ' ASC')
        : c => this.expr(c) + (c.sort === 'desc' || c.sort === -1 ? ' DESC' : ' ASC'),
    )
  }

  limit({ rows, offset }) {
    if (!rows) throw new Error('Rows parameter is missing in SELECT.limit(rows, offset)')
    return !offset ? rows.val : `${rows.val} OFFSET ${offset.val}`
  }

  // INSERT Statements ------------------------------------------------

  INSERT(q) {
    const { INSERT } = q
    return INSERT.entries
      ? this.INSERT_entries(q)
      : INSERT.rows
      ? this.INSERT_rows(q)
      : INSERT.values
      ? this.INSERT_values(q)
      : INSERT.as
      ? this.INSERT_select(q)
      : cds.error`Missing .entries, .rows, or .values in ${q}`
  }

  INSERT_entries(q) {
    const { INSERT } = q
    const entity = this.name(q.target?.name || INSERT.into.ref[0])
    const alias = INSERT.into.as
    const elements = q.elements || q.target?.elements
    if (!elements && !INSERT.entries?.length) {
      return // REVISIT: mtx sends an insert statement without entries and no reference entity
    }
    const columns = elements
      ? ObjectKeys(elements).filter(c => c in elements && !elements[c].virtual && !elements[c].isAssociation)
      : ObjectKeys(INSERT.entries[0])
    this.columns = columns.filter(elements ? c => !elements[c]?.['@cds.extension'] : () => true).map(c => this.quote(c))

    const extractions = this.managed(
      columns.map(c => ({ name: c })),
      elements,
      !!q.UPSERT,
    )
    const extraction = extractions
      .map(c => {
        const element = elements?.[c.name]
        if (element?.['@cds.extension']) {
          return false
        }
        if (c.name === 'extensions__') {
          const merges = extractions.filter(c => elements?.[c.name]?.['@cds.extension'])
          if (merges.length) {
            c.sql = `json_set(ifnull(${c.sql},'{}'),${merges.map(c => this.string('$.' + c.name) + ',' + c.sql)})`
          }
        }
        return c
      })
      .filter(a => a)
      .map(c => c.sql)

    this.entries = [[JSON.stringify(INSERT.entries)]]
    return (this.sql = `INSERT INTO ${entity}${alias ? ' as ' + this.quote(alias) : ''} (${
      this.columns
    }) SELECT ${extraction} FROM json_each(?)`)
  }

  INSERT_rows(q) {
    const { INSERT } = q
    const entity = this.name(q.target?.name || INSERT.into.ref[0])
    const alias = INSERT.into.as
    const elements = q.elements || q.target?.elements
    if (!INSERT.columns && !elements) {
      throw cds.error`Cannot insert rows without columns or elements`
    }
    let columns = INSERT.columns || (elements && ObjectKeys(elements))
    if (elements) {
      columns = columns.filter(c => c in elements && !elements[c].virtual && !elements[c].isAssociation)
    }
    this.columns = columns.map(c => this.quote(c))

    const inputConverterKey = this.class._convertInput
    const extraction = columns.map((c, i) => {
      const element = elements?.[c] || {}
      const extract = `value->>'$[${i}]'`
      const converter = element[inputConverterKey] || (e => e)
      return converter(extract, element)
    })

    this.entries = [[JSON.stringify(INSERT.rows)]]
    return (this.sql = `INSERT INTO ${entity}${alias ? ' as ' + this.quote(alias) : ''} (${
      this.columns
    }) SELECT ${extraction} FROM json_each(?)`)
  }

  INSERT_values(q) {
    let { columns, values } = q.INSERT
    return this.INSERT_rows({ __proto__: q, INSERT: { __proto__: q.INSERT, columns, rows: [values] } })
  }

  INSERT_select(q) {
    const { INSERT } = q
    const entity = this.name(q.target.name)
    const alias = INSERT.into.as
    const elements = q.elements || q.target?.elements || {}
    const columns = (this.columns = (INSERT.columns || ObjectKeys(elements)).filter(
      c => c in elements && !elements[c].virtual && !elements[c].isAssociation,
    ))
    this.sql = `INSERT INTO ${entity}${alias ? ' as ' + this.quote(alias) : ''} (${columns}) ${this.SELECT(
      cqn4sql(INSERT.as),
    )}`
    this.entries = [this.values]
    return this.sql
  }

  output_converter4(element, expr) {
    const fn = element?.[this.class._convertOutput]
    return fn?.(expr, element) || expr
  }

  static InputConverters = {} // subclasses to override

  static OutputConverters = {} // subclasses to override

  static localized = { String: true, UUID: false }

  // UPSERT Statements ------------------------------------------------

  UPSERT(q) {
    let { UPSERT } = q,
      sql = this.INSERT({ __proto__: q, INSERT: UPSERT })
    let keys = q.target?.keys
    if (!keys) return (this.sql = sql) // REVISIT: We should converge q.target and q._target
    keys = Object.keys(keys).filter(k => !keys[k].isAssociation)

    let updateColumns = q.UPSERT.entries ? Object.keys(q.UPSERT.entries[0]) : this.columns
    updateColumns = updateColumns
      .filter(c => !keys.includes(c))
      .map(c => `${this.quote(c)} = excluded.${this.quote(c)}`)

    keys = keys.map(k => this.quote(k))
    const conflict = updateColumns.length
      ? `ON CONFLICT(${keys}) DO UPDATE SET ` + updateColumns
      : `ON CONFLICT(${keys}) DO NOTHING`
    return (this.sql = `${sql} WHERE true ${conflict}`)
  }

  // UPDATE Statements ------------------------------------------------

  UPDATE(q) {
    const {
        UPDATE: { entity, with: _with, data, where },
      } = q,
      elements = q.target?.elements
    let sql = `UPDATE ${this.name(entity.ref?.[0] || entity)}`
    if (entity.as) sql += ` AS ${entity.as}`
    let columns = []
    if (data)
      for (let c in data)
        if (!elements || (c in elements && !elements[c].virtual)) {
          columns.push({ name: c, sql: this.val({ val: data[c] }) })
        }
    if (_with)
      for (let c in _with)
        if (!elements || (c in elements && !elements[c].virtual)) {
          columns.push({ name: c, sql: this.expr(_with[c]) })
        }

    columns = columns.map(c => {
      if (q.elements?.[c.name]?.['@cds.extension']) {
        return {
          name: 'extensions__',
          sql: `json_set(extensions__,${this.string('$.' + c.name)},${c.sql})`,
        }
      }
      return c
    })

    const extraction = this.managed(columns, q.elements, true).map(c => `${this.quote(c.name)}=${c.sql}`)

    sql += ` SET ${extraction}`
    if (where) sql += ` WHERE ${this.where(where)}`
    return (this.sql = sql)
  }

  // DELETE Statements ------------------------------------------------

  DELETE({ DELETE: { from, where } }) {
    let sql = `DELETE FROM ${this.from(from)}`
    if (where) sql += ` WHERE ${this.where(where)}`
    return (this.sql = sql)
  }

<<<<<<< HEAD
   // STREAM Statement -------------------------------------------------

  
   STREAM(q) {
    let { from, into, where, column, data} = q.STREAM
    let x, sql
    // reading stream
    if (from) {
      sql = `SELECT` 
      if (!_empty(x = column))  sql += ` ${x}`
      if (!_empty(x = from))    sql += ` FROM ${this.from(x)}`
    } else {
      // writing stream
      const entity = this.name(q.target?.name || into.ref[0])
      sql = `UPDATE ${this.name(entity)} SET ${this.quote(column)}=?`
      this.entries = [[data]]
    }
    if (!_empty(x = where))   sql += ` WHERE ${this.where(x)}`
    if (from) sql += ` LIMIT ${this.limit({rows:{val:1}})}`
    return this.sql = sql
  }


=======
>>>>>>> 0603b63c
  // Expression Clauses ---------------------------------------------

  expr(x) {
    const wrap = x.cast ? sql => `cast(${sql} as ${this.type4(x.cast)})` : sql => sql
    if (typeof x === 'string') throw cds.error`Unsupported expr: ${x}`
    if ('param' in x) return wrap(this.param(x))
    if ('ref' in x) return wrap(this.ref(x))
    if ('val' in x) return wrap(this.val(x))
    if ('xpr' in x) return wrap(this.xpr(x))
    if ('func' in x) return wrap(this.func(x))
    if ('list' in x) return wrap(this.list(x))
    if ('SELECT' in x) return wrap(`(${this.SELECT(x)})`)
    else throw cds.error`Unsupported expr: ${x}`
  }

  xpr({ xpr }) {
    return xpr
      .map((x, i) => {
        if (x in { LIKE: 1, like: 1 } && is_regexp(xpr[i + 1]?.val)) return this.operator('regexp')
        if (typeof x === 'string') return this.operator(x, i, xpr)
        if (x.xpr) return `(${this.xpr(x)})`
        else return this.expr(x)
      })
      .join(' ')
  }

  operator(x, i, xpr) {
    if (x === '=' && xpr[i + 1]?.val === null) return 'is'
    if (x === '!=') return 'is not'
    else return x
  }

  param({ ref }) {
    if (ref.length > 1) throw cds.error`Unsupported nested ref parameter: ${ref}`
    return ref[0] === '?' ? '?' : `:${ref}`
  }

  ref({ ref }) {
    return ref.map(r => this.quote(r)).join('.')
  }

  val({ val }) {
    switch (typeof val) {
      case 'function':
        throw new Error('Function values not supported.')
      case 'undefined':
        return 'NULL'
      case 'boolean':
        return val
      case 'number':
        return val // REVISIT for HANA
      case 'object':
        if (val === null) return 'NULL'
        if (val instanceof Date) return `'${val.toISOString()}'`
        if (Buffer.isBuffer(val)) val = val.toString('base64')
        else val = this.regex(val) || this.json(val)
    }
    if (!this.values) return this.string(val)
    this.values.push(val)
    return '?'
  }

  static Functions = require('./cql-functions')
  func({ func, args }) {
    args = (args || []).map(e => (e === '*' ? e : { __proto__: e, toString: (x = e) => this.expr(x) }))
    return this.class.Functions[func]?.apply(this.class.Functions, args) || `${func}(${args})`
  }

  list({ list }) {
    return `(${list.map(e => this.expr(e))})`
  }

  regex(o) {
    if (is_regexp(o)) return o.source
  }

  json(o) {
    return JSON.stringify(o)
  }

  string(s) {
    return `'${s.replace(/'/g, "''")}'`
  }

  column_name(col) {
    return (typeof col.as === 'string' && col.as) || ('val' in col && col.val + '') || col.ref[col.ref.length - 1]
  }

  name(name) {
    return (name.id || name).replace(/\./g, '_')
  }

  static ReservedWords = {}
  quote(s) {
    if (typeof s !== 'string') return '"' + s + '"'
    if (s.includes('"')) return '"' + s.replace(/"/g, '""') + '"'
    if (s.toUpperCase() in this.class.ReservedWords || /^\d|[$' /\\]/.test(s)) return '"' + s + '"'
    return s
  }

  managed(columns, elements, isUpdate = false) {
    const annotation = isUpdate ? '@cds.on.update' : '@cds.on.insert'
    const inputConverterKey = this.class._convertInput
    // Ensure that missing managed columns are added
    const requiredColumns = !elements
      ? []
      : Object.keys(elements)
          .filter(
            e =>
              (elements[e]?.[annotation] || (!isUpdate && elements[e]?.default && !elements[e].virtual)) &&
              !columns.find(c => c.name === e),
          )
          .map(name => ({ name, sql: 'NULL' }))

    return [...columns, ...requiredColumns].map(({ name, sql }) => {
      const element = elements?.[name] || {}
      let extract = sql ?? `value->>'$.${name}'`
      const converter = element[inputConverterKey] || (e => e)
      let managed = element[annotation]?.['=']
      switch (managed) {
        case '$user.id':
        case '$user':
          managed = this.string(this.context.user.id)
          break
        case '$now':
          // REVISIT fix for date precision
          managed = this.string(this.context.timestamp.toISOString())
          break
        default:
          managed = undefined
      }
      if (!isUpdate) {
        const d = element.default
        if (d && (d.val !== undefined || d.ref?.[0] === '$now')) {
          extract = `(CASE WHEN json_type(value,'$.${name}') IS NULL THEN ${this.defaultValue(
            d.val,
          )} ELSE ${extract} END)`
        }
      }
      return {
        name,
        sql: converter(managed === undefined ? extract : `coalesce(${extract}, ${managed})`, element),
      }
    })
  }

  defaultValue(defaultValue = this.context.timestamp.toISOString()) {
    return typeof defaultValue === 'string' ? this.string(defaultValue) : defaultValue
  }
}

// REVISIT: Workaround for JSON.stringify to work with buffers
Buffer.prototype.toJSON = function () {
  return this.toString('base64')
}

const ObjectKeys = o => (o && [...ObjectKeys(o.__proto__), ...Object.keys(o)]) || []
const has_expands = q => q.SELECT.columns?.some(c => c.SELECT?.expand)
const has_arrays = q => q.elements && Object.values(q.elements).some(e => e.items)

const is_regexp = x => x?.constructor?.name === 'RegExp' // NOTE: x instanceof RegExp doesn't work in repl
const _empty = a => !a || a.length === 0
module.exports = Object.assign((q, m) => new CQN2SQLRenderer().render(cqn4sql(q, m), m), { class: CQN2SQLRenderer })<|MERGE_RESOLUTION|>--- conflicted
+++ resolved
@@ -414,10 +414,8 @@
     return (this.sql = sql)
   }
 
-<<<<<<< HEAD
    // STREAM Statement -------------------------------------------------
 
-  
    STREAM(q) {
     let { from, into, where, column, data} = q.STREAM
     let x, sql
@@ -437,9 +435,6 @@
     return this.sql = sql
   }
 
-
-=======
->>>>>>> 0603b63c
   // Expression Clauses ---------------------------------------------
 
   expr(x) {
