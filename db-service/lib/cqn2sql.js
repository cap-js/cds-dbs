--- conflicted
+++ resolved
@@ -619,14 +619,9 @@
     const columns = (this.columns = (INSERT.columns || ObjectKeys(elements)).filter(
       c => c in elements && !elements[c].virtual && !elements[c].isAssociation,
     ))
-<<<<<<< HEAD
-
-    this.sql = `INSERT INTO ${this.quote(entity)}${alias ? ' as ' + this.quote(alias) : ''} (${columns.map(c => this.quote(c))}) ${this.SELECT(cqn4sql(INSERT.as))}`
-=======
     this.sql = `INSERT INTO ${entity}${alias ? ' as ' + this.quote(alias) : ''} (${columns}) ${this.SELECT(
       this.cqn4sql(INSERT.as),
     )}`
->>>>>>> 41cf4a24
     this.entries = [this.values]
     return this.sql
   }
