const cds = require('@sap/cds')
const cds_infer = require('./infer')
const cqn4sql = require('./cqn4sql')
const _simple_queries = cds.env.features.sql_simple_queries
const _strict_booleans = _simple_queries < 2

const { Readable } = require('stream')

const DEBUG = cds.debug('sql|sqlite')
const LOG_SQL = cds.log('sql')
const LOG_SQLITE = cds.log('sqlite')

class CQN2SQLRenderer {
  /**
   * Creates a new CQN2SQL instance for processing a query
   * @constructor
   * @param {import('@sap/cds/apis/services').ContextProperties} context the cds.context of the request
   */
  constructor(srv) {
    this.context = srv?.context || cds.context // Using srv.context is required due to stakeholders doing unmanaged txs without cds.context being set
    this.class = new.target // for IntelliSense
    this.class._init() // is a noop for subsequent calls
    this.model = srv?.model
    // Overwrite smart quoting
    if (cds.env.sql.names === 'quoted') {
      this.class.prototype.name = (name, query) => {
        const e = name.id || name
        return (query?.target || this.model?.definitions[e])?.['@cds.persistence.name'] || e
      }
      this.class.prototype.quote = (s) => `"${String(s).replace(/"/g, '""')}"`
    }
  }

  BINARY_TYPES = {
    'cds.Binary': 1,
    'cds.LargeBinary': 1,
    'cds.hana.BINARY': 1,
  }

  static _add_mixins(aspect, mixins) {
    const fqn = this.name + aspect
    const types = cds.builtin.types
    for (let each in mixins) {
      const def = types[each]
      if (!def) continue
      const value = mixins[each]
      if (value?.get) Object.defineProperty(def, fqn, { get: value.get })
      else Object.defineProperty(def, fqn, { value })
    }
    return fqn
  }

  /**
   * Initializes the class one first creation to link types to data converters
   */
  static _init() {
    this._localized = this._add_mixins(':localized', this.localized)
    this._convertInput = this._add_mixins(':convertInput', this.InputConverters)
    this._convertOutput = this._add_mixins(':convertOutput', this.OutputConverters)
    this._sqlType = this._add_mixins(':sqlType', this.TypeMap)
    // Have all-uppercase all-lowercase, and capitalized keywords to speed up lookups
    for (let each in this.ReservedWords) {
      // ORDER
      this.ReservedWords[each[0] + each.slice(1).toLowerCase()] = 1 // Order
      this.ReservedWords[each.toLowerCase()] = 1 // order
    }
    this._init = () => { } // makes this a noop for subsequent calls
  }

  /**
   * Renders incoming query into SQL and generates binding values
   * @param {import('./infer/cqn').Query} q CQN query to be rendered
   * @param {unknown[]|undefined} vars Values to be used for params
   * @returns {CQN2SQLRenderer|unknown}
   */
  render(q, vars) {
    const kind = q.kind || Object.keys(q)[0] // SELECT, INSERT, ...
    /**
     * @type {string} the rendered SQL string
     */
    this.sql = '' // to have it as first property for debugging
    /** @type {unknown[]} */
    this.values = [] // prepare values, filled in by subroutines
    this[kind]((this.cqn = q)) // actual sql rendering happens here
    if (vars?.length && !this.values?.length) this.values = vars
    if (vars && Object.keys(vars).length && !this.values?.length) this.values = vars
    const sanitize_values = process.env.NODE_ENV === 'production' && cds.env.log.sanitize_values !== false


    if (DEBUG && (LOG_SQL._debug || LOG_SQLITE._debug)) {
      let values = sanitize_values && (this.entries || this.values?.length > 0) ? ['***'] : this.entries || this.values || []
      if (values && !Array.isArray(values)) {
        values = [values]
      }
      DEBUG(this.sql, ...values)
    }


    return this
  }

  /**
   * Links the incoming query with the current service model
   * @param {import('./infer/cqn').Query} q
   * @returns {import('./infer/cqn').Query}
   */
  infer(q) {
    return q.target ? q : cds_infer(q)
  }

  cqn4sql(q) {
    return cqn4sql(q, this.model)
  }

  // CREATE Statements ------------------------------------------------

  /**
   * Renders a CREATE query into generic SQL
   * @param {import('./infer/cqn').CREATE} q
   */
  CREATE(q) {
    let { target } = q
    let query = target?.query || q.CREATE.as
    if (!target || target._unresolved) {
      const entity = q.CREATE.entity
      target = typeof entity === 'string' ? { name: entity } : q.CREATE.entity
    }

    const name = this.name(target.name, q)
    // Don't allow place holders inside views
    delete this.values
    this.sql =
      !query || target['@cds.persistence.table']
        ? `CREATE TABLE ${this.quote(name)} ( ${this.CREATE_elements(target.elements)} )`
        : `CREATE VIEW ${this.quote(name)} AS ${this.SELECT(this.cqn4sql(query))}`
    this.values = []
    return
  }

  /**
   * Renders a column clause for the given elements
   * @param {import('./infer/cqn').elements} elements
   * @returns {string} SQL
   */
  CREATE_elements(elements) {
    let sql = ''
    let keys = ''
    for (let e in elements) {
      const definition = elements[e]
      if (definition.isAssociation) continue
      if (definition.key) keys = `${keys}, ${this.quote(definition.name)}`
      const s = this.CREATE_element(definition)
      if (s) sql += `, ${s}`
    }
    return `${sql.slice(2)}${keys && `, PRIMARY KEY(${keys.slice(2)})`}`
  }

  /**
   * Renders a column definition for the given element
   * @param {import('./infer/cqn').element} element
   * @returns {string} SQL
   */
  CREATE_element(element) {
    const type = this.type4(element)
    if (type) return this.quote(element.name) + ' ' + type
  }

  /**
   * Renders the SQL type definition for the given element
   * @param {import('./infer/cqn').element} element
   * @returns {string}
   */
  type4(element) {
    if (!element._type) element = cds.builtin.types[element.type] || element
    const fn = element[this.class._sqlType]
    return (
      fn?.(element) || element._type?.replace('cds.', '').toUpperCase() || cds.error`Unsupported type: ${element.type}`
    )
  }

  /** @callback converter */

  /** @type {Object<string,import('@sap/cds/apis/csn').Definition>} */
  static TypeMap = {
    // Utilizing cds.linked inheritance
    UUID: () => `NVARCHAR(36)`,
    String: e => `NVARCHAR(${e.length || 5000})`,
    Binary: e => `VARBINARY(${e.length || 5000})`,
    UInt8: () => 'TINYINT',
    Int16: () => 'SMALLINT',
    Int32: () => 'INT',
    Int64: () => 'BIGINT',
    Integer: () => 'INT',
    Integer64: () => 'BIGINT',
    LargeString: () => 'NCLOB',
    LargeBinary: () => 'BLOB',
    Association: () => false,
    Composition: () => false,
    array: () => 'NCLOB',
    // HANA types
    'cds.hana.TINYINT': () => 'TINYINT',
    'cds.hana.REAL': () => 'REAL',
    'cds.hana.CHAR': e => `CHAR(${e.length || 1})`,
    'cds.hana.ST_POINT': () => 'ST_POINT',
    'cds.hana.ST_GEOMETRY': () => 'ST_GEOMETRY',
  }

  // DROP Statements ------------------------------------------------

  /**
   * Renders a DROP query into generic SQL
   * @param {import('./infer/cqn').DROP} q
   */
  DROP(q) {
    const { target } = q
    const isView = target?.query || target?.projection || q.DROP.view
    const name = target?.name || q.DROP.table?.ref?.[0] || q.DROP.view?.ref?.[0]
    return (this.sql = `DROP ${isView ? 'VIEW' : 'TABLE'} IF EXISTS ${this.quote(this.name(name, q))}`)
  }

  // SELECT Statements ------------------------------------------------

  /**
   * Renders a SELECT statement into generic SQL
   * @param {import('./infer/cqn').SELECT} q
   */
  SELECT(q) {
    let { from, expand, where, groupBy, having, orderBy, limit, one, distinct, localized, forUpdate, forShareLock } =
      q.SELECT

    if (from?.join && !q.SELECT.columns) {
      throw new Error('CQN query using joins must specify the selected columns.')
    }

    // REVISIT: When selecting from an entity that is not in the model the from.where are not normalized (as cqn4sql is skipped)
    if (!where && from?.ref?.length === 1 && from.ref[0]?.where) where = from.ref[0]?.where
    const columns = this.SELECT_columns(q)
    let sql = `SELECT`
    if (distinct) sql += ` DISTINCT`
    if (!_empty(columns)) sql += ` ${columns}`
    if (!_empty(from)) sql += ` FROM ${this.from(from, q)}`
    else sql += this.from_dummy()
    if (!_empty(where)) sql += ` WHERE ${this.where(where)}`
    if (!_empty(groupBy)) sql += ` GROUP BY ${this.groupBy(groupBy)}`
    if (!_empty(having)) sql += ` HAVING ${this.having(having)}`
    if (!_empty(orderBy)) sql += ` ORDER BY ${this.orderBy(orderBy, localized)}`
    if (one) limit = Object.assign({}, limit, { rows: { val: 1 } })
    if (limit) sql += ` LIMIT ${this.limit(limit)}`
    if (forUpdate) sql += ` ${this.forUpdate(forUpdate)}`
    else if (forShareLock) sql += ` ${this.forShareLock(forShareLock)}`
    // Expand cannot work without an inferred query
    if (expand) {
      if ('elements' in q) sql = this.SELECT_expand(q, sql)
      else cds.error`Query was not inferred and includes expand. For which the metadata is missing.`
    }
    return (this.sql = sql)
  }

  /**
   * Renders a column clause into generic SQL
   * @param {import('./infer/cqn').SELECT} param0
   * @returns {string} SQL
   */
  SELECT_columns(q) {
    return (q.SELECT.columns ?? ['*']).map(x => this.column_expr(x, q))
  }

  /**
   * Renders a JSON select around the provided SQL statement
   * @param {import('./infer/cqn').SELECT} param0
   * @param {string} sql
   * @returns {string} SQL
   */
  SELECT_expand(q, sql) {
    if (!('elements' in q)) return sql

    const SELECT = q.SELECT
    if (!SELECT.columns) return sql

    const isRoot = SELECT.expand === 'root'
    const isSimple = _simple_queries &&
      isRoot && // Simple queries are only allowed to have a root
      !ObjectKeys(q.elements).some(e =>
        _strict_booleans && q.elements[e].type === 'cds.Boolean' || // REVISIT: Booleans require json for sqlite
        q.elements[e].isAssociation || // Indicates columns contains an expand
        q.elements[e].$assocExpand || // REVISIT: sometimes associations are structs
        q.elements[e].items // Array types require to be inlined with a json result
      )

    let cols = SELECT.columns.map(isSimple
      ? x => {
        const name = this.column_name(x)
        const escaped = `${name.replace(/"/g, '""')}`
        let col = `${this.output_converter4(x.element, this.quote(name))} AS "${escaped}"`
        if (x.SELECT?.count) {
          // Return both the sub select and the count for @odata.count
          const qc = cds.ql.clone(x, { columns: [{ func: 'count' }], one: 1, limit: 0, orderBy: 0 })
          return [col, `${this.expr(qc)} AS "${escaped}@odata.count"`]
        }
        return col
      }
      : x => {
        const name = this.column_name(x)
        const escaped = `${name.replace(/"/g, '""')}`
        let col = `'$."${escaped}"',${this.output_converter4(x.element, this.quote(name))}`
        if (x.SELECT?.count) {
          // Return both the sub select and the count for @odata.count
          const qc = cds.ql.clone(x, { columns: [{ func: 'count' }], one: 1, limit: 0, orderBy: 0 })
          return [col, `'$."${escaped}@odata.count"',${this.expr(qc)}`]
        }
        return col
      }).flat()

    if (isSimple) return `SELECT ${cols} FROM (${sql})`

    // Prevent SQLite from hitting function argument limit of 100
    let obj = "'{}'"
    for (let i = 0; i < cols.length; i += 48) {
      obj = `jsonb_insert(${obj},${cols.slice(i, i + 48)})`
    }
    return `SELECT ${isRoot || SELECT.one ? obj.replace('jsonb', 'json') : `jsonb_group_array(${obj})`} as _json_ FROM (${sql})`
  }

  /**
   * Renders a SELECT column expression into generic SQL
   * @param {import('./infer/cqn').col} x
   * @returns {string} SQL
   */
  column_expr(x, q) {
    if (x === '*') return '*'

    let sql = x.param !== true && typeof x.val === 'number' ? this.expr({ param: false, __proto__: x }) : this.expr(x)
    let alias = this.column_alias4(x, q)
    if (alias) sql += ' as ' + this.quote(alias)
    return sql
  }

  /**
   * Extracts the column alias from a SELECT column expression
   * @param {import('./infer/cqn').col} x
   * @returns {string}
   */
  column_alias4(x) {
    return typeof x.as === 'string' ? x.as : x.func || x.val
  }

  /**
   * Renders a FROM clause into generic SQL
   * @param {import('./infer/cqn').source} from
   * @returns {string} SQL
   */
  from(from, q) {
    const { ref, as } = from
    const _aliased = as ? s => s + ` as ${this.quote(as)}` : s => s
    if (ref) {
      let z = ref[0]
      if (z.args) {
        return _aliased(`${this.quote(this.name(z, q))}${this.from_args(z.args)}`)
      }
      return _aliased(this.quote(this.name(z, q)))
    }
    if (from.SELECT) return _aliased(`(${this.SELECT(from)})`)
    if (from.join) return `${this.from(from.args[0])} ${from.join} JOIN ${this.from(from.args[1])}${from.on ? ` ON ${this.where(from.on)}` : ''}`
  }

  /**
   * Renders a FROM clause for when the query does not have a target
   * @returns {string} SQL
   */
  from_dummy() {
    return ''
  }

  /**
   * Renders a FROM clause into generic SQL
   * @param {import('./infer/cqn').ref['ref'][0]['args']} args
   * @returns {string} SQL
   */
  from_args(args) {
    args
    cds.error`Parameterized views are not supported by ${this.constructor.name}`
  }

  /**
   * Renders a WHERE clause into generic SQL
   * @param {import('./infer/cqn').predicate} xpr
   * @returns {string} SQL
   */
  where(xpr) {
    return this.xpr({ xpr })
  }

  /**
   * Renders a HAVING clause into generic SQL
   * @param {import('./infer/cqn').predicate} xpr
   * @returns {string} SQL
   */
  having(xpr) {
    return this.xpr({ xpr })
  }

  /**
   * Renders a groupBy clause into generic SQL
   * @param {import('./infer/cqn').expr[]} clause
   * @returns {string[] | string} SQL
   */
  groupBy(clause) {
    return clause.map(c => this.expr(c))
  }

  /**
   * Renders an orderBy clause into generic SQL
   * @param {import('./infer/cqn').ordering_term[]} orderBy
   * @param {boolean | undefined} localized
   * @returns {string[] | string} SQL
   */
  orderBy(orderBy, localized) {
    return orderBy.map(
      localized
        ? c =>
          this.expr(c) +
          (c.element?.[this.class._localized] ? ' COLLATE NOCASE' : '') +
          (c.sort?.toLowerCase() === 'desc' || c.sort === -1 ? ' DESC' : ' ASC')
        : c => this.expr(c) + (c.sort?.toLowerCase() === 'desc' || c.sort === -1 ? ' DESC' : ' ASC'),
    )
  }

  /**
   * Renders an limit clause into generic SQL
   * @param {import('./infer/cqn').limit} param0
   * @returns {string} SQL
   * @throws {Error} When no rows are defined
   */
  limit({ rows, offset }) {
    if (!rows) throw new Error('Rows parameter is missing in SELECT.limit(rows, offset)')
    return !offset ? this.val(rows) : `${this.val(rows)} OFFSET ${this.val(offset)}`
  }

  /**
   * Renders an forUpdate clause into generic SQL
   * @param {import('./infer/cqn').SELECT["SELECT"]["forUpdate"]} update
   * @returns {string} SQL
   */
  forUpdate(update) {
    const { wait, of } = update
    let sql = 'FOR UPDATE'
    if (!_empty(of)) sql += ` OF ${of.map(x => this.expr(x)).join(', ')}`
    if (typeof wait === 'number') sql += ` WAIT ${wait}`
    return sql
  }

  /**
   * Renders an forShareLock clause into generic SQL
   * @param {import('./infer/cqn').SELECT["SELECT"]["forShareLock"]} update
   * @returns {string} SQL
   */
  forShareLock(lock) {
    const { wait, of } = lock
    let sql = 'FOR SHARE LOCK'
    if (!_empty(of)) sql += ` OF ${of.map(x => this.expr(x)).join(', ')}`
    if (typeof wait === 'number') sql += ` WAIT ${wait}`
    return sql
  }

  // INSERT Statements ------------------------------------------------

  /**
   * Renders an INSERT query into generic SQL
   * @param {import('./infer/cqn').INSERT} q
   * @returns {string} SQL
   */
  INSERT(q) {
    const { INSERT } = q
    return INSERT.entries
      ? this.INSERT_entries(q)
      : INSERT.rows
        ? this.INSERT_rows(q)
        : INSERT.values
          ? this.INSERT_values(q)
          : INSERT.as
            ? this.INSERT_select(q)
            : cds.error`Missing .entries, .rows, or .values in ${q}`
  }

  /**
   * Renders an INSERT query with entries property
   * @param {import('./infer/cqn').INSERT} q
   * @returns {string} SQL
   */
  INSERT_entries(q) {
    const { INSERT } = q
    const elements = q.elements || q.target?.elements
    if (!elements && !INSERT.entries?.length) {
      return // REVISIT: mtx sends an insert statement without entries and no reference entity
    }
    const columns = elements
      ? ObjectKeys(elements).filter(c => c in elements && !elements[c].virtual && !elements[c].value && !elements[c].isAssociation)
      : ObjectKeys(INSERT.entries[0])

    /** @type {string[]} */
    this.columns = columns

    const alias = INSERT.into.as
    const entity = this.name(q.target?.name || INSERT.into.ref[0], q)
    if (!elements) {
      this.entries = INSERT.entries.map(e => columns.map(c => e[c]))
      const param = this.param.bind(this, { ref: ['?'] })
      return (this.sql = `INSERT INTO ${this.quote(entity)}${alias ? ' as ' + this.quote(alias) : ''} (${this.columns.map(c => this.quote(c))}) VALUES (${columns.map(param)})`)
    }

    // Include this.values for placeholders
    /** @type {unknown[][]} */
    this.entries = []
    if (INSERT.entries[0] instanceof Readable && !INSERT.entries[0].readableObjectMode) {
      INSERT.entries[0].type = 'json'
      this.entries = [[...this.values, INSERT.entries[0]]]
    } else {
      const entries = INSERT.entries[0] instanceof Iterator || INSERT.entries[0] instanceof Readable ? INSERT.entries[0] : INSERT.entries
      const stream = Readable.from(this.INSERT_entries_stream(entries), { objectMode: false })
      stream.type = 'json'
      stream._raw = entries
      this.entries = [[...this.values, stream]]
    }

    const extractions = this._managed = this.managed(columns.map(c => ({ name: c })), elements)
    return (this.sql = `INSERT INTO ${this.quote(entity)}${alias ? ' as ' + this.quote(alias) : ''} (${this.columns.map(c => this.quote(c))
      }) SELECT ${extractions.map(c => c.insert)} FROM json_each(?)`)
  }

  async *INSERT_entries_stream(entries, binaryEncoding = 'base64') {
    const elements = this.cqn.target?.elements || {}
    const bufferLimit = 65536 // 1 << 16
    let buffer = '['

    let sep = ''
    for await (const row of entries) {
      buffer += `${sep}{`
      if (!sep) sep = ','

      let sepsub = ''
      for (const key in row) {
        let val = row[key]
        if (val === undefined) continue
        const keyJSON = `${sepsub}${JSON.stringify(key)}:`
        if (!sepsub) sepsub = ','

        if (val instanceof Readable) {
          buffer += `${keyJSON}"`

          // TODO: double check that it works
          val.setEncoding(binaryEncoding)
          for await (const chunk of val) {
            buffer += chunk
            if (buffer.length > bufferLimit) {
              yield buffer
              buffer = ''
            }
          }

          buffer += '"'
        } else {
<<<<<<< HEAD
          if (elements[key]?.type in BINARY_TYPES) {
            buffer += `${keyJSON}${val != null
              ? `"${Buffer.from(val, 'base64').toString(binaryEncoding)}"`
              : 'null'
              }`
          } else {
=======
          if (val != null && elements[key]?.type in this.BINARY_TYPES) {
            val = Buffer.from(val, 'base64').toString(binaryEncoding)
          }
>>>>>>> d0c949d8
          buffer += `${keyJSON}${JSON.stringify(val)}`
          }
        }
      }
      buffer += '}'
      if (buffer.length > bufferLimit) {
        yield buffer
        buffer = ''
      }
    }

    buffer += ']'
    yield buffer
  }

  async *INSERT_rows_stream(entries, binaryEncoding = 'base64') {
    const elements = this.cqn.target?.elements || {}
    const bufferLimit = 65536 // 1 << 16
    let buffer = '['

    let sep = ''
    for (const row of entries) {
      buffer += `${sep}[`
      if (!sep) sep = ','

      let sepsub = ''
      for (let key = 0; key < row.length; key++) {
        let val = row[key]
        if (val instanceof Readable) {
          buffer += `${sepsub}"`

          // TODO: double check that it works
          val.setEncoding(binaryEncoding)
          for await (const chunk of val) {
            buffer += chunk
            if (buffer.length > bufferLimit) {
              yield buffer
              buffer = ''
            }
          }

          buffer += '"'
        } else {
<<<<<<< HEAD
          if (elements[this.columns[key]]?.type in BINARY_TYPES) {
            buffer += val != null
              ? `"${Buffer.from(val, 'base64').toString(binaryEncoding)}"`
              : 'null'
          } else {
            buffer += `${sepsub}${val == null ? 'null' : JSON.stringify(val)}`
=======
          if (val != null && elements[this.columns[key]]?.type in this.BINARY_TYPES) {
            val = Buffer.from(val, 'base64').toString(binaryEncoding)
>>>>>>> d0c949d8
          }
        }

        if (!sepsub) sepsub = ','
      }
      buffer += ']'
      if (buffer.length > bufferLimit) {
        yield buffer
        buffer = ''
      }
    }

    buffer += ']'
    yield buffer
  }

  /**
   * Renders an INSERT query with rows property
   * @param {import('./infer/cqn').INSERT} q
   * @returns {string} SQL
   */
  INSERT_rows(q) {
    const { INSERT } = q
    const entity = this.name(q.target?.name || INSERT.into.ref[0], q)
    const alias = INSERT.into.as
    const elements = q.elements || q.target?.elements
    const columns = this.columns = INSERT.columns || cds.error`Cannot insert rows without columns or elements`

    if (!elements) {
      this.entries = INSERT.rows
      const param = this.param.bind(this, { ref: ['?'] })
      return (this.sql = `INSERT INTO ${this.quote(entity)}${alias ? ' as ' + this.quote(alias) : ''} (${this.columns.map(c => this.quote(c))}) VALUES (${columns.map(param)})`)
    }

    if (INSERT.rows[0] instanceof Readable) {
      INSERT.rows[0].type = 'json'
      this.entries = [[...this.values, INSERT.rows[0]]]
    } else {
      const stream = Readable.from(this.INSERT_rows_stream(INSERT.rows), { objectMode: false })
      stream.type = 'json'
      stream._raw = INSERT.rows
      this.entries = [[...this.values, stream]]
    }

    const extraction = (this._managed = this.managed(columns.map(c => ({ name: c })), elements))
      .slice(0, columns.length)
      .map(c => c.converter(c.extract))

    return (this.sql = `INSERT INTO ${this.quote(entity)}${alias ? ' as ' + this.quote(alias) : ''} (${this.columns.map(c => this.quote(c))
      }) SELECT ${extraction} FROM json_each(?)`)
  }

  /**
   * Renders an INSERT query with values property
   * @param {import('./infer/cqn').INSERT} q
   * @returns {string} SQL
   */
  INSERT_values(q) {
    let { columns, values } = q.INSERT
    return this.render({ __proto__: q, INSERT: { __proto__: q.INSERT, columns, rows: [values] } })
  }

  /**
   * Renders an INSERT query from SELECT query
   * @param {import('./infer/cqn').INSERT} q
   * @returns {string} SQL
   */
  INSERT_select(q) {
    const { INSERT } = q
    const entity = this.name(q.target.name, q)
    const alias = INSERT.into.as
    const elements = q.elements || q.target?.elements || {}
    const columns = (this.columns = (INSERT.columns || ObjectKeys(elements)).filter(
      c => c in elements && !elements[c].virtual && !elements[c].isAssociation,
    ))
    this.sql = `INSERT INTO ${this.quote(entity)}${alias ? ' as ' + this.quote(alias) : ''} (${columns.map(c => this.quote(c))}) ${this.SELECT(
      this.cqn4sql(INSERT.as),
    )}`
    this.entries = [this.values]
    return this.sql
  }

  /**
   * Wraps the provided SQL expression for output processing
   * @param {import('./infer/cqn').element} element
   * @param {string} expr
   * @returns {string} SQL
   */
  output_converter4(element, expr) {
    const fn = element?.[this.class._convertOutput]
    return fn?.(expr, element) || expr
  }

  /** @type {import('./converters').Converters} */
  static InputConverters = {} // subclasses to override

  /** @type {import('./converters').Converters} */
  static OutputConverters = {} // subclasses to override

  static localized = { String: { get() { return this['@cds.collate'] !== false } }, UUID: false }

  // UPSERT Statements ------------------------------------------------

  /**
   * Renders an UPSERT query into generic SQL
   * @param {import('./infer/cqn').UPDATE} q
   * @returns {string} SQL
   */
  UPSERT(q) {
    const { UPSERT } = q

    let sql = this.INSERT({ __proto__: q, INSERT: UPSERT })
    if (!q.target?.keys) return sql
    const keys = []
    for (const k of ObjectKeys(q.target?.keys)) {
      const element = q.target.keys[k]
      if (element.isAssociation || element.virtual) continue
      keys.push(k)
    }

    const elements = q.target?.elements || {}
    // temporal data
    for (const k of ObjectKeys(elements)) {
      if (elements[k]['@cds.valid.from']) keys.push(k)
    }

    const keyCompare = keys
      .map(k => `NEW.${this.quote(k)}=OLD.${this.quote(k)}`)
      .join(' AND ')

    const columns = this.columns // this.columns is computed as part of this.INSERT
    const managed = this._managed.slice(0, columns.length)

    const extractkeys = managed
      .filter(c => keys.includes(c.name))
      .map(c => `${c.onInsert || c.sql} as ${this.quote(c.name)}`)

    const entity = this.name(q.target?.name || UPSERT.into.ref[0], q)
    sql = `SELECT ${managed.map(c => c.upsert)} FROM (SELECT value, ${extractkeys} from json_each(?)) as NEW LEFT JOIN ${this.quote(entity)} AS OLD ON ${keyCompare}`

    const updateColumns = columns.filter(c => {
      if (keys.includes(c)) return false //> keys go into ON CONFLICT clause
      let e = elements[c]
      if (!e) return true //> pass through to native SQL columns not in CDS model
      if (e.virtual) return true //> skip virtual elements
      if (e.value) return true //> skip calculated elements
      // if (e.isAssociation) return true //> this breaks a a test in @sap/cds -> need to follow up how to correctly handle deep upserts
      else return true
    }).map(c => `${this.quote(c)} = excluded.${this.quote(c)}`)

    return (this.sql = `INSERT INTO ${this.quote(entity)} (${columns.map(c => this.quote(c))}) ${sql
      } WHERE TRUE ON CONFLICT(${keys.map(c => this.quote(c))}) DO ${updateColumns.length ? `UPDATE SET ${updateColumns}` : 'NOTHING'}`)
  }

  // UPDATE Statements ------------------------------------------------

  /**
   * Renders an UPDATE query into generic SQL
   * @param {import('./infer/cqn').UPDATE} q
   * @returns {string} SQL
   */
  UPDATE(q) {
    const { entity, with: _with, data, where } = q.UPDATE
    const elements = q.target?.elements
    let sql = `UPDATE ${this.quote(this.name(entity.ref?.[0] || entity, q))}`
    if (entity.as) sql += ` AS ${this.quote(entity.as)}`

    let columns = []
    if (data) _add(data, val => this.val({ val }))
    if (_with) _add(_with, x => this.expr(x))
    function _add(data, sql4) {
      for (let c in data) {
        const columnExistsInDatabase =
          elements && c in elements && !elements[c].virtual && !elements[c].isAssociation && !elements[c].value
        if (!elements || columnExistsInDatabase) {
          columns.push({ name: c, sql: sql4(data[c]) })
        }
      }
    }

    const extraction = this.managed(columns, elements)
      .filter((c, i) => columns[i] || c.onUpdate)
      .map((c, i) => `${this.quote(c.name)}=${!columns[i] ? c.onUpdate : c.sql}`)

    sql += ` SET ${extraction}`
    if (where) sql += ` WHERE ${this.where(where)}`
    return (this.sql = sql)
  }

  // DELETE Statements ------------------------------------------------

  /**
   * Renders a DELETE query into generic SQL
   * @param {import('./infer/cqn').DELETE} param0
   * @returns {string} SQL
   */
  DELETE(q) {
    const { DELETE: { from, where } } = q
    let sql = `DELETE FROM ${this.from(from, q)}`
    if (where) sql += ` WHERE ${this.where(where)}`
    return (this.sql = sql)
  }

  // Expression Clauses ---------------------------------------------

  /**
   * Renders an expression object into generic SQL
   * @param {import('./infer/cqn').expr} x
   * @returns {string} SQL
   * @throws {Error} When an unknown un supported expression is provided
   */
  expr(x) {
    const wrap = x.cast ? sql => `cast(${sql} as ${this.type4(x.cast)})` : sql => sql
    if (typeof x === 'string') throw cds.error`Unsupported expr: ${x}`
    if (x.param) return wrap(this.param(x))
    if ('ref' in x) return wrap(this.ref(x))
    if ('val' in x) return wrap(this.val(x))
    if ('func' in x) return wrap(this.func(x))
    if ('xpr' in x) return wrap(this.xpr(x))
    if ('list' in x) return wrap(this.list(x))
    if ('SELECT' in x) return wrap(`(${this.SELECT(x)})`)
    else throw cds.error`Unsupported expr: ${x}`
  }

  /**
   * Renders an list of expression objects into generic SQL
   * @param {import('./infer/cqn').xpr} param0
   * @returns {string} SQL
   */
  xpr({ xpr }) {
    return xpr
      .map((x, i) => {
        if (x in { LIKE: 1, like: 1 } && is_regexp(xpr[i + 1]?.val)) return this.operator('regexp')
        if (typeof x === 'string') return this.operator(x, i, xpr)
        if (x.xpr) return `(${this.xpr(x)})`
        else return this.expr(x)
      })
      .join(' ')
  }

  /**
   * Renders an operation into generic SQL
   * @param {string} x The current operator string
   * @param {Number} i Current index of the operator inside the xpr
   * @param {import('./infer/cqn').predicate[]} xpr The parent xpr in which the operator is used
   * @returns {string} The correct operator string
   */
  operator(x, i, xpr) {

    // Translate = to IS NULL for rhs operand being NULL literal
    if (x === '=') return xpr[i + 1]?.val === null
      ? _inline_null(xpr[i + 1]) || 'is'
      : '='

    // Translate == to IS NOT NULL for rhs operand being NULL literal, otherwise ...
    // Translate == to IS NOT DISTINCT FROM, unless both operands cannot be NULL
    if (x === '==') return xpr[i + 1]?.val === null
      ? _inline_null(xpr[i + 1]) || 'is'
      : _not_null(i - 1) && _not_null(i + 1)
        ? '='
        : this.is_not_distinct_from_

    // Translate != to IS NULL for rhs operand being NULL literal, otherwise...
    // Translate != to IS DISTINCT FROM, unless both operands cannot be NULL
    if (x === '!=') return xpr[i + 1]?.val === null
      ? _inline_null(xpr[i + 1]) || 'is not'
      : _not_null(i - 1) && _not_null(i + 1)
        ? '<>'
        : this.is_distinct_from_

    else return x

    function _inline_null(n) {
      n.param = false
    }

    /** Checks if the operand at xpr[i+-1] can be NULL. @returns true if not */
    function _not_null(i) {
      const operand = xpr[i]
      if (!operand) return false
      if (operand.val != null) return true // non-null values are not null
      let element = operand.element
      if (!element) return false
      if (element.key) return true // primary keys usually should not be null
      if (element.notNull) return true // not null elements cannot be null
    }
  }

  get is_distinct_from_() { return 'is distinct from' }
  get is_not_distinct_from_() { return 'is not distinct from' }

  /**
   * Renders an argument place holder into the SQL for prepared statements
   * @param {import('./infer/cqn').ref} param0
   * @returns {string} SQL
   * @throws {Error} When an unsupported ref definition is provided
   */
  param({ ref }) {
    if (ref.length > 1) throw cds.error`Unsupported nested ref parameter: ${ref}`
    return ref[0] === '?' ? '?' : `:${ref}`
  }

  /**
   * Renders a ref into generic SQL
   * @param {import('./infer/cqn').ref} param0
   * @returns {string} SQL
   */
  ref({ ref }) {
    switch (ref[0]) {
      case '$now': return this.func({ func: 'session_context', args: [{ val: '$now', param: false }] }) // REVISIT: why do we need param: false here?
      case '$user': return this.func({ func: 'session_context', args: [{ val: '$user.' + ref[1] || 'id', param: false }] }) // REVISIT: same here?
      default: return ref.map(r => this.quote(r)).join('.')
    }
  }

  /**
   * Renders a value into the correct SQL syntax or a placeholder for a prepared statement
   * @param {import('./infer/cqn').val} param0
   * @returns {string} SQL
   */
  val({ val, param }) {
    switch (typeof val) {
      case 'function': throw new Error('Function values not supported.')
      case 'undefined': val = null
        break
      case 'boolean': return `${val}`
      case 'object':
        if (val !== null) {
          if (val instanceof Date) val = val.toJSON() // returns null if invalid
          else if (val instanceof Readable); // go on with default below
          else if (Buffer.isBuffer(val)); // go on with default below
          else if (is_regexp(val)) val = val.source
          else val = JSON.stringify(val)
        }
    }
    if (!this.values || param === false) {
      switch (typeof val) {
        case 'string': return this.string(val)
        case 'object': return 'NULL'
        default:
          return `${val}`
      }
    }
    this.values.push(val)
    return '?'
  }

  static Functions = require('./cql-functions')
  /**
   * Renders a function call into mapped SQL definitions from the Functions definition
   * @param {import('./infer/cqn').func} param0
   * @returns {string} SQL
   */
  func({ func, args, xpr }) {
    const wrap = e => (e === '*' ? e : { __proto__: e, toString: (x = e) => this.expr(x) })
    args = args || []
    if (Array.isArray(args)) {
      args = args.map(wrap)
    } else if (typeof args === 'object') {
      const org = args
      const wrapped = {
        toString: () => {
          const ret = []
          for (const prop in org) {
            ret.push(`${this.quote(prop)} => ${wrapped[prop]}`)
          }
          return ret.join(',')
        }
      }
      for (const prop in args) {
        wrapped[prop] = wrap(args[prop])
      }
      args = wrapped
    } else {
      cds.error`Invalid arguments provided for function '${func}' (${args})`
    }
    const fn = this.class.Functions[func]?.apply(this.class.Functions, args) || `${func}(${args})`
    if (xpr) return `${fn} ${this.xpr({ xpr })}`
    return fn
  }

  /**
   * Renders a list into generic SQL
   * @param {import('./infer/cqn').list} param0
   * @returns {string} SQL
   */
  list({ list }) {
    return `(${list.map(e => this.expr(e))})`
  }

  /**
   * Renders a javascript string into a SQL string literal
   * @param {string} s
   * @returns {string} SQL
   */
  string(s) {
    return `'${s.replace(/'/g, "''")}'`
  }

  /**
   * Calculates the effect column name
   * @param {import('./infer/cqn').col} col
   * @returns {string} explicit/implicit column alias
   */
  column_name(col) {
    if (col === '*')
      // REVISIT: When could this ever happen? I think this is only about that irrealistic test whech uses column_name to implement SELECT_columns. We should eliminate column_name as its only used and designed for use in SELECT_expand, isn't it?
      cds.error`Query was not inferred and includes '*' in the columns. For which there is no column name available.`
    return (typeof col.as === 'string' && col.as) || ('val' in col && col.val + '') || col.func || col.ref.at(-1)
  }

  /**
   * Calculates the Database name of the given name
   * @param {string|import('./infer/cqn').ref} name
   * @param {import('./infer/cqn').Query} query
   * @returns {string} Database name
   */
  name(name) {
    return (name.id || name).replace(/\./g, '_')
  }

  /** @type {unknown} */
  static ReservedWords = {}
  /**
   * Ensures that the given identifier is properly quoted when required by the database
   * @param {string} s
   * @returns {string} SQL
   */
  quote(s) {
    if (typeof s !== 'string') return '"' + s + '"'
    if (s.includes('"')) return '"' + s.replace(/"/g, '""') + '"'
    if (s in this.class.ReservedWords || !/^[A-Za-z_][A-Za-z_$0-9]*$/.test(s)) return '"' + s + '"'
    return s
  }

  /**
   * Converts the columns array into an array of SQL expressions that extract the correct value from inserted JSON data
   * @param {object[]} columns
   * @param {import('./infer/cqn').elements} elements
   * @param {Boolean} isUpdate
   * @returns {string[]} Array of SQL expressions for processing input JSON data
   */
  managed(columns, elements) {
    const cdsOnInsert = '@cds.on.insert'
    const cdsOnUpdate = '@cds.on.update'

    const { _convertInput } = this.class
    // Ensure that missing managed columns are added
    const requiredColumns = !elements
      ? []
      : ObjectKeys(elements)
        .filter(e => {
          const element = elements[e]
          // Actual mandatory check
          if (!(element.default || element[cdsOnInsert] || element[cdsOnUpdate])) return false
          // Physical column check
          if (!element || element.virtual || element.isAssociation) return false
          // Existence check
          if (columns.find(c => c.name === e)) return false
          return true
        })
        .map(name => ({ name, sql: 'NULL' }))

    const keys = ObjectKeys(elements).filter(e => elements[e].key && !elements[e].isAssociation)
    const keyZero = keys[0] && this.quote(keys[0])

    return [...columns, ...requiredColumns].map(({ name, sql }) => {
      const element = elements?.[name] || {}

      const converter = a => element[_convertInput]?.(a, element) || a
      let extract
      if (!sql) {
        ({ sql, extract } = this.managed_extract(name, element, converter))
      } else {
        extract = sql = converter(sql)
      }
      // if (sql[0] !== '$') sql = converter(sql, element)

      let onInsert = this.managed_session_context(element[cdsOnInsert]?.['='])
        || this.managed_session_context(element.default?.ref?.[0])
        || (element.default?.val !== undefined && { val: element.default.val, param: false })
      let onUpdate = this.managed_session_context(element[cdsOnUpdate]?.['='])

      if (onInsert) onInsert = this.expr(onInsert)
      if (onUpdate) onUpdate = this.expr(onUpdate)

      const qname = this.quote(name)

      const insert = onInsert ? this.managed_default(name, converter(onInsert), sql) : sql
      const update = onUpdate ? this.managed_default(name, converter(onUpdate), sql) : sql
      const upsert = keyZero && (
        // upsert requires the keys to be provided for the existance join (default values optional)
        element.key
          // If both insert and update have the same managed definition exclude the old value check
          || (onInsert && onUpdate && insert === update)
          ? `${insert} as ${qname}`
          : `CASE WHEN OLD.${keyZero} IS NULL THEN ${
          // If key of old is null execute insert
          insert
          } ELSE ${
          // Else execute managed update or keep old if no new data if provided
          onUpdate ? update : this.managed_default(name, `OLD.${qname}`, update)
          } END as ${qname}`
      )

      return {
        name, // Element name
        sql, // Reference SQL
        extract, // Source SQL
        converter, // Converter logic
        // action specific full logic
        insert, update, upsert,
        // action specific isolated logic
        onInsert, onUpdate
      }
    })
  }

  managed_extract(name, element, converter) {
    const { UPSERT, INSERT } = this.cqn
    const extract = !(INSERT?.entries || UPSERT?.entries) && (INSERT?.rows || UPSERT?.rows)
      ? `value->>'$[${this.columns.indexOf(name)}]'`
      : `value->>'$."${name.replace(/"/g, '""')}"'`
    const sql = converter?.(extract) || extract
    return { extract, sql }
  }

  managed_session_context(src) {
    const val = _managed[src]
    return val && { func: 'session_context', args: [{ val, param: false }] }
  }

  managed_default(name, managed, src) {
    return `(CASE WHEN json_type(value,${this.managed_extract(name).extract.slice(8)}) IS NULL THEN ${managed} ELSE ${src} END)`
  }
}

Readable.prototype[require('node:util').inspect.custom] = Readable.prototype.toJSON = function () { return this._raw || `[object ${this.constructor.name}]` }

const ObjectKeys = o => (o && [...ObjectKeys(o.__proto__), ...Object.keys(o)]) || []
const _managed = {
  '$user.id': '$user.id',
  $user: '$user.id',
  $now: '$now',
}

const is_regexp = x => x?.constructor?.name === 'RegExp' // NOTE: x instanceof RegExp doesn't work in repl
const _empty = a => !a || a.length === 0

/**
 * @param {import('@sap/cds/apis/cqn').Query} q
 * @param {import('@sap/cds/apis/csn').CSN} m
 */
module.exports = (q, m) => new CQN2SQLRenderer({ model: m }).render(cqn4sql(q, m))
module.exports.class = CQN2SQLRenderer
module.exports.classDefinition = CQN2SQLRenderer // class is a reserved typescript word<|MERGE_RESOLUTION|>--- conflicted
+++ resolved
@@ -559,18 +559,9 @@
 
           buffer += '"'
         } else {
-<<<<<<< HEAD
-          if (elements[key]?.type in BINARY_TYPES) {
-            buffer += `${keyJSON}${val != null
-              ? `"${Buffer.from(val, 'base64').toString(binaryEncoding)}"`
-              : 'null'
-              }`
-          } else {
-=======
           if (val != null && elements[key]?.type in this.BINARY_TYPES) {
             val = Buffer.from(val, 'base64').toString(binaryEncoding)
           }
->>>>>>> d0c949d8
           buffer += `${keyJSON}${JSON.stringify(val)}`
           }
         }
@@ -614,17 +605,10 @@
 
           buffer += '"'
         } else {
-<<<<<<< HEAD
-          if (elements[this.columns[key]]?.type in BINARY_TYPES) {
-            buffer += val != null
-              ? `"${Buffer.from(val, 'base64').toString(binaryEncoding)}"`
-              : 'null'
+          if (val != null && elements[this.columns[key]]?.type in this.BINARY_TYPES) {
+            val = Buffer.from(val, 'base64').toString(binaryEncoding)
           } else {
             buffer += `${sepsub}${val == null ? 'null' : JSON.stringify(val)}`
-=======
-          if (val != null && elements[this.columns[key]]?.type in this.BINARY_TYPES) {
-            val = Buffer.from(val, 'base64').toString(binaryEncoding)
->>>>>>> d0c949d8
           }
         }
 
