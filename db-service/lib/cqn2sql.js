const cds = require('@sap/cds')
const cds_infer = require('./infer')
const cqn4sql = require('./cqn4sql')
const _simple_queries = cds.env.features.sql_simple_queries
const _strict_booleans = _simple_queries < 2

const { Readable } = require('stream')

const DEBUG = cds.debug('sql|sqlite')
const LOG_SQL = cds.log('sql')
const LOG_SQLITE = cds.log('sqlite')

class CQN2SQLRenderer {
  /**
   * Creates a new CQN2SQL instance for processing a query
   * @constructor
   * @param {import('@sap/cds/apis/services').ContextProperties} context the cds.context of the request
   */
  constructor(srv) {
    this.context = srv?.context || cds.context // Using srv.context is required due to stakeholders doing unmanaged txs without cds.context being set
    this.class = new.target // for IntelliSense
    this.class._init() // is a noop for subsequent calls
    this.model = srv?.model
    // Overwrite smart quoting
    if (cds.env.sql.names === 'quoted') {
      this.class.prototype.name = (name, query) => {
        const e = name.id || name
        return (query?.target || this.model?.definitions[e])?.['@cds.persistence.name'] || e
      }
      this.class.prototype.quote = (s) => `"${String(s).replace(/"/g, '""')}"`
    }
  }

  BINARY_TYPES = {
    'cds.Binary': 1,
    'cds.LargeBinary': 1,
    'cds.hana.BINARY': 1,
  }

  static _add_mixins(aspect, mixins) {
    const fqn = this.name + aspect
    const types = cds.builtin.types
    for (let each in mixins) {
      const def = types[each]
      if (!def) continue
      const value = mixins[each]
      if (value?.get) Object.defineProperty(def, fqn, { get: value.get })
      else Object.defineProperty(def, fqn, { value })
    }
    return fqn
  }

  /**
   * Initializes the class one first creation to link types to data converters
   */
  static _init() {
    this._localized = this._add_mixins(':localized', this.localized)
    this._convertInput = this._add_mixins(':convertInput', this.InputConverters)
    this._convertOutput = this._add_mixins(':convertOutput', this.OutputConverters)
    this._sqlType = this._add_mixins(':sqlType', this.TypeMap)
    // Have all-uppercase all-lowercase, and capitalized keywords to speed up lookups
    for (let each in this.ReservedWords) {
      // ORDER
      this.ReservedWords[each[0] + each.slice(1).toLowerCase()] = 1 // Order
      this.ReservedWords[each.toLowerCase()] = 1 // order
    }
    this._init = () => { } // makes this a noop for subsequent calls
  }

  /**
   * Renders incoming query into SQL and generates binding values
   * @param {import('./infer/cqn').Query} q CQN query to be rendered
   * @param {unknown[]|undefined} vars Values to be used for params
   * @returns {CQN2SQLRenderer|unknown}
   */
  render(q, vars) {
    const kind = q.kind || Object.keys(q)[0] // SELECT, INSERT, ...
    /**
     * @type {string} the rendered SQL string
     */
    this.sql = '' // to have it as first property for debugging
    /** @type {unknown[]} */
    this.values = [] // prepare values, filled in by subroutines
    this[kind]((this.cqn = q)) // actual sql rendering happens here
    if (vars?.length && !this.values?.length) this.values = vars
    if (vars && Object.keys(vars).length && !this.values?.length) this.values = vars
    const sanitize_values = process.env.NODE_ENV === 'production' && cds.env.log.sanitize_values !== false


    if (DEBUG && (LOG_SQL._debug || LOG_SQLITE._debug)) {
      let values = sanitize_values && (this.entries || this.values?.length > 0) ? ['***'] : this.entries || this.values || []
      if (values && !Array.isArray(values)) {
        values = [values]
      }
      DEBUG(this.sql, ...values)
    }


    return this
  }

  /**
   * Links the incoming query with the current service model
   * @param {import('./infer/cqn').Query} q
   * @returns {import('./infer/cqn').Query}
   */
  infer(q) {
    return q.target ? q : cds_infer(q)
  }

  cqn4sql(q) {
    return cqn4sql(q, this.model)
  }

  // CREATE Statements ------------------------------------------------

  /**
   * Renders a CREATE query into generic SQL
   * @param {import('./infer/cqn').CREATE} q
   */
  CREATE(q) {
    let { target } = q
    let query = target?.query || q.CREATE.as
    if (!target || target._unresolved) {
      const entity = q.CREATE.entity
      target = typeof entity === 'string' ? { name: entity } : q.CREATE.entity
    }

    const name = this.name(target.name, q)
    // Don't allow place holders inside views
    delete this.values
    this.sql =
      !query || target['@cds.persistence.table']
        ? `CREATE TABLE ${this.quote(name)} ( ${this.CREATE_elements(target.elements)} )`
        : `CREATE VIEW ${this.quote(name)} AS ${this.SELECT(this.cqn4sql(query))}`
    this.values = []
    return
  }

  /**
   * Renders a column clause for the given elements
   * @param {import('./infer/cqn').elements} elements
   * @returns {string} SQL
   */
  CREATE_elements(elements) {
    let sql = ''
    let keys = ''
    for (let e in elements) {
      const definition = elements[e]
      if (definition.isAssociation) continue
      if (definition.key) keys = `${keys}, ${this.quote(definition.name)}`
      const s = this.CREATE_element(definition)
      if (s) sql += `, ${s}`
    }
    return `${sql.slice(2)}${keys && `, PRIMARY KEY(${keys.slice(2)})`}`
  }

  /**
   * Renders a column definition for the given element
   * @param {import('./infer/cqn').element} element
   * @returns {string} SQL
   */
  CREATE_element(element) {
    const type = this.type4(element)
    if (type) return this.quote(element.name) + ' ' + type
  }

  /**
   * Renders the SQL type definition for the given element
   * @param {import('./infer/cqn').element} element
   * @returns {string}
   */
  type4(element) {
    if (!element._type) element = cds.builtin.types[element.type] || element
    const fn = element[this.class._sqlType]
    return (
      fn?.(element) || element._type?.replace('cds.', '').toUpperCase() || cds.error`Unsupported type: ${element.type}`
    )
  }

  /** @callback converter */

  /** @type {Object<string,import('@sap/cds/apis/csn').Definition>} */
  static TypeMap = {
    // Utilizing cds.linked inheritance
    UUID: () => `NVARCHAR(36)`,
    String: e => `NVARCHAR(${e.length || 5000})`,
    Binary: e => `VARBINARY(${e.length || 5000})`,
    UInt8: () => 'TINYINT',
    Int16: () => 'SMALLINT',
    Int32: () => 'INT',
    Int64: () => 'BIGINT',
    Integer: () => 'INT',
    Integer64: () => 'BIGINT',
    LargeString: () => 'NCLOB',
    LargeBinary: () => 'BLOB',
    Association: () => false,
    Composition: () => false,
    array: () => 'NCLOB',
    Map: () => 'NCLOB',
    // HANA types
    'cds.hana.TINYINT': () => 'TINYINT',
    'cds.hana.REAL': () => 'REAL',
    'cds.hana.CHAR': e => `CHAR(${e.length || 1})`,
    'cds.hana.ST_POINT': () => 'ST_POINT',
    'cds.hana.ST_GEOMETRY': () => 'ST_GEOMETRY',
  }

  // DROP Statements ------------------------------------------------

  /**
   * Renders a DROP query into generic SQL
   * @param {import('./infer/cqn').DROP} q
   */
  DROP(q) {
    const { target } = q
    const isView = target?.query || target?.projection || q.DROP.view
    const name = target?.name || q.DROP.table?.ref?.[0] || q.DROP.view?.ref?.[0]
    return (this.sql = `DROP ${isView ? 'VIEW' : 'TABLE'} IF EXISTS ${this.quote(this.name(name, q))}`)
  }

  // SELECT Statements ------------------------------------------------

  /**
   * Renders a SELECT statement into generic SQL
   * @param {import('./infer/cqn').SELECT} q
   */
  SELECT(q) {
    let { from, expand, where, groupBy, having, orderBy, limit, one, distinct, localized, forUpdate, forShareLock } =
      q.SELECT

    if (from?.join && !q.SELECT.columns) {
      throw new Error('CQN query using joins must specify the selected columns.')
    }

    // REVISIT: When selecting from an entity that is not in the model the from.where are not normalized (as cqn4sql is skipped)
    if (!where && from?.ref?.length === 1 && from.ref[0]?.where) where = from.ref[0]?.where
    const columns = this.SELECT_columns(q)
    let sql = `SELECT`
    if (distinct) sql += ` DISTINCT`
    if (!_empty(columns)) sql += ` ${columns}`
    if (!_empty(from)) sql += ` FROM ${this.from(from, q)}`
    else sql += this.from_dummy()
    if (!_empty(where)) sql += ` WHERE ${this.where(where)}`
    if (!_empty(groupBy)) sql += ` GROUP BY ${this.groupBy(groupBy)}`
    if (!_empty(having)) sql += ` HAVING ${this.having(having)}`
    if (!_empty(orderBy)) sql += ` ORDER BY ${this.orderBy(orderBy, localized)}`
    if (one) limit = Object.assign({}, limit, { rows: { val: 1 } })
    if (limit) sql += ` LIMIT ${this.limit(limit)}`
    if (forUpdate) sql += ` ${this.forUpdate(forUpdate)}`
    else if (forShareLock) sql += ` ${this.forShareLock(forShareLock)}`
    // Expand cannot work without an inferred query
    if (expand) {
      if ('elements' in q) sql = this.SELECT_expand(q, sql)
      else cds.error`Query was not inferred and includes expand. For which the metadata is missing.`
    }
    return (this.sql = sql)
  }

  /**
   * Renders a column clause into generic SQL
   * @param {import('./infer/cqn').SELECT} param0
   * @returns {string} SQL
   */
  SELECT_columns(q) {
    return (q.SELECT.columns ?? ['*']).map(x => this.column_expr(x, q))
  }

  /**
   * Renders a JSON select around the provided SQL statement
   * @param {import('./infer/cqn').SELECT} param0
   * @param {string} sql
   * @returns {string} SQL
   */
  SELECT_expand(q, sql) {
    if (!('elements' in q)) return sql

    const SELECT = q.SELECT
    if (!SELECT.columns) return sql

    const isRoot = SELECT.expand === 'root'
    const isSimple = _simple_queries &&
      isRoot && // Simple queries are only allowed to have a root
      !ObjectKeys(q.elements).some(e =>
        _strict_booleans && q.elements[e].type === 'cds.Boolean' || // REVISIT: Booleans require json for sqlite
        q.elements[e].isAssociation || // Indicates columns contains an expand
        q.elements[e].$assocExpand || // REVISIT: sometimes associations are structs
        q.elements[e].items // Array types require to be inlined with a json result
      )

    let cols = SELECT.columns.map(isSimple
      ? x => {
        const name = this.column_name(x)
        const escaped = `${name.replace(/"/g, '""')}`
        let col = `${this.output_converter4(x.element, this.quote(name))} AS "${escaped}"`
        if (x.SELECT?.count) {
          // Return both the sub select and the count for @odata.count
          const qc = cds.ql.clone(x, { columns: [{ func: 'count' }], one: 1, limit: 0, orderBy: 0 })
          return [col, `${this.expr(qc)} AS "${escaped}@odata.count"`]
        }
        return col
      }
      : x => {
        const name = this.column_name(x)
        const escaped = `${name.replace(/"/g, '""')}`
        let col = `'$."${escaped}"',${this.output_converter4(x.element, this.quote(name))}`
        if (x.SELECT?.count) {
          // Return both the sub select and the count for @odata.count
          const qc = cds.ql.clone(x, { columns: [{ func: 'count' }], one: 1, limit: 0, orderBy: 0 })
          return [col, `'$."${escaped}@odata.count"',${this.expr(qc)}`]
        }
        return col
      }).flat()

    if (isSimple) return `SELECT ${cols} FROM (${sql})`

    // Prevent SQLite from hitting function argument limit of 100
    let obj = "'{}'"
    for (let i = 0; i < cols.length; i += 48) {
      obj = `jsonb_insert(${obj},${cols.slice(i, i + 48)})`
    }
    return `SELECT ${isRoot || SELECT.one ? obj.replace('jsonb', 'json') : `jsonb_group_array(${obj})`} as _json_ FROM (${sql})`
  }

  /**
   * Renders a SELECT column expression into generic SQL
   * @param {import('./infer/cqn').col} x
   * @returns {string} SQL
   */
  column_expr(x, q) {
    if (x === '*') return '*'

    let sql = x.param !== true && typeof x.val === 'number' ? this.expr({ param: false, __proto__: x }) : this.expr(x)
    let alias = this.column_alias4(x, q)
    if (alias) sql += ' as ' + this.quote(alias)
    return sql
  }

  /**
   * Extracts the column alias from a SELECT column expression
   * @param {import('./infer/cqn').col} x
   * @returns {string}
   */
  column_alias4(x) {
    return typeof x.as === 'string' ? x.as : x.func || x.val
  }

  /**
   * Renders a FROM clause into generic SQL
   * @param {import('./infer/cqn').source} from
   * @returns {string} SQL
   */
  from(from, q) {
    const { ref, as } = from
    const _aliased = as ? s => s + ` as ${this.quote(as)}` : s => s
    if (ref) {
      let z = ref[0]
      if (z.args) {
        return _aliased(`${this.quote(this.name(z, q))}${this.from_args(z.args)}`)
      }
      return _aliased(this.quote(this.name(z, q)))
    }
    if (from.SELECT) return _aliased(`(${this.SELECT(from)})`)
    if (from.join) return `${this.from(from.args[0])} ${from.join} JOIN ${this.from(from.args[1])}${from.on ? ` ON ${this.where(from.on)}` : ''}`
  }

  /**
   * Renders a FROM clause for when the query does not have a target
   * @returns {string} SQL
   */
  from_dummy() {
    return ''
  }

  /**
   * Renders a FROM clause into generic SQL
   * @param {import('./infer/cqn').ref['ref'][0]['args']} args
   * @returns {string} SQL
   */
  from_args(args) {
    args
    cds.error`Parameterized views are not supported by ${this.constructor.name}`
  }

  /**
   * Renders a WHERE clause into generic SQL
   * @param {import('./infer/cqn').predicate} xpr
   * @returns {string} SQL
   */
  where(xpr) {
    return this.xpr({ xpr })
  }

  /**
   * Renders a HAVING clause into generic SQL
   * @param {import('./infer/cqn').predicate} xpr
   * @returns {string} SQL
   */
  having(xpr) {
    return this.xpr({ xpr })
  }

  /**
   * Renders a groupBy clause into generic SQL
   * @param {import('./infer/cqn').expr[]} clause
   * @returns {string[] | string} SQL
   */
  groupBy(clause) {
    return clause.map(c => this.expr(c))
  }

  /**
   * Renders an orderBy clause into generic SQL
   * @param {import('./infer/cqn').ordering_term[]} orderBy
   * @param {boolean | undefined} localized
   * @returns {string[] | string} SQL
   */
  orderBy(orderBy, localized) {
    return orderBy.map(
      localized
        ? c =>
          this.expr(c) +
          (c.element?.[this.class._localized] ? ' COLLATE NOCASE' : '') +
          (c.sort?.toLowerCase() === 'desc' || c.sort === -1 ? ' DESC' : ' ASC')
        : c => this.expr(c) + (c.sort?.toLowerCase() === 'desc' || c.sort === -1 ? ' DESC' : ' ASC'),
    )
  }

  /**
   * Renders an limit clause into generic SQL
   * @param {import('./infer/cqn').limit} param0
   * @returns {string} SQL
   * @throws {Error} When no rows are defined
   */
  limit({ rows, offset }) {
    if (!rows) throw new Error('Rows parameter is missing in SELECT.limit(rows, offset)')
    return !offset ? this.val(rows) : `${this.val(rows)} OFFSET ${this.val(offset)}`
  }

  /**
   * Renders an forUpdate clause into generic SQL
   * @param {import('./infer/cqn').SELECT["SELECT"]["forUpdate"]} update
   * @returns {string} SQL
   */
  forUpdate(update) {
    const { wait, of } = update
    let sql = 'FOR UPDATE'
    if (!_empty(of)) sql += ` OF ${of.map(x => this.expr(x)).join(', ')}`
    if (typeof wait === 'number') sql += ` WAIT ${wait}`
    return sql
  }

  /**
   * Renders an forShareLock clause into generic SQL
   * @param {import('./infer/cqn').SELECT["SELECT"]["forShareLock"]} update
   * @returns {string} SQL
   */
  forShareLock(lock) {
    const { wait, of } = lock
    let sql = 'FOR SHARE LOCK'
    if (!_empty(of)) sql += ` OF ${of.map(x => this.expr(x)).join(', ')}`
    if (typeof wait === 'number') sql += ` WAIT ${wait}`
    return sql
  }

  // INSERT Statements ------------------------------------------------

  /**
   * Renders an INSERT query into generic SQL
   * @param {import('./infer/cqn').INSERT} q
   * @returns {string} SQL
   */
  INSERT(q) {
    const { INSERT } = q
    return INSERT.entries
      ? this.INSERT_entries(q)
      : INSERT.rows
        ? this.INSERT_rows(q)
        : INSERT.values
          ? this.INSERT_values(q)
          : INSERT.as
            ? this.INSERT_select(q)
            : cds.error`Missing .entries, .rows, or .values in ${q}`
  }

  /**
   * Renders an INSERT query with entries property
   * @param {import('./infer/cqn').INSERT} q
   * @returns {string} SQL
   */
  INSERT_entries(q) {
    const { INSERT } = q
    const elements = q.elements || q.target?.elements
    if (!elements && !INSERT.entries?.length) {
      return // REVISIT: mtx sends an insert statement without entries and no reference entity
    }
    const columns = elements
      ? ObjectKeys(elements).filter(c => c in elements && !elements[c].virtual && !elements[c].value && !elements[c].isAssociation)
      : ObjectKeys(INSERT.entries[0])

    /** @type {string[]} */
    this.columns = columns

    const alias = INSERT.into.as
    const entity = this.name(q.target?.name || INSERT.into.ref[0], q)
    if (!elements) {
      this.entries = INSERT.entries.map(e => columns.map(c => e[c]))
      const param = this.param.bind(this, { ref: ['?'] })
      return (this.sql = `INSERT INTO ${this.quote(entity)}${alias ? ' as ' + this.quote(alias) : ''} (${this.columns.map(c => this.quote(c))}) VALUES (${columns.map(param)})`)
    }

    // Include this.values for placeholders
    /** @type {unknown[][]} */
    this.entries = []
    if (INSERT.entries[0] instanceof Readable) {
      INSERT.entries[0].type = 'json'
      this.entries = [[...this.values, INSERT.entries[0]]]
    } else {
      const stream = Readable.from(this.INSERT_entries_stream(INSERT.entries), { objectMode: false })
      stream.type = 'json'
      stream._raw = INSERT.entries
      this.entries = [[...this.values, stream]]
    }

    const extractions = this._managed = this.managed(columns.map(c => ({ name: c })), elements)
    return (this.sql = `INSERT INTO ${this.quote(entity)}${alias ? ' as ' + this.quote(alias) : ''} (${this.columns.map(c => this.quote(c))
      }) SELECT ${extractions.map(c => c.insert)} FROM json_each(?)`)
  }

  async *INSERT_entries_stream(entries, binaryEncoding = 'base64') {
    const elements = this.cqn.target?.elements || {}
    const bufferLimit = 65536 // 1 << 16
    let buffer = '['

    let sep = ''
    for (const row of entries) {
      buffer += `${sep}{`
      if (!sep) sep = ','

      let sepsub = ''
      for (const key in row) {
        let val = row[key]
        const type = elements[key]?.type
        if (val === undefined) continue
        const keyJSON = `${sepsub}${JSON.stringify(key)}:`
        if (!sepsub) sepsub = ','

        if (val instanceof Readable) {
          buffer += `${keyJSON}"`

          // TODO: double check that it works
          val.setEncoding(binaryEncoding)
          for await (const chunk of val) {
            buffer += chunk
            if (buffer.length > bufferLimit) {
              yield buffer
              buffer = ''
            }
          }

          buffer += '"'
        } else {
<<<<<<< HEAD
          if (val != null && elements[key]?.type in this.BINARY_TYPES) {
            val = Buffer.from(val, 'base64').toString(binaryEncoding)
=======
          if (type in this.BINARY_TYPES) {
            val = transformBase64(val)
>>>>>>> 075baa95
          }
          buffer += `${keyJSON}${JSON.stringify(val)}`
        }
      }
      buffer += '}'
      if (buffer.length > bufferLimit) {
        yield buffer
        buffer = ''
      }
    }

    buffer += ']'
    yield buffer
  }

  async *INSERT_rows_stream(entries, binaryEncoding = 'base64') {
    const elements = this.cqn.target?.elements || {}
    const bufferLimit = 65536 // 1 << 16
    let buffer = '['

    let sep = ''
    for (const row of entries) {
      buffer += `${sep}[`
      if (!sep) sep = ','

      let sepsub = ''
      for (let key = 0; key < row.length; key++) {
        let val = row[key]
        if (val instanceof Readable) {
          buffer += `${sepsub}"`

          // TODO: double check that it works
          val.setEncoding(binaryEncoding)
          for await (const chunk of val) {
            buffer += chunk
            if (buffer.length > bufferLimit) {
              yield buffer
              buffer = ''
            }
          }

          buffer += '"'
        } else {
          if (val != null && elements[this.columns[key]]?.type in this.BINARY_TYPES) {
            val = Buffer.from(val, 'base64').toString(binaryEncoding)
          }
          buffer += `${sepsub}${val === undefined ? 'null' : JSON.stringify(val)}`
        }

        if (!sepsub) sepsub = ','
      }
      buffer += ']'
      if (buffer.length > bufferLimit) {
        yield buffer
        buffer = ''
      }
    }

    buffer += ']'
    yield buffer
  }

  /**
   * Renders an INSERT query with rows property
   * @param {import('./infer/cqn').INSERT} q
   * @returns {string} SQL
   */
  INSERT_rows(q) {
    const { INSERT } = q
    const entity = this.name(q.target?.name || INSERT.into.ref[0], q)
    const alias = INSERT.into.as
    const elements = q.elements || q.target?.elements
    const columns = this.columns = INSERT.columns || cds.error`Cannot insert rows without columns or elements`

    if (!elements) {
      this.entries = INSERT.rows
      const param = this.param.bind(this, { ref: ['?'] })
      return (this.sql = `INSERT INTO ${this.quote(entity)}${alias ? ' as ' + this.quote(alias) : ''} (${this.columns.map(c => this.quote(c))}) VALUES (${columns.map(param)})`)
    }

    if (INSERT.rows[0] instanceof Readable) {
      INSERT.rows[0].type = 'json'
      this.entries = [[...this.values, INSERT.rows[0]]]
    } else {
      const stream = Readable.from(this.INSERT_rows_stream(INSERT.rows), { objectMode: false })
      stream.type = 'json'
      stream._raw = INSERT.rows
      this.entries = [[...this.values, stream]]
    }

    const extraction = (this._managed = this.managed(columns.map(c => ({ name: c })), elements))
      .slice(0, columns.length)
      .map(c => c.converter(c.extract))

    return (this.sql = `INSERT INTO ${this.quote(entity)}${alias ? ' as ' + this.quote(alias) : ''} (${this.columns.map(c => this.quote(c))
      }) SELECT ${extraction} FROM json_each(?)`)
  }

  /**
   * Renders an INSERT query with values property
   * @param {import('./infer/cqn').INSERT} q
   * @returns {string} SQL
   */
  INSERT_values(q) {
    let { columns, values } = q.INSERT
    return this.render({ __proto__: q, INSERT: { __proto__: q.INSERT, columns, rows: [values] } })
  }

  /**
   * Renders an INSERT query from SELECT query
   * @param {import('./infer/cqn').INSERT} q
   * @returns {string} SQL
   */
  INSERT_select(q) {
    const { INSERT } = q
    const entity = this.name(q.target.name, q)
    const alias = INSERT.into.as
    const elements = q.elements || q.target?.elements || {}
    const columns = (this.columns = (INSERT.columns || ObjectKeys(elements)).filter(
      c => c in elements && !elements[c].virtual && !elements[c].isAssociation,
    ))
    this.sql = `INSERT INTO ${this.quote(entity)}${alias ? ' as ' + this.quote(alias) : ''} (${columns.map(c => this.quote(c))}) ${this.SELECT(
      this.cqn4sql(INSERT.as),
    )}`
    this.entries = [this.values]
    return this.sql
  }

  /**
   * Wraps the provided SQL expression for output processing
   * @param {import('./infer/cqn').element} element
   * @param {string} expr
   * @returns {string} SQL
   */
  output_converter4(element, expr) {
    const fn = element?.[this.class._convertOutput]
    return fn?.(expr, element) || expr
  }

  /** @type {import('./converters').Converters} */
  static InputConverters = {} // subclasses to override

  /** @type {import('./converters').Converters} */
  static OutputConverters = {} // subclasses to override

  static localized = { String: { get() { return this['@cds.collate'] !== false } }, UUID: false }

  // UPSERT Statements ------------------------------------------------

  /**
   * Renders an UPSERT query into generic SQL
   * @param {import('./infer/cqn').UPDATE} q
   * @returns {string} SQL
   */
  UPSERT(q) {
    const { UPSERT } = q

    let sql = this.INSERT({ __proto__: q, INSERT: UPSERT })
    if (!q.target?.keys) return sql
    const keys = []
    for (const k of ObjectKeys(q.target?.keys)) {
      const element = q.target.keys[k]
      if (element.isAssociation || element.virtual) continue
      keys.push(k)
    }

    const elements = q.target?.elements || {}
    // temporal data
    for (const k of ObjectKeys(elements)) {
      if (elements[k]['@cds.valid.from']) keys.push(k)
    }

    const keyCompare = keys
      .map(k => `NEW.${this.quote(k)}=OLD.${this.quote(k)}`)
      .join(' AND ')

    const columns = this.columns // this.columns is computed as part of this.INSERT
    const managed = this._managed.slice(0, columns.length)

    const extractkeys = managed
      // .filter(c => keys.includes(c.name))
      .map(c => `${c.onInsert || c.sql} as ${this.quote(c.name)}`)

    const entity = this.name(q.target?.name || UPSERT.into.ref[0], q)
    sql = `SELECT ${managed.map(c => c.upsert
      .replace(/value->/g, '"$$$$value$$$$"->')
      .replace(/json_type\(value,/g, 'json_type("$$$$value$$$$",'))
      } FROM (SELECT value as "$$value$$", ${extractkeys} from json_each(?)) as NEW LEFT JOIN ${this.quote(entity)} AS OLD ON ${keyCompare}`

    const updateColumns = columns.filter(c => {
      if (keys.includes(c)) return false //> keys go into ON CONFLICT clause
      let e = elements[c]
      if (!e) return true //> pass through to native SQL columns not in CDS model
      if (e.virtual) return true //> skip virtual elements
      if (e.value) return true //> skip calculated elements
      // if (e.isAssociation) return true //> this breaks a a test in @sap/cds -> need to follow up how to correctly handle deep upserts
      else return true
    }).map(c => `${this.quote(c)} = excluded.${this.quote(c)}`)

    return (this.sql = `INSERT INTO ${this.quote(entity)} (${columns.map(c => this.quote(c))}) ${sql
      } WHERE TRUE ON CONFLICT(${keys.map(c => this.quote(c))}) DO ${updateColumns.length ? `UPDATE SET ${updateColumns}` : 'NOTHING'}`)
  }

  // UPDATE Statements ------------------------------------------------

  /**
   * Renders an UPDATE query into generic SQL
   * @param {import('./infer/cqn').UPDATE} q
   * @returns {string} SQL
   */
  UPDATE(q) {
    const { entity, with: _with, data, where } = q.UPDATE
    const elements = q.target?.elements
    let sql = `UPDATE ${this.quote(this.name(entity.ref?.[0] || entity, q))}`
    if (entity.as) sql += ` AS ${this.quote(entity.as)}`

    let columns = []
    if (data) _add(data, val => this.val({ val }))
    if (_with) _add(_with, x => this.expr(x))
    function _add(data, sql4) {
      for (let c in data) {
        const columnExistsInDatabase =
          elements && c in elements && !elements[c].virtual && !elements[c].isAssociation && !elements[c].value
        if (!elements || columnExistsInDatabase) {
          columns.push({ name: c, sql: sql4(data[c]) })
        }
      }
    }

    const extraction = this.managed(columns, elements)
      .filter((c, i) => columns[i] || c.onUpdate)
      .map((c, i) => `${this.quote(c.name)}=${!columns[i] ? c.onUpdate : c.sql}`)

    sql += ` SET ${extraction}`
    if (where) sql += ` WHERE ${this.where(where)}`
    return (this.sql = sql)
  }

  // DELETE Statements ------------------------------------------------

  /**
   * Renders a DELETE query into generic SQL
   * @param {import('./infer/cqn').DELETE} param0
   * @returns {string} SQL
   */
  DELETE(q) {
    const { DELETE: { from, where } } = q
    let sql = `DELETE FROM ${this.from(from, q)}`
    if (where) sql += ` WHERE ${this.where(where)}`
    return (this.sql = sql)
  }

  // Expression Clauses ---------------------------------------------

  /**
   * Renders an expression object into generic SQL
   * @param {import('./infer/cqn').expr} x
   * @returns {string} SQL
   * @throws {Error} When an unknown un supported expression is provided
   */
  expr(x) {
    const wrap = x.cast ? sql => `cast(${sql} as ${this.type4(x.cast)})` : sql => sql
    if (typeof x === 'string') throw cds.error`Unsupported expr: ${x}`
    if (x.param) return wrap(this.param(x))
    if ('json' in x) return wrap(this.json(x))
    if ('ref' in x) return wrap(this.ref(x))
    if ('val' in x) return wrap(this.val(x))
    if ('func' in x) return wrap(this.func(x))
    if ('xpr' in x) return wrap(this.xpr(x))
    if ('list' in x) return wrap(this.list(x))
    if ('SELECT' in x) return wrap(`(${this.SELECT(x)})`)
    else throw cds.error`Unsupported expr: ${x}`
  }

  /**
   * Renders an list of expression objects into generic SQL
   * @param {import('./infer/cqn').xpr} param0
   * @returns {string} SQL
   */
  xpr({ xpr }) {
    return xpr
      .map((x, i) => {
        if (x in { LIKE: 1, like: 1 } && is_regexp(xpr[i + 1]?.val)) return this.operator('regexp')
        if (typeof x === 'string') return this.operator(x, i, xpr)
        if (x.xpr) return `(${this.xpr(x)})`
        else return this.expr(x)
      })
      .join(' ')
  }

  /**
   * Renders an operation into generic SQL
   * @param {string} x The current operator string
   * @param {Number} i Current index of the operator inside the xpr
   * @param {import('./infer/cqn').predicate[]} xpr The parent xpr in which the operator is used
   * @returns {string} The correct operator string
   */
  operator(x, i, xpr) {

    // Translate = to IS NULL for rhs operand being NULL literal
    if (x === '=') return xpr[i + 1]?.val === null
      ? _inline_null(xpr[i + 1]) || 'is'
      : '='

    // Translate == to IS NOT NULL for rhs operand being NULL literal, otherwise ...
    // Translate == to IS NOT DISTINCT FROM, unless both operands cannot be NULL
    if (x === '==') return xpr[i + 1]?.val === null
      ? _inline_null(xpr[i + 1]) || 'is'
      : _not_null(i - 1) && _not_null(i + 1)
        ? '='
        : this.is_not_distinct_from_

    // Translate != to IS NULL for rhs operand being NULL literal, otherwise...
    // Translate != to IS DISTINCT FROM, unless both operands cannot be NULL
    if (x === '!=') return xpr[i + 1]?.val === null
      ? _inline_null(xpr[i + 1]) || 'is not'
      : _not_null(i - 1) && _not_null(i + 1)
        ? '<>'
        : this.is_distinct_from_

    else return x

    function _inline_null(n) {
      n.param = false
    }

    /** Checks if the operand at xpr[i+-1] can be NULL. @returns true if not */
    function _not_null(i) {
      const operand = xpr[i]
      if (!operand) return false
      if (operand.val != null) return true // non-null values are not null
      let element = operand.element
      if (!element) return false
      if (element.key) return true // primary keys usually should not be null
      if (element.notNull) return true // not null elements cannot be null
    }
  }

  get is_distinct_from_() { return 'is distinct from' }
  get is_not_distinct_from_() { return 'is not distinct from' }

  /**
   * Renders an argument place holder into the SQL for prepared statements
   * @param {import('./infer/cqn').ref} param0
   * @returns {string} SQL
   * @throws {Error} When an unsupported ref definition is provided
   */
  param({ ref }) {
    if (ref.length > 1) throw cds.error`Unsupported nested ref parameter: ${ref}`
    return ref[0] === '?' ? '?' : `:${ref}`
  }

  /**
   * Renders a ref into generic SQL
   * @param {import('./infer/cqn').ref} param0
   * @returns {string} SQL
   */
  ref({ ref }) {
    switch (ref[0]) {
      case '$now': return this.func({ func: 'session_context', args: [{ val: '$now', param: false }] }) // REVISIT: why do we need param: false here?
      case '$user': return this.func({ func: 'session_context', args: [{ val: '$user.' + ref[1] || 'id', param: false }] }) // REVISIT: same here?
      default: return ref.map(r => this.quote(r)).join('.')
    }
  }

  /**
   * Renders a value into the correct SQL syntax or a placeholder for a prepared statement
   * @param {import('./infer/cqn').val} param0
   * @returns {string} SQL
   */
  val({ val, param }) {
    switch (typeof val) {
      case 'function': throw new Error('Function values not supported.')
      case 'undefined': val = null
        break
      case 'boolean': return `${val}`
      case 'object':
        if (val !== null) {
          if (val instanceof Date) val = val.toJSON() // returns null if invalid
          else if (val instanceof Readable); // go on with default below
          else if (Buffer.isBuffer(val)); // go on with default below
          else if (is_regexp(val)) val = val.source
          else val = JSON.stringify(val)
        }
    }
    if (!this.values || param === false) {
      switch (typeof val) {
        case 'string': return this.string(val)
        case 'object': return 'NULL'
        default:
          return `${val}`
      }
    }
    this.values.push(val)
    return '?'
  }

  static Functions = require('./cql-functions')
  /**
   * Renders a function call into mapped SQL definitions from the Functions definition
   * @param {import('./infer/cqn').func} param0
   * @returns {string} SQL
   */
  func({ func, args, xpr }) {
    const wrap = e => (e === '*' ? e : { __proto__: e, toString: (x = e) => this.expr(x) })
    args = args || []
    if (Array.isArray(args)) {
      args = args.map(wrap)
    } else if (typeof args === 'object') {
      const org = args
      const wrapped = {
        toString: () => {
          const ret = []
          for (const prop in org) {
            ret.push(`${this.quote(prop)} => ${wrapped[prop]}`)
          }
          return ret.join(',')
        }
      }
      for (const prop in args) {
        wrapped[prop] = wrap(args[prop])
      }
      args = wrapped
    } else {
      cds.error`Invalid arguments provided for function '${func}' (${args})`
    }
    const fn = this.class.Functions[func]?.apply(this.class.Functions, args) || `${func}(${args})`
    if (xpr) return `${fn} ${this.xpr({ xpr })}`
    return fn
  }

  /**
   * Renders a list into generic SQL
   * @param {import('./infer/cqn').list} param0
   * @returns {string} SQL
   */
  list({ list }) {
    return `(${list.map(e => this.expr(e))})`
  }

  json(arg) {
    const { props, elements, json } = arg
    const { _convertInput } = this.class
    let val = typeof json === 'string' ? json : (arg.json = JSON.stringify(json))
    if (val[val.length - 1] === ',') val = arg.json = val.slice(0, -1) + ']'
    if (val[val.length - 1] === '[') val = arg.json = val + ']'
    this.values.push(val)
    const extraction = props.map(p => {
      const element = elements?.[p]
      return this.managed_extract(p, element, a => element[_convertInput]?.(a, element) || a).extract
    })
    return `(SELECT ${extraction} FROM json_each(?))`
  }

  /**
   * Renders a javascript string into a SQL string literal
   * @param {string} s
   * @returns {string} SQL
   */
  string(s) {
    return `'${s.replace(/'/g, "''")}'`
  }

  /**
   * Calculates the effect column name
   * @param {import('./infer/cqn').col} col
   * @returns {string} explicit/implicit column alias
   */
  column_name(col) {
    if (col === '*')
      // REVISIT: When could this ever happen? I think this is only about that irrealistic test whech uses column_name to implement SELECT_columns. We should eliminate column_name as its only used and designed for use in SELECT_expand, isn't it?
      cds.error`Query was not inferred and includes '*' in the columns. For which there is no column name available.`
    return (typeof col.as === 'string' && col.as) || ('val' in col && col.val + '') || col.func || col.ref.at(-1)
  }

  /**
   * Calculates the Database name of the given name
   * @param {string|import('./infer/cqn').ref} name
   * @param {import('./infer/cqn').Query} query
   * @returns {string} Database name
   */
  name(name) {
    return (name.id || name).replace(/\./g, '_')
  }

  /** @type {unknown} */
  static ReservedWords = {}
  /**
   * Ensures that the given identifier is properly quoted when required by the database
   * @param {string} s
   * @returns {string} SQL
   */
  quote(s) {
    if (typeof s !== 'string') return '"' + s + '"'
    if (s.includes('"')) return '"' + s.replace(/"/g, '""') + '"'
    if (s in this.class.ReservedWords || !/^[A-Za-z_][A-Za-z_$0-9]*$/.test(s)) return '"' + s + '"'
    return s
  }

  /**
   * Converts the columns array into an array of SQL expressions that extract the correct value from inserted JSON data
   * @param {object[]} columns
   * @param {import('./infer/cqn').elements} elements
   * @param {Boolean} isUpdate
   * @returns {string[]} Array of SQL expressions for processing input JSON data
   */
  managed(columns, elements) {
    const cdsOnInsert = '@cds.on.insert'
    const cdsOnUpdate = '@cds.on.update'
    const cdsImmutable = '@Core.Immutable'

    const { _convertInput } = this.class
    // Ensure that missing managed columns are added
    const requiredColumns = !elements
      ? []
      : ObjectKeys(elements)
        .filter(e => {
          const element = elements[e]
          // Actual mandatory check
          if (!(element.default || element[cdsOnInsert] || element[cdsOnUpdate])) return false
          // Physical column check
          if (!element || element.virtual || element.isAssociation) return false
          // Existence check
          if (columns.find(c => c.name === e)) return false
          return true
        })
        .map(name => ({ name, sql: 'NULL' }))

    const keys = ObjectKeys(elements).filter(e => elements[e].key && !elements[e].isAssociation)
    const keyZero = keys[0] && this.quote(keys[0])
    const hasChanges = this.managed_changed(
      [...columns, ...requiredColumns]
        .filter(({ name }) => !elements?.[name]?.key && !elements?.[name]?.[cdsOnUpdate] && !elements?.[name]?.[cdsImmutable])
    )

    return [...columns, ...requiredColumns].map(({ name, sql }) => {
      const element = elements?.[name] || {}

      const converter = a => element[_convertInput]?.(a, element) || a
      let extract
      if (!sql) {
        ({ sql, extract } = this.managed_extract(name, element, converter))
      } else {
        extract = sql = converter(sql)
      }
      // if (sql[0] !== '$') sql = converter(sql, element)

      let onInsert = this.managed_session_context(element[cdsOnInsert]?.['='])
        || this.managed_session_context(element.default?.ref?.[0])
        || (element.default?.val !== undefined && { val: element.default.val, param: false })
      let onUpdate = this.managed_session_context(element[cdsOnUpdate]?.['='])

      if (onInsert) onInsert = this.expr(onInsert)
      if (onUpdate) onUpdate = this.expr(onUpdate)

      const qname = this.quote(name)
      const immutable = element[cdsImmutable]

      const insert = onInsert ? this.managed_default(name, converter(onInsert), sql) : sql
      const update = immutable ? undefined : onUpdate ? this.managed_default(name, converter(onUpdate), sql) : sql
      const upsert = keyZero && (
        // upsert requires the keys to be provided for the existance join (default values optional)
        element.key
          ? `${insert} as ${qname}`
          : `CASE WHEN OLD.${keyZero} IS NULL THEN ${
          // If key of old is null execute insert
          insert
          } ELSE ${
          // Else execute managed update or keep old if no new data if provided
          !update
            ? `OLD.${qname}`
            : this.managed_default(name, `OLD.${qname}`, update)
          } END as ${qname}`
      )

      return {
        name, // Element name
        sql, // Reference SQL
        extract, // Source SQL
        converter, // Converter logic
        // action specific full logic
        insert, update, upsert,
        // action specific isolated logic
        onInsert, onUpdate
      }
    })
  }

  managed_extract(name, element, converter) {
    const { UPSERT, INSERT } = this.cqn
    const extract = !(INSERT?.entries || UPSERT?.entries) && (INSERT?.rows || UPSERT?.rows)
      ? `value->>'$[${this.columns.indexOf(name)}]'`
      : `value->>'$."${name.replace(/"/g, '""')}"'`
    const sql = converter?.(extract) || extract
    return { extract, sql }
  }

  managed_session_context(src) {
    const val = _managed[src]
    return val && { func: 'session_context', args: [{ val, param: false }] }
  }

  managed_default(name, managed, src) {
    return `(CASE WHEN json_type(value,${this.managed_extract(name).extract.slice(8)}) IS NULL THEN ${managed} ELSE ${src} END)`
  }

  managed_changed(cols/*, comps*/) {
    return `CASE WHEN ${[
      ...cols.map(({ name }) => `json_type(value,${this.managed_extract(name).extract.slice(8)}) IS NOT NULL AND OLD.${this.quote(name)} ${this.is_distinct_from_} NEW.${this.quote(name)}`),
      // ...comps.map(({ name }) => `json_type(value,${this.managed_extract(name).extract.slice(8)}) IS NOT NULL`)
    ].join(' OR ')} THEN TRUE ELSE FALSE END`
  }
}

Readable.prototype[require('node:util').inspect.custom] = Readable.prototype.toJSON = function () { return this._raw || `[object ${this.constructor.name}]` }

const ObjectKeys = o => (o && [...ObjectKeys(o.__proto__), ...Object.keys(o)]) || []
const _managed = {
  '$user.id': '$user.id',
  $user: '$user.id',
  $now: '$now',
}

const is_regexp = x => x?.constructor?.name === 'RegExp' // NOTE: x instanceof RegExp doesn't work in repl
const _empty = a => !a || a.length === 0

/**
 * @param {import('@sap/cds/apis/cqn').Query} q
 * @param {import('@sap/cds/apis/csn').CSN} m
 */
module.exports = (q, m) => new CQN2SQLRenderer({ model: m }).render(cqn4sql(q, m))
module.exports.class = CQN2SQLRenderer
module.exports.classDefinition = CQN2SQLRenderer // class is a reserved typescript word<|MERGE_RESOLUTION|>--- conflicted
+++ resolved
@@ -560,13 +560,8 @@
 
           buffer += '"'
         } else {
-<<<<<<< HEAD
           if (val != null && elements[key]?.type in this.BINARY_TYPES) {
             val = Buffer.from(val, 'base64').toString(binaryEncoding)
-=======
-          if (type in this.BINARY_TYPES) {
-            val = transformBase64(val)
->>>>>>> 075baa95
           }
           buffer += `${keyJSON}${JSON.stringify(val)}`
         }
