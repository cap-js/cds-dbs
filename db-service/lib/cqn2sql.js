--- conflicted
+++ resolved
@@ -198,11 +198,7 @@
       const {
         join,
         args: [left, right],
-<<<<<<< HEAD
         on
-=======
-        on,
->>>>>>> f0afffe3
       } = from
       return `${this.from(left)} ${join} JOIN ${this.from(right)} ON ${this.xpr({ xpr: on })}`
     }
@@ -227,11 +223,7 @@
             this.expr(c) +
             (c.element?.[this.class._localized] ? ' COLLATE NOCASE' : '') +
             (c.sort === 'desc' || c.sort === -1 ? ' DESC' : ' ASC')
-<<<<<<< HEAD
         : c => this.expr(c) + (c.sort === 'desc' || c.sort === -1 ? ' DESC' : ' ASC')
-=======
-        : c => this.expr(c) + (c.sort === 'desc' || c.sort === -1 ? ' DESC' : ' ASC'),
->>>>>>> f0afffe3
     )
   }
 
@@ -271,11 +263,7 @@
     const extractions = this.managed(
       columns.map(c => ({ name: c })),
       elements,
-<<<<<<< HEAD
       !!q.UPSERT
-=======
-      !!q.UPSERT,
->>>>>>> f0afffe3
     )
     const extraction = extractions
       .map(c => {
@@ -339,17 +327,10 @@
     const alias = INSERT.into.as
     const elements = q.elements || q.target?.elements || {}
     const columns = (this.columns = (INSERT.columns || ObjectKeys(elements)).filter(
-<<<<<<< HEAD
       c => c in elements && !elements[c].virtual && !elements[c].isAssociation
     ))
     this.sql = `INSERT INTO ${entity}${alias ? ' as ' + this.quote(alias) : ''} (${columns}) ${this.SELECT(
       cqn4sql(INSERT.as)
-=======
-      c => c in elements && !elements[c].virtual && !elements[c].isAssociation,
-    ))
-    this.sql = `INSERT INTO ${entity}${alias ? ' as ' + this.quote(alias) : ''} (${columns}) ${this.SELECT(
-      cqn4sql(INSERT.as),
->>>>>>> f0afffe3
     )}`
     this.entries = [this.values]
     return this.sql
@@ -391,11 +372,7 @@
 
   UPDATE(q) {
     const {
-<<<<<<< HEAD
         UPDATE: { entity, with: _with, data, where }
-=======
-        UPDATE: { entity, with: _with, data, where },
->>>>>>> f0afffe3
       } = q,
       elements = q.target?.elements
     let sql = `UPDATE ${this.name(entity.ref?.[0] || entity)}`
@@ -547,11 +524,7 @@
           .filter(
             e =>
               (elements[e]?.[annotation] || (!isUpdate && elements[e]?.default && !elements[e].virtual)) &&
-<<<<<<< HEAD
               !columns.find(c => c.name === e)
-=======
-              !columns.find(c => c.name === e),
->>>>>>> f0afffe3
           )
           .map(name => ({ name, sql: 'NULL' }))
 
@@ -576,21 +549,13 @@
         const d = element.default
         if (d && (d.val !== undefined || d.ref?.[0] === '$now')) {
           extract = `(CASE WHEN json_type(value,'$.${name}') IS NULL THEN ${this.defaultValue(
-<<<<<<< HEAD
             d.val
-=======
-            d.val,
->>>>>>> f0afffe3
           )} ELSE ${extract} END)`
         }
       }
       return {
         name,
-<<<<<<< HEAD
         sql: converter(managed === undefined ? extract : `coalesce(${extract}, ${managed})`, element)
-=======
-        sql: converter(managed === undefined ? extract : `coalesce(${extract}, ${managed})`, element),
->>>>>>> f0afffe3
       }
     })
   }
