const cds = require('@sap/cds/lib')
const cds_infer = require('./infer')
const cqn4sql = require('./cqn4sql')

const { Readable } = require('stream')

const DEBUG = (() => {
  let DEBUG = cds.debug('sql-json')
  if (DEBUG) return DEBUG
  else DEBUG = cds.debug('sql|sqlite')
  if (DEBUG) {
    return DEBUG
    // (sql, ...more) => DEBUG (sql.replace(/(?:SELECT[\n\r\s]+(json_group_array\()?[\n\r\s]*json_insert\((\n|\r|.)*?\)[\n\r\s]*\)?[\n\r\s]+as[\n\r\s]+_json_[\n\r\s]+FROM[\n\r\s]*\(|\)[\n\r\s]*(\)[\n\r\s]+AS )|\)$)/gim,(a,b,c,d) => d || ''), ...more)
    // FIXME: looses closing ) on INSERT queries
  }
})()

class CQN2SQLRenderer {
<<<<<<< HEAD
  constructor() {
    // REVISIT: find a way to make CQN2SQLRenderer work in SQLService as well -> ???
    // /** @type {CQN2SQLRenderer|unknown} */ -> that killed IntelliSense
=======
  /**
   * Creates a new CQN2SQL instance for processing a query
   * @constructor
   * @param {import('@sap/cds/apis/services').ContextProperties} context the cds.context of the request
   */
  constructor(context) {
    this.context = context || cds.context // REVISIT: Why do we need that? -> Accessing cds.context below should suffice, shouldn't it?
>>>>>>> 073050b0
    this.class = new.target // for IntelliSense
    this.class._init() // is a noop for subsequent calls
  }

  /**
   * Initializes the class one first creation to link types to data converters
   */
  static _init() {
    const _add_mixins = (aspect, mixins) => {
      const fqn = this.name + aspect
      const types = cds.builtin.types
      for (let each in mixins) {
        const def = types[each]
        if (!def) continue
        Object.defineProperty(def, fqn, { value: mixins[each] })
      }
      return fqn
    }
    this._localized = _add_mixins(':localized', this.localized)
    this._convertInput = _add_mixins(':convertInput', this.InputConverters)
    this._convertOutput = _add_mixins(':convertOutput', this.OutputConverters)
    this._sqlType = _add_mixins(':sqlType', this.TypeMap)
    // Have all-uppercase all-lowercase, and capitalized keywords to speed up lookups
    for (let each in this.ReservedWords) {
      // ORDER
      this.ReservedWords[each[0] + each.slice(1).toLowerCase()] = 1 // Order
      this.ReservedWords[each.toLowerCase()] = 1 // order
    }
    this._init = () => {} // makes this a noop for subsequent calls
  }

  /**
   * Renders incoming query into SQL and generates binding values
   * @param {import('./infer/cqn').Query} q CQN query to be rendered
   * @param {unknown[]|undefined} vars Values to be used for params
   * @returns {CQN2SQLRenderer|unknown}
   */
  render(q, vars) {
    const cmd = q.cmd || Object.keys(q)[0] // SELECT, INSERT, ...
    /**
     * @type {string} the rendered SQL string
     */
    this.sql = '' // to have it as first property for debugging
    /** @type {unknown[]} */
    this.values = [] // prepare values, filled in by subroutines
    this[cmd]((this.cqn = q)) // actual sql rendering happens here
    if (vars?.length && !this.values.length) this.values = vars
    const sanitize_values = process.env.NODE_ENV === 'production' && cds.env.log.sanitize_values !== false
    DEBUG?.(
      this.sql,
      sanitize_values && (this.entries || this.values?.length > 0) ? ['***'] : this.entries || this.values,
    )
    return this
  }

  /**
   * Links the incoming query with the current service model
   * @param {import('./infer/cqn').Query} q
   * @returns {import('./infer/cqn').Query}
   */
  infer(q) {
    return q.target ? q : cds_infer(q)
  }

  // CREATE Statements ------------------------------------------------

  /**
   * Renders a CREATE query into generic SQL
   * @param {import('./infer/cqn').CREATE} q
   */
  CREATE(q) {
    const { target } = q,
      { query } = target
    const name = this.name(target.name)
    // Don't allow place holders inside views
    delete this.values
    this.sql =
      !query || target['@cds.persistence.table']
        ? `CREATE TABLE ${name} ( ${this.CREATE_elements(target.elements)} )`
        : `CREATE VIEW ${name} AS ${this.SELECT(cqn4sql(query))}`
    this.values = []
    return
  }

  /**
   * Renders a column clause for the given elements
   * @param {import('./infer/cqn').elements} elements
   * @returns {string} SQL
   */
  CREATE_elements(elements) {
    let sql = ''
    for (let e in elements) {
      const definition = elements[e]
      if (definition.isAssociation) continue
      const s = this.CREATE_element(definition)
      if (s) sql += `${s}, `
    }
    return sql.slice(0, -2)
  }

  /**
   * Renders a column definition for the given element
   * @param {import('./infer/cqn').element} element
   * @returns {string} SQL
   */
  CREATE_element(element) {
    const type = this.type4(element)
    if (type) return this.quote(element.name) + ' ' + type
  }

  /**
   * Renders the SQL type definition for the given element
   * @param {import('./infer/cqn').element} element
   * @returns {string}
   */
  type4(element) {
    if (!element._type) element = cds.builtin.types[element.type] || element
    const fn = element[this.class._sqlType]
    return (
      fn?.(element) || element._type?.replace('cds.', '').toUpperCase() || cds.error`Unsupported type: ${element.type}`
    )
  }

  /** @callback converter */

  /** @type {Object<string,import('@sap/cds/apis/csn').Definition>} */
  static TypeMap = {
    // Utilizing cds.linked inheritance
    String: e => `NVARCHAR(${e.length || 5000})`,
    Binary: e => `VARBINARY(${e.length || 5000})`,
    Int64: () => 'BIGINT',
    Int32: () => 'INTEGER',
    Int16: () => 'SMALLINT',
    UInt8: () => 'SMALLINT',
    Integer64: () => 'BIGINT',
    LargeString: () => 'NCLOB',
    LargeBinary: () => 'BLOB',
    Association: () => false,
    Composition: () => false,
    array: () => 'NCLOB',
    // HANA types
    /* Disabled as these types are linked to normal cds types
    'cds.hana.TINYINT': () => 'REAL',
    'cds.hana.REAL': () => 'REAL',
    'cds.hana.CHAR': e => `CHAR(${e.length || 1})`,
    'cds.hana.ST_POINT': () => 'ST_POINT',
    'cds.hana.ST_GEOMETRY': () => 'ST_GEO',*/
  }

  // DROP Statements ------------------------------------------------

  /**
   * Renders a DROP query into generic SQL
   * @param {import('./infer/cqn').DROP} q
   */
  DROP(q) {
    const { target } = q
    const isView = target.query || target.projection
    return (this.sql = `DROP ${isView ? 'VIEW' : 'TABLE'} IF EXISTS ${this.name(target.name)}`)
  }

  // SELECT Statements ------------------------------------------------

  /**
   * Renders a SELECT statement into generic SQL
   * @param {import('./infer/cqn').SELECT} q
   */
  SELECT(q) {
    let { from, expand, where, groupBy, having, orderBy, limit, one, distinct, localized } = q.SELECT
    // REVISIT: When selecting from an entity that is not in the model the from.where are not normalized (as cqn4sql is skipped)
    if (!where && from?.ref?.length === 1 && from.ref[0]?.where) where = from.ref[0]?.where
    let columns = this.SELECT_columns(q)
    let sql = `SELECT`
    if (distinct) sql += ` DISTINCT`
    if (!_empty(columns)) sql += ` ${columns}`
    if (!_empty(from)) sql += ` FROM ${this.from(from)}`
    if (!_empty(where)) sql += ` WHERE ${this.where(where)}`
    if (!_empty(groupBy)) sql += ` GROUP BY ${this.groupBy(groupBy)}`
    if (!_empty(having)) sql += ` HAVING ${this.having(having)}`
    if (!_empty(orderBy)) sql += ` ORDER BY ${this.orderBy(orderBy, localized)}`
    if (one) limit = Object.assign({}, limit, { rows: { val: 1 } })
    if (limit) sql += ` LIMIT ${this.limit(limit)}`
    // Expand cannot work without an inferred query
    if (expand) {
      // REVISIT: Why don't we handle that as an error in SELECT_expand?
      if (!q.elements) cds.error`Query was not inferred and includes expand. For which the metadata is missing.`
      sql = this.SELECT_expand(q, sql)
    }
    return (this.sql = sql)
  }

  /**
   * Renders a column clause into generic SQL
   * @param {import('./infer/cqn').SELECT} param0
   * @returns {string} SQL
   */
  SELECT_columns(q) {
    return (q.SELECT.columns ?? ['*']).map(x => this.column_expr(x, q))
  }

  /**
   * Renders a JSON select around the provided SQL statement
   * @param {import('./infer/cqn').SELECT} param0
   * @param {string} sql
   * @returns {string} SQL
   */
  SELECT_expand({ SELECT, elements }, sql) {
    if (!SELECT.columns) return sql
    if (!elements) return sql // REVISIT: Above we say this is an error condition, but here we say it's ok?
    let cols = SELECT.columns.map(x => {
      const name = this.column_name(x)
      let col = `'$."${name}"',${this.output_converter4(x.element, this.quote(name))}`
      if (x.SELECT?.count) {
        // Return both the sub select and the count for @odata.count
        const qc = cds.ql.clone(x, { columns: [{ func: 'count' }], one: 1, limit: 0, orderBy: 0 })
        col += `, '$."${name}@odata.count"',${this.expr(qc)}`
      }
      return col
    })

    // Prevent SQLite from hitting function argument limit of 100
    let obj = "'{}'"
    for (let i = 0; i < cols.length; i += 48) {
      obj = `json_insert(${obj},${cols.slice(i, i + 48)})`
    }
    return `SELECT ${SELECT.one || SELECT.expand === 'root' ? obj : `json_group_array(${obj})`} as _json_ FROM (${sql})`
  }

  /**
   * Renders a SELECT column expression into generic SQL
   * @param {import('./infer/cqn').col} x
   * @returns {string} SQL
   */
  column_expr(x, q) {
    if (x === '*') return '*'
    ///////////////////////////////////////////////////////////////////////////////////////
    // REVISIT: that should move out of here!
    if (x?.element?.['@cds.extension']) {
      return `extensions__->${this.string('$."' + x.element.name + '"')} as ${x.as || x.element.name}`
    }
    ///////////////////////////////////////////////////////////////////////////////////////
    let sql = this.expr(x)
    let alias = this.column_alias4(x, q)
    if (alias) sql += ' as ' + this.quote(alias)
    return sql
  }

  /**
   * Extracts the column alias from a SELECT column expression
   * @param {import('./infer/cqn').col} x
   * @returns {string}
   */
  column_alias4(x) {
    return typeof x.as === 'string' ? x.as : x.func
  }

  /**
   * Renders a FROM clause into generic SQL
   * @param {import('./infer/cqn').source} from
   * @returns {string} SQL
   */
  from(from) {
    const { ref, as } = from
    const _aliased = as ? s => s + ` as ${this.quote(as)}` : s => s
    if (ref) return _aliased(this.quote(this.name(ref[0])))
    if (from.SELECT) return _aliased(`(${this.SELECT(from)})`)
    if (from.join)
      return `${this.from(from.args[0])} ${from.join} JOIN ${this.from(from.args[1])} ON ${this.where(from.on)}`
  }

  /**
   * Renders a WHERE clause into generic SQL
   * @param {import('./infer/cqn').predicate} xpr
   * @returns {string} SQL
   */
  where(xpr) {
    return this.xpr({ xpr })
  }

  /**
   * Renders a HAVING clause into generic SQL
   * @param {import('./infer/cqn').predicate} xpr
   * @returns {string} SQL
   */
  having(xpr) {
    return this.xpr({ xpr })
  }

  /**
   * Renders a groupBy clause into generic SQL
   * @param {import('./infer/cqn').expr[]} clause
   * @returns {string[] | string} SQL
   */
  groupBy(clause) {
    return clause.map(c => this.expr(c))
  }

  /**
   * Renders an orderBy clause into generic SQL
   * @param {import('./infer/cqn').ordering_term[]} orderBy
   * @param {boolean | undefined} localized
   * @returns {string[] | string} SQL
   */
  orderBy(orderBy, localized) {
    return orderBy.map(
      localized
        ? c =>
            this.expr(c) +
            (c.element?.[this.class._localized] ? ' COLLATE NOCASE' : '') +
            (c.sort === 'desc' || c.sort === -1 ? ' DESC' : ' ASC')
        : c => this.expr(c) + (c.sort === 'desc' || c.sort === -1 ? ' DESC' : ' ASC'),
    )
  }

  /**
   * Renders an limit clause into generic SQL
   * @param {import('./infer/cqn').limit} param0
   * @returns {string} SQL
   * @throws {Error} When no rows are defined
   */
  limit({ rows, offset }) {
    if (!rows) throw new Error('Rows parameter is missing in SELECT.limit(rows, offset)')
    return !offset ? rows.val : `${rows.val} OFFSET ${offset.val}`
  }

  // INSERT Statements ------------------------------------------------

  /**
   * Renders an INSERT query into generic SQL
   * @param {import('./infer/cqn').INSERT} q
   * @returns {string} SQL
   */
  INSERT(q) {
    const { INSERT } = q
    return INSERT.entries
      ? this.INSERT_entries(q)
      : INSERT.rows
      ? this.INSERT_rows(q)
      : INSERT.values
      ? this.INSERT_values(q)
      : INSERT.as
      ? this.INSERT_select(q)
      : cds.error`Missing .entries, .rows, or .values in ${q}`
  }

  /**
   * Renders an INSERT query with entries property
   * @param {import('./infer/cqn').INSERT} q
   * @returns {string} SQL
   */
  INSERT_entries(q) {
    const { INSERT } = q
    const entity = this.name(q.target?.name || INSERT.into.ref[0])
    const alias = INSERT.into.as
    const elements = q.elements || q.target?.elements
    if (!elements && !INSERT.entries?.length) {
      return // REVISIT: mtx sends an insert statement without entries and no reference entity
    }
    const columns = elements
      ? ObjectKeys(elements).filter(c => c in elements && !elements[c].virtual && !elements[c].isAssociation)
      : ObjectKeys(INSERT.entries[0])

    /** @type {string[]} */
    this.columns = columns.filter(elements ? c => !elements[c]?.['@cds.extension'] : () => true).map(c => this.quote(c))

    const extractions = this.managed(
      columns.map(c => ({ name: c })),
      elements,
      !!q.UPSERT,
    )
    const extraction = extractions
      .map(c => {
        const element = elements?.[c.name]
        if (element?.['@cds.extension']) {
          return false
        }
        if (c.name === 'extensions__') {
          const merges = extractions.filter(c => elements?.[c.name]?.['@cds.extension'])
          if (merges.length) {
            c.sql = `json_set(ifnull(${c.sql},'{}'),${merges.map(
              c => this.string('$."' + c.name + '"') + ',' + c.sql,
            )})`
          }
        }
        return c
      })
      .filter(a => a)
      .map(c => c.sql)

    // Include this.values for placeholders
    /** @type {unknown[][]} */
    this.entries = [[...this.values, JSON.stringify(INSERT.entries)]]
    return (this.sql = `INSERT INTO ${this.quote(entity)}${alias ? ' as ' + this.quote(alias) : ''} (${
      this.columns
    }) SELECT ${extraction} FROM json_each(?)`)
  }

  /**
   * Renders an INSERT query with rows property
   * @param {import('./infer/cqn').INSERT} q
   * @returns {string} SQL
   */
  INSERT_rows(q) {
    const { INSERT } = q
    const entity = this.name(q.target?.name || INSERT.into.ref[0])
    const alias = INSERT.into.as
    const elements = q.elements || q.target?.elements
    if (!INSERT.columns && !elements) {
      throw cds.error`Cannot insert rows without columns or elements`
    }
    let columns = INSERT.columns || (elements && ObjectKeys(elements))
    if (elements) {
      columns = columns.filter(c => c in elements && !elements[c].virtual && !elements[c].isAssociation)
    }
    this.columns = columns.map(c => this.quote(c))

    const inputConverterKey = this.class._convertInput
    const extraction = columns.map((c, i) => {
      const element = elements?.[c] || {}
      const extract = `value->>'$[${i}]'`
      const converter = element[inputConverterKey] || (e => e)
      return converter(extract, element)
    })

    this.entries = [[JSON.stringify(INSERT.rows)]]
    return (this.sql = `INSERT INTO ${this.quote(entity)}${alias ? ' as ' + this.quote(alias) : ''} (${
      this.columns
    }) SELECT ${extraction} FROM json_each(?)`)
  }

  /**
   * Renders an INSERT query with values property
   * @param {import('./infer/cqn').INSERT} q
   * @returns {string} SQL
   */
  INSERT_values(q) {
    let { columns, values } = q.INSERT
    return this.INSERT_rows({ __proto__: q, INSERT: { __proto__: q.INSERT, columns, rows: [values] } })
  }

  /**
   * Renders an INSERT query from SELECT query
   * @param {import('./infer/cqn').INSERT} q
   * @returns {string} SQL
   */
  INSERT_select(q) {
    const { INSERT } = q
    const entity = this.name(q.target.name)
    const alias = INSERT.into.as
    const elements = q.elements || q.target?.elements || {}
    const columns = (this.columns = (INSERT.columns || ObjectKeys(elements)).filter(
      c => c in elements && !elements[c].virtual && !elements[c].isAssociation,
    ))
    this.sql = `INSERT INTO ${entity}${alias ? ' as ' + this.quote(alias) : ''} (${columns}) ${this.SELECT(
      cqn4sql(INSERT.as),
    )}`
    this.entries = [this.values]
    return this.sql
  }

  /**
   * Wraps the provided SQL expression for output processing
   * @param {import('./infer/cqn').element} element
   * @param {string} expr
   * @returns {string} SQL
   */
  output_converter4(element, expr) {
    const fn = element?.[this.class._convertOutput]
    return fn?.(expr, element) || expr
  }

  /** @type {import('./converters').Converters} */
  static InputConverters = {} // subclasses to override

  /** @type {import('./converters').Converters} */
  static OutputConverters = {} // subclasses to override

  static localized = { String: true, UUID: false }

  // UPSERT Statements ------------------------------------------------

  /**
   * Renders an UPSERT query into generic SQL
   * @param {import('./infer/cqn').UPDATE} q
   * @returns {string} SQL
   */
  UPSERT(q) {
    let { UPSERT } = q,
      sql = this.INSERT({ __proto__: q, INSERT: UPSERT })
    let keys = q.target?.keys
    if (!keys) return (this.sql = sql) // REVISIT: We should converge q.target and q._target
    keys = Object.keys(keys).filter(k => !keys[k].isAssociation)

    let updateColumns = q.UPSERT.entries ? Object.keys(q.UPSERT.entries[0]) : this.columns
    updateColumns = updateColumns
      .filter(c => !keys.includes(c))
      .map(c => `${this.quote(c)} = excluded.${this.quote(c)}`)

    keys = keys.map(k => this.quote(k))
    const conflict = updateColumns.length
      ? `ON CONFLICT(${keys}) DO UPDATE SET ` + updateColumns
      : `ON CONFLICT(${keys}) DO NOTHING`
    return (this.sql = `${sql} WHERE true ${conflict}`)
  }

  // UPDATE Statements ------------------------------------------------

  /**
   * Renders an UPDATE query into generic SQL
   * @param {import('./infer/cqn').UPDATE} q
   * @returns {string} SQL
   */
  UPDATE(q) {
    const {
        UPDATE: { entity, with: _with, data, where },
      } = q,
      elements = q.target?.elements
    let sql = `UPDATE ${this.name(entity.ref?.[0] || entity)}`
    if (entity.as) sql += ` AS ${entity.as}`
    let columns = []
    if (data)
      for (let c in data)
        if (!elements || (c in elements && !elements[c].virtual)) {
          columns.push({ name: c, sql: this.val({ val: data[c] }) })
        }
    if (_with)
      for (let c in _with)
        if (!elements || (c in elements && !elements[c].virtual)) {
          columns.push({ name: c, sql: this.expr(_with[c]) })
        }

    columns = columns.map(c => {
      if (q.elements?.[c.name]?.['@cds.extension']) {
        return {
          name: 'extensions__',
          sql: `json_set(extensions__,${this.string('$."' + c.name + '"')},${c.sql})`,
        }
      }
      return c
    })

    const extraction = this.managed(columns, elements, true).map(c => `${this.quote(c.name)}=${c.sql}`)

    sql += ` SET ${extraction}`
    if (where) sql += ` WHERE ${this.where(where)}`
    return (this.sql = sql)
  }

  // DELETE Statements ------------------------------------------------

  /**
   * Renders a DELETE query into generic SQL
   * @param {import('./infer/cqn').DELETE} param0
   * @returns {string} SQL
   */
  DELETE({ DELETE: { from, where } }) {
    let sql = `DELETE FROM ${this.from(from)}`
    if (where) sql += ` WHERE ${this.where(where)}`
    return (this.sql = sql)
  }

  // STREAM Statement -------------------------------------------------

  /**
   * Renders a STREAM query into generic SQL
   * @param {import('./infer/cqn').STREAM} q
   * @returns {string} SQL
   */
  STREAM(q) {
    const { STREAM } = q
    return STREAM.from
      ? this.STREAM_from(q)
      : STREAM.into
      ? this.STREAM_into(q)
      : cds.error`Missing .form or .into in ${q}`
  }

  /**
   * Renders a STREAM.into query into generic SQL
   * @param {import('./infer/cqn').STREAM} q
   * @returns {string} SQL
   */
  STREAM_into(q) {
    const { into, column, where, data } = q.STREAM

    let sql
    if (!_empty(column)) {
      data.type = 'binary'
      sql = this.UPDATE(
        UPDATE(into)
          .with({ [column]: data })
          .where(where),
      )
    } else {
      data.type = 'json'
      // REVISIT: decide whether dataset streams should behave like INSERT or UPSERT
      sql = this.UPSERT(UPSERT([{}]).into(into).forSQL())
      this.values = [data]
    }

    return (this.sql = sql)
  }

  /**
   * Renders a STREAM.from query into generic SQL
   * @param {import('./infer/cqn').STREAM} q
   * @returns {string} SQL
   */
  STREAM_from(q) {
    const { column, from, where, columns } = q.STREAM

    const select = cds.ql
      .SELECT(column ? [column] : columns)
      .where(where)
      .limit(column ? 1 : undefined)

    // SELECT.from() does not accept joins
    select.SELECT.from = from

    if (column) {
      this.one = true
    } else {
      select.SELECT.expand = 'root'
      this.one = !!from.SELECT?.one
    }
    return this.SELECT(select.forSQL())
  }

  // Expression Clauses ---------------------------------------------

  /**
   * Renders an expression object into generic SQL
   * @param {import('./infer/cqn').expr} x
   * @returns {string} SQL
   * @throws {Error} When an unknown un supported expression is provided
   */
  expr(x) {
    const wrap = x.cast ? sql => `cast(${sql} as ${this.type4(x.cast)})` : sql => sql
    if (typeof x === 'string') throw cds.error`Unsupported expr: ${x}`
    if ('param' in x) return wrap(this.param(x))
    if ('ref' in x) return wrap(this.ref(x))
    if ('val' in x) return wrap(this.val(x))
    if ('xpr' in x) return wrap(this.xpr(x))
    if ('func' in x) return wrap(this.func(x))
    if ('list' in x) return wrap(this.list(x))
    if ('SELECT' in x) return wrap(`(${this.SELECT(x)})`)
    else throw cds.error`Unsupported expr: ${x}`
  }

  /**
   * Renders an list of expression objects into generic SQL
   * @param {import('./infer/cqn').xpr} param0
   * @returns {string} SQL
   */
  xpr({ xpr }) {
    return xpr
      .map((x, i) => {
        if (x in { LIKE: 1, like: 1 } && is_regexp(xpr[i + 1]?.val)) return this.operator('regexp')
        if (typeof x === 'string') return this.operator(x, i, xpr)
        if (x.xpr) return `(${this.xpr(x)})`
        else return this.expr(x)
      })
      .join(' ')
  }

  /**
   * Renders an operation into generic SQL
   * @param {string} x The current operator string
   * @param {Number} i Current index of the operator inside the xpr
   * @param {import('./infer/cqn').predicate[]} xpr The parent xpr in which the operator is used
   * @returns {string} The correct operator string
   */
  operator(x, i, xpr) {
    if (x === '=' && xpr[i + 1]?.val === null) return 'is'
    if (x === '!=') return 'is not'
    else return x
  }

  /**
   * Renders an argument place holder into the SQL for prepared statements
   * @param {import('./infer/cqn').ref} param0
   * @returns {string} SQL
   * @throws {Error} When an unsupported ref definition is provided
   */
  param({ ref }) {
    if (ref.length > 1) throw cds.error`Unsupported nested ref parameter: ${ref}`
    return ref[0] === '?' ? '?' : `:${ref}`
  }

  /**
   * Renders a ref into generic SQL
   * @param {import('./infer/cqn').ref} param0
   * @returns {string} SQL
   */
  ref({ ref }) {
    return ref.map(r => this.quote(r)).join('.')
  }

  /**
   * Renders a value into the correct SQL syntax of a placeholder for a prepared statement
   * @param {import('./infer/cqn').val} param0
   * @returns {string} SQL
   */
  val({ val }) {
    switch (typeof val) {
      case 'function':
        throw new Error('Function values not supported.')
      case 'undefined':
        return 'NULL'
      case 'boolean':
        return `${val}`
      case 'number':
        return `${val}` // REVISIT for HANA
      case 'object':
        if (val === null) return 'NULL'
        if (val instanceof Date) return `'${val.toISOString()}'`
        if (val instanceof Readable) {
          this.values.push(val)
          return '?'
        }
        if (Buffer.isBuffer(val)) val = val.toString('base64')
        else val = this.regex(val) || this.json(val)
    }
    if (!this.values) return this.string(val)
    this.values.push(val)
    return '?'
  }

  static Functions = require('./cql-functions')
  /**
   * Renders a function call into mapped SQL definitions from the Functions definition
   * @param {import('./infer/cqn').func} param0
   * @returns {string} SQL
   */
  func({ func, args }) {
    args = (args || []).map(e => (e === '*' ? e : { __proto__: e, toString: (x = e) => this.expr(x) }))
    return this.class.Functions[func]?.apply(this.class.Functions, args) || `${func}(${args})`
  }

  /**
   * Renders a list into generic SQL
   * @param {import('./infer/cqn').list} param0
   * @returns {string} SQL
   */
  list({ list }) {
    return `(${list.map(e => this.expr(e))})`
  }

  /**
   * Renders a Regular Expression into its string representation
   * @param {RegExp} o
   * @returns {string} SQL
   */
  regex(o) {
    if (is_regexp(o)) return o.source
  }

  /**
   * Renders the object as a JSON string in generic SQL
   * @param {object} o
   * @returns {string} SQL
   */
  json(o) {
    return this.string(JSON.stringify(o))
  }

  /**
   * Renders a javascript string into a generic SQL string
   * @param {string} s
   * @returns {string} SQL
   */
  string(s) {
    return `'${s.replace(/'/g, "''")}'`
  }

  /**
   * Calculates the effect column name
   * @param {import('./infer/cqn').col} col
   * @returns {string} explicit/implicit column alias
   */
  column_name(col) {
    if (col === '*')
      // REVISIT: When could this ever happen? I think this is only about that irrealistic test whech uses column_name to implement SELECT_columns. We should eliminate column_name as its only used and designed for use in SELECT_expand, isn't it?
      cds.error`Query was not inferred and includes '*' in the columns. For which there is no column name available.`
    return (typeof col.as === 'string' && col.as) || ('val' in col && col.val + '') || col.func || col.ref.at(-1)
  }

  /**
   * Calculates the Database name of the given name
   * @param {string|import('./infer/cqn').ref} name
   * @returns {string} Database name
   */
  name(name) {
    return (name.id || name).replace(/\./g, '_')
  }

  /** @type {unknown} */
  static ReservedWords = {}
  /**
   * Ensures that the given identifier is properly quoted when required by the database
   * @param {string} s
   * @returns {string} SQL
   */
  quote(s) {
    if (typeof s !== 'string') return '"' + s + '"'
    if (s.includes('"')) return '"' + s.replace(/"/g, '""') + '"'
    // Column names like "Order" clash with "ORDER" keyword so toUpperCase is required
    if (s in this.class.ReservedWords || /^\d|[$' ?@./\\]/.test(s)) return '"' + s + '"'
    return s
  }

  /**
   * Convers the columns array into an array of SQL expressions that extract the correct value from inserted JSON data
   * @param {object[]} columns
   * @param {import('./infer/cqn').elements} elements
   * @param {Boolean} isUpdate
   * @returns {string[]} Array of SQL expressions for processing input JSON data
   */
  managed(columns, elements, isUpdate = false) {
    const annotation = isUpdate ? '@cds.on.update' : '@cds.on.insert'
    const { _convertInput } = this.class
    // Ensure that missing managed columns are added
    const requiredColumns = !elements
      ? []
      : Object.keys(elements)
          .filter(
            e =>
              (elements[e]?.[annotation] || (!isUpdate && elements[e]?.default && !elements[e].virtual)) &&
              !columns.find(c => c.name === e),
          )
          .map(name => ({ name, sql: 'NULL' }))

    return [...columns, ...requiredColumns].map(({ name, sql }) => {
      let element = elements?.[name] || {}
      if (!sql) sql = `value->>'$."${name}"'`

      let val = _managed[element[annotation]?.['=']]
      if (val) sql = `coalesce(${sql}, ${this.func({ func: 'session_context', args: [{ val }] })})`
      // stupid prettier: i wanted to keep this blank line above for a reason!
      else if (!isUpdate && element.default) {
        const d = element.default
        if (d.val !== undefined || d.ref?.[0] === '$now') {
          // REVISIT: d.ref is not used afterwards
          sql = `(CASE WHEN json_type(value,'$."${name}"') IS NULL THEN ${
            this.defaultValue(d.val) // REVISIT: this.defaultValue is a strange function
          } ELSE ${sql} END)`
        }
      }

      let converter = element[_convertInput]
      if (converter) sql = converter(sql, element)
      return { name, sql }
    })
  }

  /**
   * Returns the default value
   * @param {string} defaultValue
   * @returns {string}
   */
  // REVISIT: This is a strange method, also overridden inconsistently in postgres
  defaultValue(defaultValue = cds.context.timestamp.toISOString()) {
    return typeof defaultValue === 'string' ? this.string(defaultValue) : defaultValue
  }
}

// REVISIT: Workaround for JSON.stringify to work with buffers
Buffer.prototype.toJSON = function () {
  return this.toString('base64')
}

const ObjectKeys = o => (o && [...ObjectKeys(o.__proto__), ...Object.keys(o)]) || []
const _managed = {
  '$user.id': '$user.id',
  $user: '$user.id',
  $now: '$now',
}

const is_regexp = x => x?.constructor?.name === 'RegExp' // NOTE: x instanceof RegExp doesn't work in repl
const _empty = a => !a || a.length === 0

/**
 * @param {import('@sap/cds/apis/cqn').Query} q
 * @param {import('@sap/cds/apis/csn').CSN} m
 */
module.exports = (q, m) => new CQN2SQLRenderer().render(cqn4sql(q, m), m)
module.exports.class = CQN2SQLRenderer
module.exports.classDefinition = CQN2SQLRenderer // class is a reserved typescript word<|MERGE_RESOLUTION|>--- conflicted
+++ resolved
@@ -16,19 +16,12 @@
 })()
 
 class CQN2SQLRenderer {
-<<<<<<< HEAD
-  constructor() {
-    // REVISIT: find a way to make CQN2SQLRenderer work in SQLService as well -> ???
-    // /** @type {CQN2SQLRenderer|unknown} */ -> that killed IntelliSense
-=======
   /**
    * Creates a new CQN2SQL instance for processing a query
    * @constructor
    * @param {import('@sap/cds/apis/services').ContextProperties} context the cds.context of the request
    */
-  constructor(context) {
-    this.context = context || cds.context // REVISIT: Why do we need that? -> Accessing cds.context below should suffice, shouldn't it?
->>>>>>> 073050b0
+  constructor() {
     this.class = new.target // for IntelliSense
     this.class._init() // is a noop for subsequent calls
   }
