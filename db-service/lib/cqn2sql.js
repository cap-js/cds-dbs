const cds = require('@sap/cds/lib')
const cds_infer = require('./infer')
const cqn4sql = require('./cqn4sql')

const { Readable } = require('stream')

const DEBUG = (() => {
  let DEBUG = cds.debug('sql-json')
  if (DEBUG) return DEBUG
  else DEBUG = cds.debug('sql|sqlite')
  if (DEBUG) {
    return DEBUG
    // (sql, ...more) => DEBUG (sql.replace(/(?:SELECT[\n\r\s]+(json_group_array\()?[\n\r\s]*json_insert\((\n|\r|.)*?\)[\n\r\s]*\)?[\n\r\s]+as[\n\r\s]+_json_[\n\r\s]+FROM[\n\r\s]*\(|\)[\n\r\s]*(\)[\n\r\s]+AS )|\)$)/gim,(a,b,c,d) => d || ''), ...more)
    // FIXME: looses closing ) on INSERT queries
  }
})()

class CQN2SQLRenderer {
  /**
   * Creates a new CQN2SQL instance for processing a query
   * @constructor
   * @param {import('@sap/cds/apis/services').ContextProperties} context the cds.context of the request
   */
  constructor(context) {
    this.context = context || cds.context // REVISIT: Why do we need that? -> Accessing cds.context below should suffice, shouldn't it?
    this.class = new.target // for IntelliSense
    this.class._init() // is a noop for subsequent calls
  }

  /**
   * Initializes the class one first creation to link types to data converters
   */
  static _init() {
    const _add_mixins = (aspect, mixins) => {
      const fqn = this.name + aspect
      const types = cds.builtin.types
      for (let each in mixins) {
        const def = types[each]
        if (!def) continue
        Object.defineProperty(def, fqn, { value: mixins[each] })
      }
      return fqn
    }
    this._localized = _add_mixins(':localized', this.localized)
    this._convertInput = _add_mixins(':convertInput', this.InputConverters)
    this._convertOutput = _add_mixins(':convertOutput', this.OutputConverters)
    this._sqlType = _add_mixins(':sqlType', this.TypeMap)
    // Have all-uppercase all-lowercase, and capitalized keywords to speed up lookups
    for (let each in this.ReservedWords) {
      // ORDER
      this.ReservedWords[each[0] + each.slice(1).toLowerCase()] = 1 // Order
      this.ReservedWords[each.toLowerCase()] = 1 // order
    }
    this._init = () => {} // makes this a noop for subsequent calls
  }

  /**
   * Renders incoming query into SQL and generates binding values
   * @param {import('./infer/cqn').Query} q CQN query to be rendered
   * @param {unknown[]|undefined} vars Values to be used for params
   * @returns {CQN2SQLRenderer|unknown}
   */
  render(q, vars) {
    const cmd = q.cmd || Object.keys(q)[0] // SELECT, INSERT, ...
    /**
     * @type {string} the rendered SQL string
     */
    this.sql = '' // to have it as first property for debugging
    /** @type {unknown[]} */
    this.values = [] // prepare values, filled in by subroutines
    this[cmd]((this.cqn = q)) // actual sql rendering happens here
    if (vars?.length && !this.values.length) this.values = vars
    const sanitize_values = process.env.NODE_ENV === 'production' && cds.env.log.sanitize_values !== false
    DEBUG?.(
      this.sql,
      sanitize_values && (this.entries || this.values?.length > 0) ? ['***'] : this.entries || this.values,
    )
    return this
  }

  /**
   * Links the incoming query with the current service model
   * @param {import('./infer/cqn').Query} q
   * @returns {import('./infer/cqn').Query}
   */
  infer(q) {
    return q.target ? q : cds_infer(q)
  }

  // CREATE Statements ------------------------------------------------

  /**
   * Renders a CREATE query into generic SQL
   * @param {import('./infer/cqn').CREATE} q
   */
  CREATE(q) {
    const { target } = q,
      { query } = target
    const name = this.name(target.name)
    // Don't allow place holders inside views
    delete this.values
    this.sql =
      !query || target['@cds.persistence.table']
        ? `CREATE TABLE ${name} ( ${this.CREATE_elements(target.elements)} )`
        : `CREATE VIEW ${name} AS ${this.SELECT(cqn4sql(query))}`
    this.values = []
    return
  }

  /**
   * Renders a column clause for the given elements
   * @param {import('./infer/cqn').elements} elements
   * @returns {string} SQL
   */
  CREATE_elements(elements) {
    let sql = ''
    for (let e in elements) {
      const definition = elements[e]
      if (definition.isAssociation) continue
      const s = this.CREATE_element(definition)
      if (s) sql += `${s}, `
    }
    return sql.slice(0, -2)
  }

  /**
   * Renders a column definition for the given element
   * @param {import('./infer/cqn').element} element
   * @returns {string} SQL
   */
  CREATE_element(element) {
    const type = this.type4(element)
    if (type) return this.quote(element.name) + ' ' + type
  }

  /**
   * Renders the SQL type definition for the given element
   * @param {import('./infer/cqn').element} element
   * @returns {string}
   */
  type4(element) {
    if (!element._type) element = cds.builtin.types[element.type] || element
    const fn = element[this.class._sqlType]
    return (
      fn?.(element) || element._type?.replace('cds.', '').toUpperCase() || cds.error`Unsupported type: ${element.type}`
    )
  }

  /** @callback converter */

  /** @type {Object<string,import('@sap/cds/apis/csn').Definition>} */
  static TypeMap = {
    // Utilizing cds.linked inheritance
    String: e => `NVARCHAR(${e.length || 5000})`,
    Binary: e => `VARBINARY(${e.length || 5000})`,
    Int64: () => 'BIGINT',
    Int32: () => 'INTEGER',
    Int16: () => 'SMALLINT',
    UInt8: () => 'SMALLINT',
    Integer64: () => 'BIGINT',
    LargeString: () => 'NCLOB',
    LargeBinary: () => 'BLOB',
    Association: () => false,
    Composition: () => false,
    array: () => 'NCLOB',
    // HANA types
    /* Disabled as these types are linked to normal cds types
    'cds.hana.TINYINT': () => 'REAL',
    'cds.hana.REAL': () => 'REAL',
    'cds.hana.CHAR': e => `CHAR(${e.length || 1})`,
    'cds.hana.ST_POINT': () => 'ST_POINT',
    'cds.hana.ST_GEOMETRY': () => 'ST_GEO',*/
  }

  // DROP Statements ------------------------------------------------

  /**
   * Renders a DROP query into generic SQL
   * @param {import('./infer/cqn').DROP} q
   */
  DROP(q) {
    const { target } = q
    const isView = target.query || target.projection
    return (this.sql = `DROP ${isView ? 'VIEW' : 'TABLE'} IF EXISTS ${this.name(target.name)}`)
  }

  // SELECT Statements ------------------------------------------------

  /**
   * Renders a SELECT statement into generic SQL
   * @param {import('./infer/cqn').SELECT} q
   */
  SELECT(q) {
<<<<<<< HEAD
    let { from, expand, where, groupBy, having, orderBy, limit, one, distinct, localized, forUpdate, forShareLock } =
      q.SELECT
    if (!expand) expand = q.SELECT.expand = has_expands(q) || has_arrays(q)
=======
    let { from, expand, where, groupBy, having, orderBy, limit, one, distinct, localized } = q.SELECT
>>>>>>> da00f5ac
    // REVISIT: When selecting from an entity that is not in the model the from.where are not normalized (as cqn4sql is skipped)
    if (!where && from?.ref?.length === 1 && from.ref[0]?.where) where = from.ref[0]?.where
    let columns = this.SELECT_columns(q)
    let sql = `SELECT`
    if (distinct) sql += ` DISTINCT`
<<<<<<< HEAD
    if (!_empty((x = columns))) sql += ` ${x}`
    if (!_empty((x = from))) sql += ` FROM ${this.from(x)}`
    if (!_empty((x = where))) sql += ` WHERE ${this.where(x)}`
    if (!_empty((x = groupBy))) sql += ` GROUP BY ${this.groupBy(x)}`
    if (!_empty((x = having))) sql += ` HAVING ${this.having(x)}`
    if (!_empty((x = orderBy))) sql += ` ORDER BY ${this.orderBy(x, localized)}`
    if (one) sql += ` LIMIT ${this.limit({ rows: { val: 1 } })}`
    else if ((x = limit)) sql += ` LIMIT ${this.limit(x)}`
    if (forUpdate) sql += ` ${this.forUpdate(forUpdate)}`
    else if (forShareLock) sql += ` ${this.forShareLock(forShareLock)}`
=======
    if (!_empty(columns)) sql += ` ${columns}`
    if (!_empty(from)) sql += ` FROM ${this.from(from)}`
    if (!_empty(where)) sql += ` WHERE ${this.where(where)}`
    if (!_empty(groupBy)) sql += ` GROUP BY ${this.groupBy(groupBy)}`
    if (!_empty(having)) sql += ` HAVING ${this.having(having)}`
    if (!_empty(orderBy)) sql += ` ORDER BY ${this.orderBy(orderBy, localized)}`
    if (one) limit = Object.assign({}, limit, { rows: { val: 1 } })
    if (limit) sql += ` LIMIT ${this.limit(limit)}`
>>>>>>> da00f5ac
    // Expand cannot work without an inferred query
    if (expand) {
      // REVISIT: Why don't we handle that as an error in SELECT_expand?
      if (!q.elements) cds.error`Query was not inferred and includes expand. For which the metadata is missing.`
      sql = this.SELECT_expand(q, sql)
    }
    return (this.sql = sql)
  }

  /**
   * Renders a column clause into generic SQL
   * @param {import('./infer/cqn').SELECT} param0
   * @returns {string} SQL
   */
  SELECT_columns(q) {
    return (q.SELECT.columns ?? ['*']).map(x => this.column_expr(x, q))
  }

  /**
   * Renders a JSON select around the provided SQL statement
   * @param {import('./infer/cqn').SELECT} param0
   * @param {string} sql
   * @returns {string} SQL
   */
  SELECT_expand({ SELECT, elements }, sql) {
    if (!SELECT.columns) return sql
    if (!elements) return sql // REVISIT: Above we say this is an error condition, but here we say it's ok?
    let cols = SELECT.columns.map(x => {
      const name = this.column_name(x)
      let col = `'$."${name}"',${this.output_converter4(x.element, this.quote(name))}`
      if (x.SELECT?.count) {
        // Return both the sub select and the count for @odata.count
        const qc = cds.ql.clone(x, { columns: [{ func: 'count' }], one: 1, limit: 0, orderBy: 0 })
        col += `, '$."${name}@odata.count"',${this.expr(qc)}`
      }
      return col
    })

    // Prevent SQLite from hitting function argument limit of 100
    let obj = "'{}'"
    for (let i = 0; i < cols.length; i += 48) {
      obj = `json_insert(${obj},${cols.slice(i, i + 48)})`
    }
    return `SELECT ${SELECT.one || SELECT.expand === 'root' ? obj : `json_group_array(${obj})`} as _json_ FROM (${sql})`
  }

  /**
   * Renders a SELECT column expression into generic SQL
   * @param {import('./infer/cqn').col} x
   * @returns {string} SQL
   */
  column_expr(x, q) {
    if (x === '*') return '*'
    ///////////////////////////////////////////////////////////////////////////////////////
    // REVISIT: that should move out of here!
    if (x?.element?.['@cds.extension']) {
      return `extensions__->${this.string('$."' + x.element.name + '"')} as ${x.as || x.element.name}`
    }
    ///////////////////////////////////////////////////////////////////////////////////////
    let sql = this.expr(x)
    let alias = this.column_alias4(x, q)
    if (alias) sql += ' as ' + this.quote(alias)
    return sql
  }

  /**
   * Extracts the column alias from a SELECT column expression
   * @param {import('./infer/cqn').col} x
   * @returns {string}
   */
  column_alias4(x) {
    return typeof x.as === 'string' ? x.as : x.func
  }

  /**
   * Renders a FROM clause into generic SQL
   * @param {import('./infer/cqn').source} from
   * @returns {string} SQL
   */
  from(from) {
    const { ref, as } = from
    const _aliased = as ? s => s + ` as ${this.quote(as)}` : s => s
    if (ref) return _aliased(this.quote(this.name(ref[0])))
    if (from.SELECT) return _aliased(`(${this.SELECT(from)})`)
    if (from.join)
      return `${this.from(from.args[0])} ${from.join} JOIN ${this.from(from.args[1])} ON ${this.where(from.on)}`
  }

  /**
   * Renders a WHERE clause into generic SQL
   * @param {import('./infer/cqn').predicate} xpr
   * @returns {string} SQL
   */
  where(xpr) {
    return this.xpr({ xpr })
  }

  /**
   * Renders a HAVING clause into generic SQL
   * @param {import('./infer/cqn').predicate} xpr
   * @returns {string} SQL
   */
  having(xpr) {
    return this.xpr({ xpr })
  }

  /**
   * Renders a groupBy clause into generic SQL
   * @param {import('./infer/cqn').expr[]} clause
   * @returns {string[] | string} SQL
   */
  groupBy(clause) {
    return clause.map(c => this.expr(c))
  }

  /**
   * Renders an orderBy clause into generic SQL
   * @param {import('./infer/cqn').ordering_term[]} orderBy
   * @param {boolean | undefined} localized
   * @returns {string[] | string} SQL
   */
  orderBy(orderBy, localized) {
    return orderBy.map(
      localized
        ? c =>
            this.expr(c) +
            (c.element?.[this.class._localized] ? ' COLLATE NOCASE' : '') +
            (c.sort === 'desc' || c.sort === -1 ? ' DESC' : ' ASC')
        : c => this.expr(c) + (c.sort === 'desc' || c.sort === -1 ? ' DESC' : ' ASC'),
    )
  }

  /**
   * Renders an limit clause into generic SQL
   * @param {import('./infer/cqn').limit} param0
   * @returns {string} SQL
   * @throws {Error} When no rows are defined
   */
  limit({ rows, offset }) {
    if (!rows) throw new Error('Rows parameter is missing in SELECT.limit(rows, offset)')
    return !offset ? rows.val : `${rows.val} OFFSET ${offset.val}`
  }

  /**
   * Renders an forUpdate clause into generic SQL
   * @param {import('./infer/cqn').SELECT["SELECT"]["forUpdate"]} update
   * @returns {string} SQL
   */
  forUpdate(update) {
    const { wait, of } = update
    let sql = 'FOR UPDATE'
    if (!_empty(of)) sql += ` OF ${of.map(x => this.expr(x)).join(', ')}`
    if (typeof wait === 'number') sql += ` WAIT ${wait}`
    return sql
  }

  /**
   * Renders an forShareLock clause into generic SQL
   * @param {import('./infer/cqn').SELECT["SELECT"]["forShareLock"]} update
   * @returns {string} SQL
   */
  forShareLock(lock) {
    const { wait, of } = lock
    let sql = 'FOR SHARE LOCK'
    if (!_empty(of)) sql += ` OF ${of.map(x => this.expr(x)).join(', ')}`
    if (typeof wait === 'number') sql += ` WAIT ${wait}`
    return sql
  }

  // INSERT Statements ------------------------------------------------

  /**
   * Renders an INSERT query into generic SQL
   * @param {import('./infer/cqn').INSERT} q
   * @returns {string} SQL
   */
  INSERT(q) {
    const { INSERT } = q
    return INSERT.entries
      ? this.INSERT_entries(q)
      : INSERT.rows
      ? this.INSERT_rows(q)
      : INSERT.values
      ? this.INSERT_values(q)
      : INSERT.as
      ? this.INSERT_select(q)
      : cds.error`Missing .entries, .rows, or .values in ${q}`
  }

  /**
   * Renders an INSERT query with entries property
   * @param {import('./infer/cqn').INSERT} q
   * @returns {string} SQL
   */
  INSERT_entries(q) {
    const { INSERT } = q
    const entity = this.name(q.target?.name || INSERT.into.ref[0])
    const alias = INSERT.into.as
    const elements = q.elements || q.target?.elements
    if (!elements && !INSERT.entries?.length) {
      return // REVISIT: mtx sends an insert statement without entries and no reference entity
    }
    const columns = elements
      ? ObjectKeys(elements).filter(c => c in elements && !elements[c].virtual && !elements[c].isAssociation)
      : ObjectKeys(INSERT.entries[0])

    /** @type {string[]} */
    this.columns = columns.filter(elements ? c => !elements[c]?.['@cds.extension'] : () => true).map(c => this.quote(c))

    const extractions = this.managed(
      columns.map(c => ({ name: c })),
      elements,
      !!q.UPSERT,
    )
    const extraction = extractions
      .map(c => {
        const element = elements?.[c.name]
        if (element?.['@cds.extension']) {
          return false
        }
        if (c.name === 'extensions__') {
          const merges = extractions.filter(c => elements?.[c.name]?.['@cds.extension'])
          if (merges.length) {
            c.sql = `json_set(ifnull(${c.sql},'{}'),${merges.map(
              c => this.string('$."' + c.name + '"') + ',' + c.sql,
            )})`
          }
        }
        return c
      })
      .filter(a => a)
      .map(c => c.sql)

    // Include this.values for placeholders
    /** @type {unknown[][]} */
    this.entries = [[...this.values, JSON.stringify(INSERT.entries)]]
    return (this.sql = `INSERT INTO ${this.quote(entity)}${alias ? ' as ' + this.quote(alias) : ''} (${
      this.columns
    }) SELECT ${extraction} FROM json_each(?)`)
  }

  /**
   * Renders an INSERT query with rows property
   * @param {import('./infer/cqn').INSERT} q
   * @returns {string} SQL
   */
  INSERT_rows(q) {
    const { INSERT } = q
    const entity = this.name(q.target?.name || INSERT.into.ref[0])
    const alias = INSERT.into.as
    const elements = q.elements || q.target?.elements
    if (!INSERT.columns && !elements) {
      throw cds.error`Cannot insert rows without columns or elements`
    }
    let columns = INSERT.columns || (elements && ObjectKeys(elements))
    if (elements) {
      columns = columns.filter(c => c in elements && !elements[c].virtual && !elements[c].isAssociation)
    }
    this.columns = columns.map(c => this.quote(c))

    const inputConverterKey = this.class._convertInput
    const extraction = columns.map((c, i) => {
      const element = elements?.[c] || {}
      const extract = `value->>'$[${i}]'`
      const converter = element[inputConverterKey] || (e => e)
      return converter(extract, element)
    })

    this.entries = [[JSON.stringify(INSERT.rows)]]
    return (this.sql = `INSERT INTO ${this.quote(entity)}${alias ? ' as ' + this.quote(alias) : ''} (${
      this.columns
    }) SELECT ${extraction} FROM json_each(?)`)
  }

  /**
   * Renders an INSERT query with values property
   * @param {import('./infer/cqn').INSERT} q
   * @returns {string} SQL
   */
  INSERT_values(q) {
    let { columns, values } = q.INSERT
    return this.INSERT_rows({ __proto__: q, INSERT: { __proto__: q.INSERT, columns, rows: [values] } })
  }

  /**
   * Renders an INSERT query from SELECT query
   * @param {import('./infer/cqn').INSERT} q
   * @returns {string} SQL
   */
  INSERT_select(q) {
    const { INSERT } = q
    const entity = this.name(q.target.name)
    const alias = INSERT.into.as
    const elements = q.elements || q.target?.elements || {}
    const columns = (this.columns = (INSERT.columns || ObjectKeys(elements)).filter(
      c => c in elements && !elements[c].virtual && !elements[c].isAssociation,
    ))
    this.sql = `INSERT INTO ${entity}${alias ? ' as ' + this.quote(alias) : ''} (${columns}) ${this.SELECT(
      cqn4sql(INSERT.as),
    )}`
    this.entries = [this.values]
    return this.sql
  }

  /**
   * Wraps the provided SQL expression for output processing
   * @param {import('./infer/cqn').element} element
   * @param {string} expr
   * @returns {string} SQL
   */
  output_converter4(element, expr) {
    const fn = element?.[this.class._convertOutput]
    return fn?.(expr, element) || expr
  }

  /** @type {import('./converters').Converters} */
  static InputConverters = {} // subclasses to override

  /** @type {import('./converters').Converters} */
  static OutputConverters = {} // subclasses to override

  static localized = { String: true, UUID: false }

  // UPSERT Statements ------------------------------------------------

  /**
   * Renders an UPSERT query into generic SQL
   * @param {import('./infer/cqn').UPDATE} q
   * @returns {string} SQL
   */
  UPSERT(q) {
    let { UPSERT } = q,
      sql = this.INSERT({ __proto__: q, INSERT: UPSERT })
    let keys = q.target?.keys
    if (!keys) return (this.sql = sql) // REVISIT: We should converge q.target and q._target
    keys = Object.keys(keys).filter(k => !keys[k].isAssociation)

    let updateColumns = q.UPSERT.entries ? Object.keys(q.UPSERT.entries[0]) : this.columns
    updateColumns = updateColumns
      .filter(c => !keys.includes(c))
      .map(c => `${this.quote(c)} = excluded.${this.quote(c)}`)

    keys = keys.map(k => this.quote(k))
    const conflict = updateColumns.length
      ? `ON CONFLICT(${keys}) DO UPDATE SET ` + updateColumns
      : `ON CONFLICT(${keys}) DO NOTHING`
    return (this.sql = `${sql} WHERE true ${conflict}`)
  }

  // UPDATE Statements ------------------------------------------------

  /**
   * Renders an UPDATE query into generic SQL
   * @param {import('./infer/cqn').UPDATE} q
   * @returns {string} SQL
   */
  UPDATE(q) {
    const {
        UPDATE: { entity, with: _with, data, where },
      } = q,
      elements = q.target?.elements
    let sql = `UPDATE ${this.name(entity.ref?.[0] || entity)}`
    if (entity.as) sql += ` AS ${entity.as}`
    let columns = []
    if (data)
      for (let c in data)
        if (!elements || (c in elements && !elements[c].virtual)) {
          columns.push({ name: c, sql: this.val({ val: data[c] }) })
        }
    if (_with)
      for (let c in _with)
        if (!elements || (c in elements && !elements[c].virtual)) {
          columns.push({ name: c, sql: this.expr(_with[c]) })
        }

    columns = columns.map(c => {
      if (q.elements?.[c.name]?.['@cds.extension']) {
        return {
          name: 'extensions__',
          sql: `json_set(extensions__,${this.string('$."' + c.name + '"')},${c.sql})`,
        }
      }
      return c
    })

    const extraction = this.managed(columns, elements, true).map(c => `${this.quote(c.name)}=${c.sql}`)

    sql += ` SET ${extraction}`
    if (where) sql += ` WHERE ${this.where(where)}`
    return (this.sql = sql)
  }

  // DELETE Statements ------------------------------------------------

  /**
   * Renders a DELETE query into generic SQL
   * @param {import('./infer/cqn').DELETE} param0
   * @returns {string} SQL
   */
  DELETE({ DELETE: { from, where } }) {
    let sql = `DELETE FROM ${this.from(from)}`
    if (where) sql += ` WHERE ${this.where(where)}`
    return (this.sql = sql)
  }

  // STREAM Statement -------------------------------------------------

  /**
   * Renders a STREAM query into generic SQL
   * @param {import('./infer/cqn').STREAM} q
   * @returns {string} SQL
   */
  STREAM(q) {
    const { STREAM } = q
    return STREAM.from
      ? this.STREAM_from(q)
      : STREAM.into
      ? this.STREAM_into(q)
      : cds.error`Missing .form or .into in ${q}`
  }

  /**
   * Renders a STREAM.into query into generic SQL
   * @param {import('./infer/cqn').STREAM} q
   * @returns {string} SQL
   */
  STREAM_into(q) {
    const { into, column, where, data } = q.STREAM

    let sql
    if (!_empty(column)) {
      data.type = 'binary'
      sql = this.UPDATE(
        UPDATE(into)
          .with({ [column]: data })
          .where(where),
      )
    } else {
      data.type = 'json'
      // REVISIT: decide whether dataset streams should behave like INSERT or UPSERT
      sql = this.UPSERT(UPSERT([{}]).into(into).forSQL())
      this.values = [data]
    }

    return (this.sql = sql)
  }

  /**
   * Renders a STREAM.from query into generic SQL
   * @param {import('./infer/cqn').STREAM} q
   * @returns {string} SQL
   */
  STREAM_from(q) {
    const { column, from, where, columns } = q.STREAM

    const select = cds.ql
      .SELECT(column ? [column] : columns)
      .where(where)
      .limit(column ? 1 : undefined)

    // SELECT.from() does not accept joins
    select.SELECT.from = from

    if (column) {
      this.one = true
    } else {
      select.SELECT.expand = 'root'
      this.one = !!from.SELECT?.one
    }
    return this.SELECT(select.forSQL())
  }

  // Expression Clauses ---------------------------------------------

  /**
   * Renders an expression object into generic SQL
   * @param {import('./infer/cqn').expr} x
   * @returns {string} SQL
   * @throws {Error} When an unknown un supported expression is provided
   */
  expr(x) {
    const wrap = x.cast ? sql => `cast(${sql} as ${this.type4(x.cast)})` : sql => sql
    if (typeof x === 'string') throw cds.error`Unsupported expr: ${x}`
    if ('param' in x) return wrap(this.param(x))
    if ('ref' in x) return wrap(this.ref(x))
    if ('val' in x) return wrap(this.val(x))
    if ('xpr' in x) return wrap(this.xpr(x))
    if ('func' in x) return wrap(this.func(x))
    if ('list' in x) return wrap(this.list(x))
    if ('SELECT' in x) return wrap(`(${this.SELECT(x)})`)
    else throw cds.error`Unsupported expr: ${x}`
  }

  /**
   * Renders an list of expression objects into generic SQL
   * @param {import('./infer/cqn').xpr} param0
   * @returns {string} SQL
   */
  xpr({ xpr }) {
    return xpr
      .map((x, i) => {
        if (x in { LIKE: 1, like: 1 } && is_regexp(xpr[i + 1]?.val)) return this.operator('regexp')
        if (typeof x === 'string') return this.operator(x, i, xpr)
        if (x.xpr) return `(${this.xpr(x)})`
        else return this.expr(x)
      })
      .join(' ')
  }

  /**
   * Renders an operation into generic SQL
   * @param {string} x The current operator string
   * @param {Number} i Current index of the operator inside the xpr
   * @param {import('./infer/cqn').predicate[]} xpr The parent xpr in which the operator is used
   * @returns {string} The correct operator string
   */
  operator(x, i, xpr) {
    if (x === '=' && xpr[i + 1]?.val === null) return 'is'
    if (x === '!=') return 'is not'
    else return x
  }

  /**
   * Renders an argument place holder into the SQL for prepared statements
   * @param {import('./infer/cqn').ref} param0
   * @returns {string} SQL
   * @throws {Error} When an unsupported ref definition is provided
   */
  param({ ref }) {
    if (ref.length > 1) throw cds.error`Unsupported nested ref parameter: ${ref}`
    return ref[0] === '?' ? '?' : `:${ref}`
  }

  /**
   * Renders a ref into generic SQL
   * @param {import('./infer/cqn').ref} param0
   * @returns {string} SQL
   */
  ref({ ref }) {
    return ref.map(r => this.quote(r)).join('.')
  }

  /**
   * Renders a value into the correct SQL syntax of a placeholder for a prepared statement
   * @param {import('./infer/cqn').val} param0
   * @returns {string} SQL
   */
  val({ val }) {
    switch (typeof val) {
      case 'function':
        throw new Error('Function values not supported.')
      case 'undefined':
        return 'NULL'
      case 'boolean':
        return `${val}`
      case 'number':
        return `${val}` // REVISIT for HANA
      case 'object':
        if (val === null) return 'NULL'
        if (val instanceof Date) return `'${val.toISOString()}'`
        if (val instanceof Readable) {
          this.values.push(val)
          return '?'
        }
        if (Buffer.isBuffer(val)) val = val.toString('base64')
        else val = this.regex(val) || this.json(val)
    }
    if (!this.values) return this.string(val)
    this.values.push(val)
    return '?'
  }

  static Functions = require('./cql-functions')
  /**
   * Renders a function call into mapped SQL definitions from the Functions definition
   * @param {import('./infer/cqn').func} param0
   * @returns {string} SQL
   */
  func({ func, args }) {
    args = (args || []).map(e => (e === '*' ? e : { __proto__: e, toString: (x = e) => this.expr(x) }))
    return this.class.Functions[func]?.apply(this.class.Functions, args) || `${func}(${args})`
  }

  /**
   * Renders a list into generic SQL
   * @param {import('./infer/cqn').list} param0
   * @returns {string} SQL
   */
  list({ list }) {
    return `(${list.map(e => this.expr(e))})`
  }

  /**
   * Renders a Regular Expression into its string representation
   * @param {RegExp} o
   * @returns {string} SQL
   */
  regex(o) {
    if (is_regexp(o)) return o.source
  }

  /**
   * Renders the object as a JSON string in generic SQL
   * @param {object} o
   * @returns {string} SQL
   */
  json(o) {
    return this.string(JSON.stringify(o))
  }

  /**
   * Renders a javascript string into a generic SQL string
   * @param {string} s
   * @returns {string} SQL
   */
  string(s) {
    return `'${s.replace(/'/g, "''")}'`
  }

  /**
   * Calculates the effect column name
   * @param {import('./infer/cqn').col} col
   * @returns {string} explicit/implicit column alias
   */
  column_name(col) {
    if (col === '*')
      // REVISIT: When could this ever happen? I think this is only about that irrealistic test whech uses column_name to implement SELECT_columns. We should eliminate column_name as its only used and designed for use in SELECT_expand, isn't it?
      cds.error`Query was not inferred and includes '*' in the columns. For which there is no column name available.`
    return (typeof col.as === 'string' && col.as) || ('val' in col && col.val + '') || col.func || col.ref.at(-1)
  }

  /**
   * Calculates the Database name of the given name
   * @param {string|import('./infer/cqn').ref} name
   * @returns {string} Database name
   */
  name(name) {
    return (name.id || name).replace(/\./g, '_')
  }

  /** @type {unknown} */
  static ReservedWords = {}
  /**
   * Ensures that the given identifier is properly quoted when required by the database
   * @param {string} s
   * @returns {string} SQL
   */
  quote(s) {
    if (typeof s !== 'string') return '"' + s + '"'
    if (s.includes('"')) return '"' + s.replace(/"/g, '""') + '"'
    // Column names like "Order" clash with "ORDER" keyword so toUpperCase is required
    if (s in this.class.ReservedWords || /^\d|[$' ?@./\\]/.test(s)) return '"' + s + '"'
    return s
  }

  /**
   * Convers the columns array into an array of SQL expressions that extract the correct value from inserted JSON data
   * @param {object[]} columns
   * @param {import('./infer/cqn').elements} elements
   * @param {Boolean} isUpdate
   * @returns {string[]} Array of SQL expressions for processing input JSON data
   */
  managed(columns, elements, isUpdate = false) {
    const annotation = isUpdate ? '@cds.on.update' : '@cds.on.insert'
    const { _convertInput } = this.class
    // Ensure that missing managed columns are added
    const requiredColumns = !elements
      ? []
      : Object.keys(elements)
          .filter(
            e =>
              (elements[e]?.[annotation] || (!isUpdate && elements[e]?.default && !elements[e].virtual)) &&
              !columns.find(c => c.name === e),
          )
          .map(name => ({ name, sql: 'NULL' }))

    return [...columns, ...requiredColumns].map(({ name, sql }) => {
      let element = elements?.[name] || {}
      if (!sql) sql = `value->>'$."${name}"'`

      let val = _managed[element[annotation]?.['=']]
      if (val) sql = `coalesce(${sql}, ${this.func({ func: 'session_context', args: [{ val }] })})`
      // stupid prettier: i wanted to keep this blank line above for a reason!
      else if (!isUpdate && element.default) {
        const d = element.default
        if (d.val !== undefined || d.ref?.[0] === '$now') {
          // REVISIT: d.ref is not used afterwards
          sql = `(CASE WHEN json_type(value,'$."${name}"') IS NULL THEN ${
            this.defaultValue(d.val) // REVISIT: this.defaultValue is a strange function
          } ELSE ${sql} END)`
        }
      }

      let converter = element[_convertInput]
      if (converter) sql = converter(sql, element)
      return { name, sql }
    })
  }

  /**
   * Returns the default value
   * @param {string} defaultValue
   * @returns {string}
   */
  defaultValue(defaultValue = this.context.timestamp.toISOString()) {
    return typeof defaultValue === 'string' ? this.string(defaultValue) : defaultValue
  }
}

// REVISIT: Workaround for JSON.stringify to work with buffers
Buffer.prototype.toJSON = function () {
  return this.toString('base64')
}

const ObjectKeys = o => (o && [...ObjectKeys(o.__proto__), ...Object.keys(o)]) || []
const _managed = {
  '$user.id': '$user.id',
  $user: '$user.id',
  $now: '$now',
}

const is_regexp = x => x?.constructor?.name === 'RegExp' // NOTE: x instanceof RegExp doesn't work in repl
const _empty = a => !a || a.length === 0

/**
 * @param {import('@sap/cds/apis/cqn').Query} q
 * @param {import('@sap/cds/apis/csn').CSN} m
 */
module.exports = (q, m) => new CQN2SQLRenderer().render(cqn4sql(q, m), m)
module.exports.class = CQN2SQLRenderer
module.exports.classDefinition = CQN2SQLRenderer // class is a reserved typescript word<|MERGE_RESOLUTION|>--- conflicted
+++ resolved
@@ -191,30 +191,13 @@
    * @param {import('./infer/cqn').SELECT} q
    */
   SELECT(q) {
-<<<<<<< HEAD
     let { from, expand, where, groupBy, having, orderBy, limit, one, distinct, localized, forUpdate, forShareLock } =
       q.SELECT
-    if (!expand) expand = q.SELECT.expand = has_expands(q) || has_arrays(q)
-=======
-    let { from, expand, where, groupBy, having, orderBy, limit, one, distinct, localized } = q.SELECT
->>>>>>> da00f5ac
     // REVISIT: When selecting from an entity that is not in the model the from.where are not normalized (as cqn4sql is skipped)
     if (!where && from?.ref?.length === 1 && from.ref[0]?.where) where = from.ref[0]?.where
     let columns = this.SELECT_columns(q)
     let sql = `SELECT`
     if (distinct) sql += ` DISTINCT`
-<<<<<<< HEAD
-    if (!_empty((x = columns))) sql += ` ${x}`
-    if (!_empty((x = from))) sql += ` FROM ${this.from(x)}`
-    if (!_empty((x = where))) sql += ` WHERE ${this.where(x)}`
-    if (!_empty((x = groupBy))) sql += ` GROUP BY ${this.groupBy(x)}`
-    if (!_empty((x = having))) sql += ` HAVING ${this.having(x)}`
-    if (!_empty((x = orderBy))) sql += ` ORDER BY ${this.orderBy(x, localized)}`
-    if (one) sql += ` LIMIT ${this.limit({ rows: { val: 1 } })}`
-    else if ((x = limit)) sql += ` LIMIT ${this.limit(x)}`
-    if (forUpdate) sql += ` ${this.forUpdate(forUpdate)}`
-    else if (forShareLock) sql += ` ${this.forShareLock(forShareLock)}`
-=======
     if (!_empty(columns)) sql += ` ${columns}`
     if (!_empty(from)) sql += ` FROM ${this.from(from)}`
     if (!_empty(where)) sql += ` WHERE ${this.where(where)}`
@@ -223,7 +206,8 @@
     if (!_empty(orderBy)) sql += ` ORDER BY ${this.orderBy(orderBy, localized)}`
     if (one) limit = Object.assign({}, limit, { rows: { val: 1 } })
     if (limit) sql += ` LIMIT ${this.limit(limit)}`
->>>>>>> da00f5ac
+    if (forUpdate) sql += ` ${this.forUpdate(forUpdate)}`
+    else if (forShareLock) sql += ` ${this.forShareLock(forShareLock)}`
     // Expand cannot work without an inferred query
     if (expand) {
       // REVISIT: Why don't we handle that as an error in SELECT_expand?
