const cds = require('@sap/cds/lib')
const cds_infer = require('./infer')
const cqn4sql = require('./cqn4sql')

const DEBUG = (() => {
  let DEBUG = cds.debug('sql-json')
  if (DEBUG) return DEBUG
  else DEBUG = cds.debug('sql|sqlite')
  if (DEBUG) {
    return DEBUG
    // (sql, ...more) => DEBUG (sql.replace(/(?:SELECT[\n\r\s]+(json_group_array\()?[\n\r\s]*json_insert\((\n|\r|.)*?\)[\n\r\s]*\)?[\n\r\s]+as[\n\r\s]+_json_[\n\r\s]+FROM[\n\r\s]*\(|\)[\n\r\s]*(\)[\n\r\s]+AS )|\)$)/gim,(a,b,c,d) => d || ''), ...more)
    // FIXME: looses closing ) on INSERT queries
  }
})()

class CQN2SQLRenderer {
  /**
   * Creates a new CQN2SQL instance for processing a query
   * @constructor
   * @param {import('@sap/cds/apis/services').ContextProperties} context the cds.context of the request
   */
  constructor(context) {
    /**
     * @type {import('@sap/cds/apis/services').ContextProperties}
     */
    this.context = cds.context || context
    // REVISIT: find a way to make CQN2SQLRenderer work in SQLService as well
    /** @type {CQN2SQLRenderer|unknown} */
    this.class = new.target // for IntelliSense
    this.class._init() // is a noop for subsequent calls
  }

  /**
   * Initializes the class one first creation to link types to data converters
   */
  static _init() {
    const _add_mixins = (aspect, mixins) => {
      const fqn = this.name + aspect
      const types = cds.builtin.types
      for (let each in mixins) {
        const def = types[each]
        if (!def) continue
        Object.defineProperty(def, fqn, { value: mixins[each] })
      }
      return fqn
    }
    this._localized = _add_mixins(':localized', this.localized)
    this._convertInput = _add_mixins(':convertInput', this.InputConverters)
    this._convertOutput = _add_mixins(':convertOutput', this.OutputConverters)
    this._sqlType = _add_mixins(':sqlType', this.TypeMap)
    this._init = () => {} // makes this a noop for subsequent calls
  }

  /**
   * Renders incoming query into SQL and generates binding values
   * @param {import('./infer/cqn').Query} q CQN query to be rendered
   * @param {unknown[]|undefined} vars Values to be used for params
   * @returns {CQN2SQLRenderer|unknown}
   */
  render(q, vars) {
    const cmd = q.cmd || Object.keys(q)[0] // SELECT, INSERT, ...
    /**
     * @type {string} the rendered SQL string
     */
    this.sql = '' // to have it as first property for debugging
    /** @type {unknown[]} */
    this.values = [] // prepare values, filled in by subroutines
    this[cmd]((this.cqn = q)) // actual sql rendering happens here
    if (vars?.length && !this.values.length) this.values = vars
    const sanitize_values = process.env.NODE_ENV === 'production' && cds.env.log.sanitize_values !== false
    DEBUG?.(
      this.sql,
      sanitize_values && (this.entries || this.values?.length > 0) ? ['***'] : this.entries || this.values,
    )
    return this
  }

  /**
   * Links the incoming query with the current service model
   * @param {import('./infer/cqn').Query} q
   * @returns {import('./infer/cqn').Query}
   */
  infer(q) {
    return q.target ? q : cds_infer(q)
  }

  // CREATE Statements ------------------------------------------------

  /**
   * Renders a CREATE query into generic SQL
   * @param {import('./infer/cqn').CREATE} q
   */
  CREATE(q) {
    const { target } = q,
      { query } = target
    const name = this.name(target.name)
    // Don't allow place holders inside views
    delete this.values
    this.sql =
      !query || target['@cds.persistence.table']
        ? `CREATE TABLE ${name} ( ${this.CREATE_elements(target.elements)} )`
        : `CREATE VIEW ${name} AS ${this.SELECT(cqn4sql(query))}`
    this.values = []
    return
  }

  /**
   * Renders a column clause for the given elements
   * @param {import('./infer/cqn').elements} elements
   * @returns {string} SQL
   */
  CREATE_elements(elements) {
    let sql = ''
    for (let e in elements) {
      const definition = elements[e]
      if (definition.isAssociation) continue
      const s = this.CREATE_element(definition)
      if (s) sql += `${s}, `
    }
    return sql.slice(0, -2)
  }

  /**
   * Renders a column definition for the given element
   * @param {import('./infer/cqn').element} element
   * @returns {string} SQL
   */
  CREATE_element(element) {
    const type = this.type4(element)
    if (type) return this.quote(element.name) + ' ' + type
  }

  /**
   * Renders the SQL type definition for the given element
   * @param {import('./infer/cqn').element} element
   * @returns {string}
   */
  type4(element) {
    if (!element._type) element = cds.builtin.types[element.type] || element
    const fn = element[this.class._sqlType]
    return (
      fn?.(element) || element._type?.replace('cds.', '').toUpperCase() || cds.error`Unsupported type: ${element.type}`
    )
  }

  /** @callback converter */

  /** @type {Object<string,import('@sap/cds/apis/csn').Definition>} */
  static TypeMap = {
    // Utilizing cds.linked inheritance
    String: e => `NVARCHAR(${e.length || 5000})`,
    Binary: e => `VARBINARY(${e.length || 5000})`,
    Int64: () => 'BIGINT',
    Int32: () => 'INTEGER',
    Int16: () => 'SMALLINT',
    UInt8: () => 'SMALLINT',
    Integer64: () => 'BIGINT',
    LargeString: () => 'NCLOB',
    LargeBinary: () => 'BLOB',
    Association: () => false,
    Composition: () => false,
    array: () => 'NCLOB',
    // HANA types
    /* Disabled as these types are linked to normal cds types
    'cds.hana.TINYINT': () => 'REAL',
    'cds.hana.REAL': () => 'REAL',
    'cds.hana.CHAR': e => `CHAR(${e.length || 1})`,
    'cds.hana.ST_POINT': () => 'ST_POINT',
    'cds.hana.ST_GEOMETRY': () => 'ST_GEO',*/
  }

  // DROP Statements ------------------------------------------------

  /**
   * Renders a DROP query into generic SQL
   * @param {import('./infer/cqn').DROP} q
   */
  DROP(q) {
    const { target } = q
    const isView = target.query || target.projection
    return (this.sql = `DROP ${isView ? 'VIEW' : 'TABLE'} IF EXISTS ${this.name(target.name)}`)
  }

  // SELECT Statements ------------------------------------------------

  /**
   * Renders a SELECT statement into generic SQL
   * @param {import('./infer/cqn').SELECT} q
   */
  SELECT(q) {
    let { from, expand, where, groupBy, having, orderBy, limit, one, distinct, localized } = q.SELECT
    if (!expand) expand = q.SELECT.expand = has_expands(q) || has_arrays(q)
    // REVISIT: When selecting from an entity that is not in the model the from.where are not normalized (as cqn4sql is skipped)
    if (!where && from?.ref?.length === 1 && from.ref[0]?.where) where = from.ref[0]?.where
    let columns = this.SELECT_columns(q)
    let x,
      sql = `SELECT`
    if (distinct) sql += ` DISTINCT`
    if (!_empty((x = columns))) sql += ` ${x}`
    if (!_empty((x = from))) sql += ` FROM ${this.from(x, q)}`
    if (!_empty((x = where))) sql += ` WHERE ${this.where(x)}`
    if (!_empty((x = groupBy))) sql += ` GROUP BY ${this.groupBy(x)}`
    if (!_empty((x = having))) sql += ` HAVING ${this.having(x)}`
    if (!_empty((x = orderBy))) sql += ` ORDER BY ${this.orderBy(x, localized)}`
    if (one) sql += ` LIMIT ${this.limit({ rows: { val: 1 } })}`
    else if ((x = limit)) sql += ` LIMIT ${this.limit(x)}`
    // Expand cannot work without an inferred query
    if (expand) {
      if (!q.elements) cds.error`Query was not inferred and includes expand. For which the metadata is missing.`
      sql = this.SELECT_expand(q, sql)
    }
    return (this.sql = sql)
  }

  /**
   * Renders a column clause into generic SQL
   * @param {import('./infer/cqn').SELECT} param0
   * @returns {string} SQL
   */
  SELECT_columns({ SELECT }) {
    // REVISIT: We don't have to run x.as through this.column_name(), do we?
    if (!SELECT.columns) return '*'
    return SELECT.columns.map(x => {
      if (x === '*') return x
      return this.column_expr(x) + (typeof x.as === 'string' ? ' as ' + this.quote(x.as) : '')
    })
  }

  /**
   * Renders a JSON select around the provided SQL statement
   * @param {import('./infer/cqn').SELECT} param0
   * @param {string} sql
   * @returns {string} SQL
   */
  SELECT_expand({ SELECT, elements }, sql) {
    if (!SELECT.columns) return sql
    if (!elements) return sql
    let cols = !SELECT.columns
      ? ['*']
      : SELECT.columns.map(x => {
          const name = this.column_name(x)
          // REVISIT: can be removed when alias handling is resolved properly
          const d = elements[name] || elements[name.substring(1, name.length - 1)]
          let col = `'$."${name}"',${this.output_converter4(d, this.quote(name))}`

          if (x.SELECT?.count) {
            // Return both the sub select and the count for @odata.count
            const qc = cds.ql.clone(x, { columns: [{ func: 'count' }], one: 1, limit: 0, orderBy: 0 })
            col += `, '$."${name}@odata.count"',${this.expr(qc)}`
          }
          return col
        })

    // Prevent SQLite from hitting function argument limit of 100
    let colsLength = cols.length
    let obj = "'{}'"
    for (let i = 0; i < colsLength; i += 48) {
      obj = `json_insert(${obj},${cols.slice(i, i + 48)})`
    }
    return `SELECT ${SELECT.one || SELECT.expand === 'root' ? obj : `json_group_array(${obj})`} as _json_ FROM (${sql})`
  }

  /**
   * Renders a SELECT column expression into generic SQL
   * @param {import('./infer/cqn').col} x
   * @returns {string} SQL
   */
  column_expr(x) {
    if (x.func && !x.as) x.as = x.func
    if (x?.element?.['@cds.extension']) {
      x.as = x.as || x.element.name
      return `extensions__->${this.string('$."' + x.element.name + '"')}`
    }
    let sql = this.expr(x)
    return sql
  }

<<<<<<< HEAD
  from(from, q) {
=======
  /**
   * Renders a FROM clause into generic SQL
   * @param {import('./infer/cqn').source} from
   * @returns {string} SQL
   */
  from(from) {
>>>>>>> afa202ba
    const { ref, as } = from,
      _aliased = as ? s => s + ` as ${this.quote(as)}` : s => s
    if (ref) {
      const localized = q?.SELECT?.localized
      const target = from.target?.query || from.$refLinks?.[0]?.target || cds.model?.definitions[ref[0]]
      if (!target?.query && !(localized && target.$localized)) {
        return _aliased(this.quote(this.name(target?.name || ref[0])))
      }

      const alias = as || ref.at(-1)
      const subQuery = cds.ql.clone(target.query || cds.ql.SELECT.from(target.name))
      subQuery.SELECT.from = { ...subQuery.SELECT.from, as: alias }
      subQuery.SELECT.columns = subQuery.SELECT.columns ? [...subQuery.SELECT.columns] : ['*']
      q?.SELECT.columns?.forEach(col => {
        if (localized && col?.element?.localized) {
          // Get column alias and ensure it is not defined on this projection level
          const colAlias = this.column_name(col)
          let index = subQuery.SELECT.columns.findIndex(c => c !== '*' && this.column_name(c) === colAlias)
          if (index < 0) {
            index = subQuery.SELECT.columns.length
          } else {
            // Use projection column definition
            col = subQuery.SELECT.columns[index]
          }

          // Replace column with localized coalesce
          subQuery.SELECT.columns.splice(index, 1, {
            as: colAlias,
            func: 'coalesce',
            args: [
              {
                ref: [
                  // Walk down the path expression to inject the texts filter for the specific column
                  ...col.ref.slice(0, -1),
                  {
                    id: 'texts',
                    where: [{ ref: ['locale'] }, '=', { func: 'session_context', args: [{ val: '$user.locale' }] }],
                  },
                  ...col.ref.slice(-1),
                ],
              },
              { ref: col.ref },
            ],
          })
        }
        if (col?.element?.type === 'cds.LargeBinary') {
          subQuery.SELECT.columns.push(col)
        }
      })

      // REVISIT: ensure to call cqn4sql with the correct model
      return `(${this.SELECT(cqn4sql(subQuery))}) as ${this.quote(alias)}`
    }
    if (from.SELECT) return _aliased(`(${this.SELECT(from)})`)
    if (from.join) {
      const {
        join,
        args: [left, right],
        on,
      } = from
      return `${this.from(left)} ${join} JOIN ${this.from(right)} ON ${this.xpr({ xpr: on })}`
    }
  }

  /**
   * Renders a WHERE clause into generic SQL
   * @param {import('./infer/cqn').predicate} xpr
   * @returns {string} SQL
   */
  where(xpr) {
    return this.xpr({ xpr })
  }

  /**
   * Renders a HAVING clause into generic SQL
   * @param {import('./infer/cqn').predicate} xpr
   * @returns {string} SQL
   */
  having(xpr) {
    return this.xpr({ xpr })
  }

  /**
   * Renders a groupBy clause into generic SQL
   * @param {import('./infer/cqn').expr[]} clause
   * @returns {string[] | string} SQL
   */
  groupBy(clause) {
    return clause.map(c => this.expr(c))
  }

  /**
   * Renders an orderBy clause into generic SQL
   * @param {import('./infer/cqn').ordering_term[]} orderBy
   * @param {boolean | undefined} localized
   * @returns {string[] | string} SQL
   */
  orderBy(orderBy, localized) {
    return orderBy.map(
      localized
        ? c =>
            this.expr(c) +
            (c.element?.[this.class._localized] ? ' COLLATE NOCASE' : '') +
            (c.sort === 'desc' || c.sort === -1 ? ' DESC' : ' ASC')
        : c => this.expr(c) + (c.sort === 'desc' || c.sort === -1 ? ' DESC' : ' ASC'),
    )
  }

  /**
   * Renders an limit clause into generic SQL
   * @param {import('./infer/cqn').limit} param0
   * @returns {string} SQL
   * @throws {Error} When no rows are defined
   */
  limit({ rows, offset }) {
    if (!rows) throw new Error('Rows parameter is missing in SELECT.limit(rows, offset)')
    return !offset ? rows.val : `${rows.val} OFFSET ${offset.val}`
  }

  // INSERT Statements ------------------------------------------------

  /**
   * Renders an INSERT query into generic SQL
   * @param {import('./infer/cqn').INSERT} q
   * @returns {string} SQL
   */
  INSERT(q) {
    const { INSERT } = q
    return INSERT.entries
      ? this.INSERT_entries(q)
      : INSERT.rows
      ? this.INSERT_rows(q)
      : INSERT.values
      ? this.INSERT_values(q)
      : INSERT.as
      ? this.INSERT_select(q)
      : cds.error`Missing .entries, .rows, or .values in ${q}`
  }

  /**
   * Renders an INSERT query with entries property
   * @param {import('./infer/cqn').INSERT} q
   * @returns {string} SQL
   */
  INSERT_entries(q) {
    const { INSERT } = q
    const entity = this.name(q.target?.name || INSERT.into.ref[0])
    const alias = INSERT.into.as
    const elements = q.elements || q.target?.elements
    if (!elements && !INSERT.entries?.length) {
      return // REVISIT: mtx sends an insert statement without entries and no reference entity
    }
    const columns = elements
      ? ObjectKeys(elements).filter(c => c in elements && !elements[c].virtual && !elements[c].isAssociation)
      : ObjectKeys(INSERT.entries[0])

    /** @type {string[]} */
    this.columns = columns.filter(elements ? c => !elements[c]?.['@cds.extension'] : () => true).map(c => this.quote(c))

    const extractions = this.managed(
      columns.map(c => ({ name: c })),
      elements,
      !!q.UPSERT,
    )
    const extraction = extractions
      .map(c => {
        const element = elements?.[c.name]
        if (element?.['@cds.extension']) {
          return false
        }
        if (c.name === 'extensions__') {
          const merges = extractions.filter(c => elements?.[c.name]?.['@cds.extension'])
          if (merges.length) {
            c.sql = `json_set(ifnull(${c.sql},'{}'),${merges.map(
              c => this.string('$."' + c.name + '"') + ',' + c.sql,
            )})`
          }
        }
        return c
      })
      .filter(a => a)
      .map(c => c.sql)

    this.entries = [[JSON.stringify(INSERT.entries)]]
    return (this.sql = `INSERT INTO ${entity}${alias ? ' as ' + this.quote(alias) : ''} (${
      this.columns
    }) SELECT ${extraction} FROM json_each(?)`)
  }

  /**
   * Renders an INSERT query with rows property
   * @param {import('./infer/cqn').INSERT} q
   * @returns {string} SQL
   */
  INSERT_rows(q) {
    const { INSERT } = q
    const entity = this.name(q.target?.name || INSERT.into.ref[0])
    const alias = INSERT.into.as
    const elements = q.elements || q.target?.elements
    if (!INSERT.columns && !elements) {
      throw cds.error`Cannot insert rows without columns or elements`
    }
    let columns = INSERT.columns || (elements && ObjectKeys(elements))
    if (elements) {
      columns = columns.filter(c => c in elements && !elements[c].virtual && !elements[c].isAssociation)
    }
    this.columns = columns.map(c => this.quote(c))

    const inputConverterKey = this.class._convertInput
    const extraction = columns.map((c, i) => {
      const element = elements?.[c] || {}
      const extract = `value->>'$[${i}]'`
      const converter = element[inputConverterKey] || (e => e)
      return converter(extract, element)
    })

    this.entries = [[JSON.stringify(INSERT.rows)]]
    return (this.sql = `INSERT INTO ${entity}${alias ? ' as ' + this.quote(alias) : ''} (${
      this.columns
    }) SELECT ${extraction} FROM json_each(?)`)
  }

  /**
   * Renders an INSERT query with values property
   * @param {import('./infer/cqn').INSERT} q
   * @returns {string} SQL
   */
  INSERT_values(q) {
    let { columns, values } = q.INSERT
    return this.INSERT_rows({ __proto__: q, INSERT: { __proto__: q.INSERT, columns, rows: [values] } })
  }

  /**
   * Renders an INSERT query from SELECT query
   * @param {import('./infer/cqn').INSERT} q
   * @returns {string} SQL
   */
  INSERT_select(q) {
    const { INSERT } = q
    const entity = this.name(q.target.name)
    const alias = INSERT.into.as
    const elements = q.elements || q.target?.elements || {}
    const columns = (this.columns = (INSERT.columns || ObjectKeys(elements)).filter(
      c => c in elements && !elements[c].virtual && !elements[c].isAssociation,
    ))
    this.sql = `INSERT INTO ${entity}${alias ? ' as ' + this.quote(alias) : ''} (${columns}) ${this.SELECT(
      cqn4sql(INSERT.as),
    )}`
    this.entries = [this.values]
    return this.sql
  }

  /**
   * Wraps the provided SQL expression for output processing
   * @param {import('./infer/cqn').element} element
   * @param {string} expr
   * @returns {string} SQL
   */
  output_converter4(element, expr) {
    const fn = element?.[this.class._convertOutput]
    return fn?.(expr, element) || expr
  }

  /** @type {import('./converters').Converters} */
  static InputConverters = {} // subclasses to override

  /** @type {import('./converters').Converters} */
  static OutputConverters = {} // subclasses to override

  static localized = { String: true, UUID: false }

  // UPSERT Statements ------------------------------------------------

  /**
   * Renders an UPSERT query into generic SQL
   * @param {import('./infer/cqn').UPDATE} q
   * @returns {string} SQL
   */
  UPSERT(q) {
    let { UPSERT } = q,
      sql = this.INSERT({ __proto__: q, INSERT: UPSERT })
    let keys = q.target?.keys
    if (!keys) return (this.sql = sql) // REVISIT: We should converge q.target and q._target
    keys = Object.keys(keys).filter(k => !keys[k].isAssociation)

    let updateColumns = q.UPSERT.entries ? Object.keys(q.UPSERT.entries[0]) : this.columns
    updateColumns = updateColumns
      .filter(c => !keys.includes(c))
      .map(c => `${this.quote(c)} = excluded.${this.quote(c)}`)

    keys = keys.map(k => this.quote(k))
    const conflict = updateColumns.length
      ? `ON CONFLICT(${keys}) DO UPDATE SET ` + updateColumns
      : `ON CONFLICT(${keys}) DO NOTHING`
    return (this.sql = `${sql} WHERE true ${conflict}`)
  }

  // UPDATE Statements ------------------------------------------------

  /**
   * Renders an UPDATE query into generic SQL
   * @param {import('./infer/cqn').UPDATE} q
   * @returns {string} SQL
   */
  UPDATE(q) {
    const {
        UPDATE: { entity, with: _with, data, where },
      } = q,
      elements = q.target?.elements
    let sql = `UPDATE ${this.name(entity.ref?.[0] || entity)}`
    if (entity.as) sql += ` AS ${entity.as}`
    let columns = []
    if (data)
      for (let c in data)
        if (!elements || (c in elements && !elements[c].virtual)) {
          columns.push({ name: c, sql: this.val({ val: data[c] }) })
        }
    if (_with)
      for (let c in _with)
        if (!elements || (c in elements && !elements[c].virtual)) {
          columns.push({ name: c, sql: this.expr(_with[c]) })
        }

    columns = columns.map(c => {
      if (q.elements?.[c.name]?.['@cds.extension']) {
        return {
          name: 'extensions__',
          sql: `json_set(extensions__,${this.string('$."' + c.name + '"')},${c.sql})`,
        }
      }
      return c
    })

    const extraction = this.managed(columns, elements, true).map(c => `${this.quote(c.name)}=${c.sql}`)

    sql += ` SET ${extraction}`
    if (where) sql += ` WHERE ${this.where(where)}`
    return (this.sql = sql)
  }

  // DELETE Statements ------------------------------------------------

  /**
   * Renders a DELETE query into generic SQL
   * @param {import('./infer/cqn').DELETE} param0
   * @returns {string} SQL
   */
  DELETE({ DELETE: { from, where } }) {
    let sql = `DELETE FROM ${this.from(from)}`
    if (where) sql += ` WHERE ${this.where(where)}`
    return (this.sql = sql)
  }

  // STREAM Statement -------------------------------------------------

  /**
   * Renders a STREAM query into generic SQL
   * @param {import('./infer/cqn').STREAM} q
   * @returns {string} SQL
   */
  STREAM(q) {
    let { from, into, where, column, data } = q.STREAM
    let x, sql
    // reading stream
    if (from) {
      sql = `SELECT`
      if (!_empty((x = column))) sql += ` ${this.quote(x)}`
      if (!_empty((x = from))) sql += ` FROM ${this.from(x)}`
    } else {
      // writing stream
      const entity = this.name(q.target?.name || into.ref[0])
      sql = `UPDATE ${this.quote(entity)}${into.as ? ` AS ${into.as}` : ``} SET ${this.quote(column)}=?`
      this.entries = [data]
    }
    if (!_empty((x = where))) sql += ` WHERE ${this.where(x)}`
    if (from) sql += ` LIMIT ${this.limit({ rows: { val: 1 } })}`
    return (this.sql = sql)
  }

  // Expression Clauses ---------------------------------------------

  /**
   * Renders an expression object into generic SQL
   * @param {import('./infer/cqn').expr} x
   * @returns {string} SQL
   * @throws {Error} When an unknown un supported expression is provided
   */
  expr(x) {
    const wrap = x.cast ? sql => `cast(${sql} as ${this.type4(x.cast)})` : sql => sql
    if (typeof x === 'string') throw cds.error`Unsupported expr: ${x}`
    if ('param' in x) return wrap(this.param(x))
    if ('ref' in x) return wrap(this.ref(x))
    if ('val' in x) return wrap(this.val(x))
    if ('xpr' in x) return wrap(this.xpr(x))
    if ('func' in x) return wrap(this.func(x))
    if ('list' in x) return wrap(this.list(x))
    if ('SELECT' in x) return wrap(`(${this.SELECT(x)})`)
    else throw cds.error`Unsupported expr: ${x}`
  }

  /**
   * Renders an list of expression objects into generic SQL
   * @param {import('./infer/cqn').xpr} param0
   * @returns {string} SQL
   */
  xpr({ xpr }) {
    return xpr
      .map((x, i) => {
        if (x in { LIKE: 1, like: 1 } && is_regexp(xpr[i + 1]?.val)) return this.operator('regexp')
        if (typeof x === 'string') return this.operator(x, i, xpr)
        if (x.xpr) return `(${this.xpr(x)})`
        else return this.expr(x)
      })
      .join(' ')
  }

  /**
   * Renders an operation into generic SQL
   * @param {string} x The current operator string
   * @param {Number} i Current index of the operator inside the xpr
   * @param {import('./infer/cqn').predicate[]} xpr The parent xpr in which the operator is used
   * @returns {string} The correct operator string
   */
  operator(x, i, xpr) {
    if (x === '=' && xpr[i + 1]?.val === null) return 'is'
    if (x === '!=') return 'is not'
    else return x
  }

  /**
   * Renders an argument place holder into the SQL for prepared statements
   * @param {import('./infer/cqn').ref} param0
   * @returns {string} SQL
   * @throws {Error} When an unsupported ref definition is provided
   */
  param({ ref }) {
    if (ref.length > 1) throw cds.error`Unsupported nested ref parameter: ${ref}`
    return ref[0] === '?' ? '?' : `:${ref}`
  }

  /**
   * Renders a ref into generic SQL
   * @param {import('./infer/cqn').ref} param0
   * @returns {string} SQL
   */
  ref({ ref }) {
    return ref.map(r => this.quote(r)).join('.')
  }

  /**
   * Renders a value into the correct SQL syntax of a placeholder for a prepared statement
   * @param {import('./infer/cqn').val} param0
   * @returns {string} SQL
   */
  val({ val }) {
    switch (typeof val) {
      case 'function':
        throw new Error('Function values not supported.')
      case 'undefined':
        return 'NULL'
      case 'boolean':
        return val
      case 'number':
        return val // REVISIT for HANA
      case 'object':
        if (val === null) return 'NULL'
        if (val instanceof Date) return `'${val.toISOString()}'`
        if (Buffer.isBuffer(val)) val = val.toString('base64')
        else val = this.regex(val) || this.json(val)
    }
    return this.string(val)
  }

  static Functions = require('./cql-functions')
  /**
   * Renders a function call into mapped SQL definitions from the Functions definition
   * @param {import('./infer/cqn').func} param0
   * @returns {string} SQL
   */
  func({ func, args }) {
    args = (args || []).map(e => (e === '*' ? e : { __proto__: e, toString: (x = e) => this.expr(x) }))
    return this.class.Functions[func]?.apply(this.class.Functions, args) || `${func}(${args})`
  }

  /**
   * Renders a list into generic SQL
   * @param {import('./infer/cqn').list} param0
   * @returns {string} SQL
   */
  list({ list }) {
    return `(${list.map(e => this.expr(e))})`
  }

  /**
   * Renders a Regular Expression into its string representation
   * @param {RegExp} o
   * @returns {string} SQL
   */
  regex(o) {
    if (is_regexp(o)) return o.source
  }

  /**
   * Renders the object as a JSON string in generic SQL
   * @param {object} o
   * @returns {string} SQL
   */
  json(o) {
    return this.string(JSON.stringify(o))
  }

  /**
   * Renders a javascript string into a generic SQL string
   * @param {string} s
   * @returns {string} SQL
   */
  string(s) {
    return `'${s.replace(/'/g, "''")}'`
  }

  /**
   * Calculates the effect column name
   * @param {import('./infer/cqn').col} col
   * @returns {string} explicit/implicit column alias
   */
  column_name(col) {
    if (col === '*')
      cds.error`Query was not inferred and includes '*' in the columns. For which there is no column name available.`
    return (typeof col.as === 'string' && col.as) || ('val' in col && col.val + '') || col.ref[col.ref.length - 1]
  }

  /**
   * Calculates the Database name of the given name
   * @param {string|import('./infer/cqn').ref} name
   * @returns {string} Database name
   */
  name(name) {
    return (name.id || name).replace(/\./g, '_')
  }

  /** @type {unknown} */
  static ReservedWords = {}
  /**
   * Ensures that the given identifier is properly quoted when required by the database
   * @param {string} s
   * @returns {string} SQL
   */
  quote(s) {
    if (typeof s !== 'string') return '"' + s + '"'
    if (s.includes('"')) return '"' + s.replace(/"/g, '""') + '"'
    if (s.toUpperCase() in this.class.ReservedWords || /^\d|[$' ?@./\\]/.test(s)) return '"' + s + '"'
    return s
  }

  /**
   * Convers the columns array into an array of SQL expressions that extract the correct value from inserted JSON data
   * @param {object[]} columns
   * @param {import('./infer/cqn').elements} elements
   * @param {Boolean} isUpdate
   * @returns {string[]} Array of SQL expressions for processing input JSON data
   */
  managed(columns, elements, isUpdate = false) {
    const annotation = isUpdate ? '@cds.on.update' : '@cds.on.insert'
    const inputConverterKey = this.class._convertInput
    // Ensure that missing managed columns are added
    const requiredColumns = !elements
      ? []
      : Object.keys(elements)
          .filter(
            e =>
              (elements[e]?.[annotation] || (!isUpdate && elements[e]?.default && !elements[e].virtual)) &&
              !columns.find(c => c.name === e),
          )
          .map(name => ({ name, sql: 'NULL' }))

    return [...columns, ...requiredColumns].map(({ name, sql }) => {
      const element = elements?.[name] || {}
      let extract = sql ?? `value->>'$."${name}"'`
      const converter = element[inputConverterKey] || (e => e)
      let managed = element[annotation]?.['=']
      switch (managed) {
        case '$user.id':
        case '$user':
          managed = this.string(this.context.user.id)
          break
        case '$now':
          managed = this.string(this.context.timestamp.toISOString())
          break
        default:
          managed = undefined
      }
      if (!isUpdate) {
        const d = element.default
        if (d && (d.val !== undefined || d.ref?.[0] === '$now')) {
          extract = `(CASE WHEN json_type(value,'$."${name}"') IS NULL THEN ${this.defaultValue(
            d.val,
          )} ELSE ${extract} END)`
        }
      }
      return {
        name,
        sql: converter(managed === undefined ? extract : `coalesce(${extract}, ${managed})`, element),
      }
    })
  }

  /**
   * Returns the default value
   * @param {string} defaultValue
   * @returns {string}
   */
  defaultValue(defaultValue = this.context.timestamp.toISOString()) {
    return typeof defaultValue === 'string' ? this.string(defaultValue) : defaultValue
  }
}

// REVISIT: Workaround for JSON.stringify to work with buffers
Buffer.prototype.toJSON = function () {
  return this.toString('base64')
}

const ObjectKeys = o => (o && [...ObjectKeys(o.__proto__), ...Object.keys(o)]) || []
const has_expands = q => q.SELECT.columns?.some(c => c.SELECT?.expand)
const has_arrays = q => q.elements && Object.values(q.elements).some(e => e.items)

const is_regexp = x => x?.constructor?.name === 'RegExp' // NOTE: x instanceof RegExp doesn't work in repl
const _empty = a => !a || a.length === 0

/**
 * @param {import('@sap/cds/apis/cqn').Query} q
 * @param {import('@sap/cds/apis/csn').CSN} m
 */
module.exports = (q, m) => new CQN2SQLRenderer().render(cqn4sql(q, m), m)
module.exports.class = CQN2SQLRenderer
module.exports.classDefinition = CQN2SQLRenderer // class is a reserved typescript word<|MERGE_RESOLUTION|>--- conflicted
+++ resolved
@@ -275,16 +275,13 @@
     return sql
   }
 
-<<<<<<< HEAD
-  from(from, q) {
-=======
   /**
    * Renders a FROM clause into generic SQL
    * @param {import('./infer/cqn').source} from
-   * @returns {string} SQL
-   */
-  from(from) {
->>>>>>> afa202ba
+   * @param {import('./infer/cqn').SELECT} q
+   * @returns {string} SQL
+   */
+  from(from, q) {
     const { ref, as } = from,
       _aliased = as ? s => s + ` as ${this.quote(as)}` : s => s
     if (ref) {
