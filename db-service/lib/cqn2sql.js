--- conflicted
+++ resolved
@@ -900,13 +900,8 @@
 
           buffer += '"'
         } else {
-<<<<<<< HEAD
-          if (type in this.BINARY_TYPES) {
-            val = transformBase64(val)
-=======
           if (val != null && elements[key]?.type in this.BINARY_TYPES) {
             val = Buffer.from(val, 'base64').toString(binaryEncoding)
->>>>>>> 68f3db8d
           }
           buffer += `${keyJSON}${JSON.stringify(val)}`
         }
@@ -1093,15 +1088,9 @@
     if (UPSERT.entries || UPSERT.rows || UPSERT.values) {
       const managed = this._managed.slice(0, columns.length)
 
-<<<<<<< HEAD
-    const extractkeys = managed
-      // .filter(c => keys.includes(c.name))
-      .map(c => `${c.onInsert || c.sql} as ${this.quote(c.name)}`)
-=======
       const extractkeys = managed
         .filter(c => keys.includes(c.name))
         .map(c => `${c.onInsert || c.sql} as ${this.quote(c.name)}`)
->>>>>>> 68f3db8d
 
       sql = `SELECT ${managed.map(c => c.upsert
         .replace(/value->/g, '"$$$$value$$$$"->')
