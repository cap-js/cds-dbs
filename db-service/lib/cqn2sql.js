const cds = require('@sap/cds/lib')
const cds_infer = require('./infer')
const cqn4sql = require('./cqn4sql')

const BINARY_TYPES = {
  'cds.Binary': 1,
  'cds.LargeBinary': 1,
  'cds.hana.BINARY': 1,
}

const { Readable } = require('stream')

const DEBUG = (() => {
  let DEBUG = cds.debug('sql-json')
  if (DEBUG) return DEBUG
  else DEBUG = cds.debug('sql|sqlite')
  if (DEBUG) {
    return DEBUG
    // (sql, ...more) => DEBUG (sql.replace(/(?:SELECT[\n\r\s]+(json_group_array\()?[\n\r\s]*json_insert\((\n|\r|.)*?\)[\n\r\s]*\)?[\n\r\s]+as[\n\r\s]+_json_[\n\r\s]+FROM[\n\r\s]*\(|\)[\n\r\s]*(\)[\n\r\s]+AS )|\)$)/gim,(a,b,c,d) => d || ''), ...more)
    // FIXME: looses closing ) on INSERT queries
  }
})()

class CQN2SQLRenderer {
  /**
   * Creates a new CQN2SQL instance for processing a query
   * @constructor
   * @param {import('@sap/cds/apis/services').ContextProperties} context the cds.context of the request
   */
  constructor(srv) {
    this.context = srv?.context || cds.context // Using srv.context is required due to stakeholders doing unmanaged txs without cds.context being set
    this.class = new.target // for IntelliSense
    this.class._init() // is a noop for subsequent calls
  }

  static _add_mixins(aspect, mixins) {
    const fqn = this.name + aspect
    const types = cds.builtin.types
    for (let each in mixins) {
      const def = types[each]
      if (!def) continue
      Object.defineProperty(def, fqn, { value: mixins[each] })
    }
    return fqn
  }

  /**
   * Initializes the class one first creation to link types to data converters
   */
  static _init() {
    this._localized = this._add_mixins(':localized', this.localized)
    this._convertInput = this._add_mixins(':convertInput', this.InputConverters)
    this._convertOutput = this._add_mixins(':convertOutput', this.OutputConverters)
    this._sqlType = this._add_mixins(':sqlType', this.TypeMap)
    // Have all-uppercase all-lowercase, and capitalized keywords to speed up lookups
    for (let each in this.ReservedWords) {
      // ORDER
      this.ReservedWords[each[0] + each.slice(1).toLowerCase()] = 1 // Order
      this.ReservedWords[each.toLowerCase()] = 1 // order
    }
    this._init = () => { } // makes this a noop for subsequent calls
  }

  /**
   * Renders incoming query into SQL and generates binding values
   * @param {import('./infer/cqn').Query} q CQN query to be rendered
   * @param {unknown[]|undefined} vars Values to be used for params
   * @returns {CQN2SQLRenderer|unknown}
   */
  render(q, vars) {
    const kind = q.kind || Object.keys(q)[0] // SELECT, INSERT, ...
    /**
     * @type {string} the rendered SQL string
     */
    this.sql = '' // to have it as first property for debugging
    /** @type {unknown[]} */
    this.values = [] // prepare values, filled in by subroutines
    this[kind]((this.cqn = q)) // actual sql rendering happens here
    if (vars?.length && !this.values?.length) this.values = vars
    const sanitize_values = process.env.NODE_ENV === 'production' && cds.env.log.sanitize_values !== false
    DEBUG?.(
      this.sql,
      sanitize_values && (this.entries || this.values?.length > 0) ? ['***'] : this.entries || this.values,
    )
    return this
  }

  /**
   * Links the incoming query with the current service model
   * @param {import('./infer/cqn').Query} q
   * @returns {import('./infer/cqn').Query}
   */
  infer(q) {
    return q.target ? q : cds_infer(q)
  }

  // CREATE Statements ------------------------------------------------

  /**
   * Renders a CREATE query into generic SQL
   * @param {import('./infer/cqn').CREATE} q
   */
  CREATE(q) {
    const { target } = q,
      { query } = target
    const name = this.name(target.name)
    // Don't allow place holders inside views
    delete this.values
    this.sql =
      !query || target['@cds.persistence.table']
        ? `CREATE TABLE ${name} ( ${this.CREATE_elements(target.elements)} )`
        : `CREATE VIEW ${name} AS ${this.SELECT(cqn4sql(query))}`
    this.values = []
    return
  }

  /**
   * Renders a column clause for the given elements
   * @param {import('./infer/cqn').elements} elements
   * @returns {string} SQL
   */
  CREATE_elements(elements) {
    let sql = ''
    for (let e in elements) {
      const definition = elements[e]
      if (definition.isAssociation) continue
      const s = this.CREATE_element(definition)
      if (s) sql += `${s}, `
    }
    return sql.slice(0, -2)
  }

  /**
   * Renders a column definition for the given element
   * @param {import('./infer/cqn').element} element
   * @returns {string} SQL
   */
  CREATE_element(element) {
    const type = this.type4(element)
    if (type) return this.quote(element.name) + ' ' + type
  }

  /**
   * Renders the SQL type definition for the given element
   * @param {import('./infer/cqn').element} element
   * @returns {string}
   */
  type4(element) {
    if (!element._type) element = cds.builtin.types[element.type] || element
    const fn = element[this.class._sqlType]
    return (
      fn?.(element) || element._type?.replace('cds.', '').toUpperCase() || cds.error`Unsupported type: ${element.type}`
    )
  }

  /** @callback converter */

  /** @type {Object<string,import('@sap/cds/apis/csn').Definition>} */
  static TypeMap = {
    // Utilizing cds.linked inheritance
    String: e => `NVARCHAR(${e.length || 5000})`,
    Binary: e => `VARBINARY(${e.length || 5000})`,
    Int64: () => 'BIGINT',
    Int32: () => 'INTEGER',
    Int16: () => 'SMALLINT',
    UInt8: () => 'SMALLINT',
    Integer64: () => 'BIGINT',
    LargeString: () => 'NCLOB',
    LargeBinary: () => 'BLOB',
    Association: () => false,
    Composition: () => false,
    array: () => 'NCLOB',
    // HANA types
    /* Disabled as these types are linked to normal cds types
    'cds.hana.TINYINT': () => 'REAL',
    'cds.hana.REAL': () => 'REAL',
    'cds.hana.CHAR': e => `CHAR(${e.length || 1})`,
    'cds.hana.ST_POINT': () => 'ST_POINT',
    'cds.hana.ST_GEOMETRY': () => 'ST_GEO',*/
  }

  // DROP Statements ------------------------------------------------

  /**
   * Renders a DROP query into generic SQL
   * @param {import('./infer/cqn').DROP} q
   */
  DROP(q) {
    const { target } = q
    const isView = target.query || target.projection
    return (this.sql = `DROP ${isView ? 'VIEW' : 'TABLE'} IF EXISTS ${this.name(target.name)}`)
  }

  // SELECT Statements ------------------------------------------------

  /**
   * Renders a SELECT statement into generic SQL
   * @param {import('./infer/cqn').SELECT} q
   */
  SELECT(q) {
    let { from, expand, where, groupBy, having, orderBy, limit, one, distinct, localized } = q.SELECT
    // REVISIT: When selecting from an entity that is not in the model the from.where are not normalized (as cqn4sql is skipped)
    if (!where && from?.ref?.length === 1 && from.ref[0]?.where) where = from.ref[0]?.where
    let columns = this.SELECT_columns(q)
    let sql = `SELECT`
    if (distinct) sql += ` DISTINCT`
    if (!_empty(columns)) sql += ` ${columns}`
    if (!_empty(from)) sql += ` FROM ${this.from(from)}`
    if (!_empty(where)) sql += ` WHERE ${this.where(where)}`
    if (!_empty(groupBy)) sql += ` GROUP BY ${this.groupBy(groupBy)}`
    if (!_empty(having)) sql += ` HAVING ${this.having(having)}`
    if (!_empty(orderBy)) sql += ` ORDER BY ${this.orderBy(orderBy, localized)}`
    if (one) limit = Object.assign({}, limit, { rows: { val: 1 } })
    if (limit) sql += ` LIMIT ${this.limit(limit)}`
    // Expand cannot work without an inferred query
    if (expand) {
      if ('elements' in q) sql = this.SELECT_expand(q, sql)
      else cds.error`Query was not inferred and includes expand. For which the metadata is missing.`
    }
    return (this.sql = sql)
  }

  /**
   * Renders a column clause into generic SQL
   * @param {import('./infer/cqn').SELECT} param0
   * @returns {string} SQL
   */
  SELECT_columns(q) {
    return (q.SELECT.columns ?? ['*']).map(x => this.column_expr(x, q))
  }

  /**
   * Renders a JSON select around the provided SQL statement
   * @param {import('./infer/cqn').SELECT} param0
   * @param {string} sql
   * @returns {string} SQL
   */
  SELECT_expand(q, sql) {
    if (!('elements' in q)) return sql

    const SELECT = q.SELECT
    if (!SELECT.columns) return sql

    let cols = SELECT.columns.map(x => {
      const name = this.column_name(x)
      let col = `'${name}',${this.output_converter4(x.element, this.quote(name))}`
      if (x.SELECT?.count) {
        // Return both the sub select and the count for @odata.count
        const qc = cds.ql.clone(x, { columns: [{ func: 'count' }], one: 1, limit: 0, orderBy: 0 })
        return [col, `'${name}@odata.count',${this.expr(qc)}`]
      }
      return col
    }).flat()

    // Prevent SQLite from hitting function argument limit of 100
    let obj = ''

    if (cols.length < 50) obj = `json_object(${cols.slice(0, 50)})`
    else {
      const chunks = []
      for (let i = 0; i < cols.length; i += 50) {
        chunks.push(`json_object(${cols.slice(i, i + 50)})`)
      }
      // REVISIT: json_merge is a user defined function, bad performance!
      obj = `json_merge(${chunks})`
    }


    return `SELECT ${SELECT.one || SELECT.expand === 'root' ? obj : `json_group_array(${obj.includes('json_merge') ? `json_insert(${obj})` : obj})`} as _json_ FROM (${sql})`
  }

  /**
   * Renders a SELECT column expression into generic SQL
   * @param {import('./infer/cqn').col} x
   * @returns {string} SQL
   */
  column_expr(x, q) {
    if (x === '*') return '*'
    ///////////////////////////////////////////////////////////////////////////////////////
    // REVISIT: that should move out of here!
    if (x?.element?.['@cds.extension']) {
      return `extensions__->${this.string('$."' + x.element.name + '"')} as ${x.as || x.element.name}`
    }
    ///////////////////////////////////////////////////////////////////////////////////////
    let sql = this.expr(x)
    let alias = this.column_alias4(x, q)
    if (alias) sql += ' as ' + this.quote(alias)
    return sql
  }

  /**
   * Extracts the column alias from a SELECT column expression
   * @param {import('./infer/cqn').col} x
   * @returns {string}
   */
  column_alias4(x) {
    return typeof x.as === 'string' ? x.as : x.func
  }

  /**
   * Renders a FROM clause into generic SQL
   * @param {import('./infer/cqn').source} from
   * @returns {string} SQL
   */
  from(from) {
    const { ref, as } = from
    const _aliased = as ? s => s + ` as ${this.quote(as)}` : s => s
    if (ref) return _aliased(this.quote(this.name(ref[0])))
    if (from.SELECT) return _aliased(`(${this.SELECT(from)})`)
    if (from.join)
      return `${this.from(from.args[0])} ${from.join} JOIN ${this.from(from.args[1])} ON ${this.where(from.on)}`
  }

  /**
   * Renders a WHERE clause into generic SQL
   * @param {import('./infer/cqn').predicate} xpr
   * @returns {string} SQL
   */
  where(xpr) {
    return this.xpr({ xpr })
  }

  /**
   * Renders a HAVING clause into generic SQL
   * @param {import('./infer/cqn').predicate} xpr
   * @returns {string} SQL
   */
  having(xpr) {
    return this.xpr({ xpr })
  }

  /**
   * Renders a groupBy clause into generic SQL
   * @param {import('./infer/cqn').expr[]} clause
   * @returns {string[] | string} SQL
   */
  groupBy(clause) {
    return clause.map(c => this.expr(c))
  }

  /**
   * Renders an orderBy clause into generic SQL
   * @param {import('./infer/cqn').ordering_term[]} orderBy
   * @param {boolean | undefined} localized
   * @returns {string[] | string} SQL
   */
  orderBy(orderBy, localized) {
    return orderBy.map(
      localized
        ? c =>
          this.expr(c) +
          (c.element?.[this.class._localized] ? ' COLLATE NOCASE' : '') +
          (c.sort === 'desc' || c.sort === -1 ? ' DESC' : ' ASC')
        : c => this.expr(c) + (c.sort === 'desc' || c.sort === -1 ? ' DESC' : ' ASC'),
    )
  }

  /**
   * Renders an limit clause into generic SQL
   * @param {import('./infer/cqn').limit} param0
   * @returns {string} SQL
   * @throws {Error} When no rows are defined
   */
  limit({ rows, offset }) {
    if (!rows) throw new Error('Rows parameter is missing in SELECT.limit(rows, offset)')
    return !offset ? rows.val : `${rows.val} OFFSET ${offset.val}`
  }

  // INSERT Statements ------------------------------------------------

  /**
   * Renders an INSERT query into generic SQL
   * @param {import('./infer/cqn').INSERT} q
   * @returns {string} SQL
   */
  INSERT(q) {
    const { INSERT } = q
    return INSERT.entries
      ? this.INSERT_entries(q)
      : INSERT.rows
        ? this.INSERT_rows(q)
        : INSERT.values
          ? this.INSERT_values(q)
          : INSERT.as
            ? this.INSERT_select(q)
            : cds.error`Missing .entries, .rows, or .values in ${q}`
  }

  /**
   * Renders an INSERT query with entries property
   * @param {import('./infer/cqn').INSERT} q
   * @returns {string} SQL
   */
  INSERT_entries(q) {
    const { INSERT } = q
    const entity = this.name(q.target?.name || INSERT.into.ref[0])
    const alias = INSERT.into.as
    const elements = q.elements || q.target?.elements
    if (!elements && !INSERT.entries?.length) {
      return // REVISIT: mtx sends an insert statement without entries and no reference entity
    }
    const columns = elements
      ? ObjectKeys(elements).filter(c => c in elements && !elements[c].virtual && !elements[c].value && !elements[c].isAssociation)
      : ObjectKeys(INSERT.entries[0])

    /** @type {string[]} */
    this.columns = columns.filter(elements ? c => !elements[c]?.['@cds.extension'] : () => true).map(c => this.quote(c))

    const extractions = this.managed(
      columns.map(c => ({ name: c })),
      elements,
      !!q.UPSERT,
    )
    const extraction = extractions
      .map(c => {
        const element = elements?.[c.name]
        if (element?.['@cds.extension']) {
          return false
        }
        if (c.name === 'extensions__') {
          const merges = extractions.filter(c => elements?.[c.name]?.['@cds.extension'])
          if (merges.length) {
            c.sql = `json_set(ifnull(${c.sql},'{}'),${merges.map(
              c => this.string('$."' + c.name + '"') + ',' + c.sql,
            )})`
          }
        }
        return c
      })
      .filter(a => a)
      .map(c => c.sql)

    // Include this.values for placeholders
    /** @type {unknown[][]} */
    this.entries = []
    if (INSERT.entries[0] instanceof Readable) {
      INSERT.entries[0].type = 'json'
      this.entries = [[...this.values, INSERT.entries[0]]]
    } else {
      const stream = Readable.from(this.INSERT_entries_stream(INSERT.entries))
      stream.type = 'json'
      this.entries = [[...this.values, stream]]
    }

    return (this.sql = `INSERT INTO ${this.quote(entity)}${alias ? ' as ' + this.quote(alias) : ''} (${this.columns
      }) SELECT ${extraction} FROM json_each(?)`)
  }

  async *INSERT_entries_stream(entries, binaryEncoding = 'base64') {
    const elements = this.cqn.target?.elements || {}
    const transformBase64 = binaryEncoding === 'base64'
      ? a => a
      : a => a != null ? Buffer.from(a, 'base64').toString(binaryEncoding) : a
    const bufferLimit = 65536 // 1 << 16
    let buffer = '['

    let sep = ''
    for (const row of entries) {
      buffer += `${sep}{`
      if (!sep) sep = ','

      let sepsub = ''
      for (const key in row) {
        const keyJSON = `${sepsub}${JSON.stringify(key)}:`
        if (!sepsub) sepsub = ','

        let val = row[key]
        if (val instanceof Readable) {
          buffer += `${keyJSON}"`

          // TODO: double check that it works
          val.setEncoding(binaryEncoding)
          for await (const chunk of val) {
            buffer += chunk
            if (buffer.length > bufferLimit) {
              yield buffer
              buffer = ''
            }
          }

          buffer += '"'
        } else {
          if (elements[key]?.type in BINARY_TYPES) {
            val = transformBase64(val)
          }
          buffer += `${keyJSON}${val === undefined ? 'null' : JSON.stringify(val)}`
        }
      }
      buffer += '}'
      if (buffer.length > bufferLimit) {
        yield buffer
        buffer = ''
      }
    }

    buffer += ']'
    yield buffer
  }

  async *INSERT_rows_stream(entries, binaryEncoding = 'base64') {
    const elements = this.cqn.target?.elements || {}
    const transformBase64 = binaryEncoding === 'base64'
      ? a => a
      : a => a != null ? Buffer.from(a, 'base64').toString(binaryEncoding) : a
    const bufferLimit = 65536 // 1 << 16
    let buffer = '['

    let sep = ''
    for (const row of entries) {
      buffer += `${sep}[`
      if (!sep) sep = ','

      let sepsub = ''
      for (let key = 0; key < row.length; key++) {
        let val = row[key]
        if (val instanceof Readable) {
          buffer += `${sepsub}"`

          // TODO: double check that it works
          val.setEncoding(binaryEncoding)
          for await (const chunk of val) {
            buffer += chunk
            if (buffer.length > bufferLimit) {
              yield buffer
              buffer = ''
            }
          }

          buffer += '"'
        } else {
          if (elements[this.columns[key]]?.type in BINARY_TYPES) {
            val = transformBase64(val)
          }
          buffer += `${sepsub}${val === undefined ? 'null' : JSON.stringify(val)}`
        }

        if (!sepsub) sepsub = ','
      }
      buffer += ']'
      if (buffer.length > bufferLimit) {
        yield buffer
        buffer = ''
      }
    }

    buffer += ']'
    yield buffer
  }

  /**
   * Renders an INSERT query with rows property
   * @param {import('./infer/cqn').INSERT} q
   * @returns {string} SQL
   */
  INSERT_rows(q) {
    const { INSERT } = q
    const entity = this.name(q.target?.name || INSERT.into.ref[0])
    const alias = INSERT.into.as
    const elements = q.elements || q.target?.elements
    const columns = INSERT.columns
      || cds.error`Cannot insert rows without columns or elements`

    const inputConverter = this.class._convertInput
    const extraction = columns.map((c, i) => {
      const extract = `value->>'$[${i}]'`
      const element = elements?.[c]
      const converter = element?.[inputConverter]
      return converter?.(extract, element) || extract
    })

    this.columns = columns.map(c => this.quote(c))

    if (INSERT.rows[0] instanceof Readable) {
      INSERT.rows[0].type = 'json'
      this.entries = [[...this.values, INSERT.rows[0]]]
    } else {
      const stream = Readable.from(this.INSERT_rows_stream(INSERT.rows))
      stream.type = 'json'
      this.entries = [[...this.values, stream]]
    }

    return (this.sql = `INSERT INTO ${this.quote(entity)}${alias ? ' as ' + this.quote(alias) : ''} (${this.columns
      }) SELECT ${extraction} FROM json_each(?)`)
  }

  /**
   * Renders an INSERT query with values property
   * @param {import('./infer/cqn').INSERT} q
   * @returns {string} SQL
   */
  INSERT_values(q) {
    let { columns, values } = q.INSERT
    return this.INSERT_rows({ __proto__: q, INSERT: { __proto__: q.INSERT, columns, rows: [values] } })
  }

  /**
   * Renders an INSERT query from SELECT query
   * @param {import('./infer/cqn').INSERT} q
   * @returns {string} SQL
   */
  INSERT_select(q) {
    const { INSERT } = q
    const entity = this.name(q.target.name)
    const alias = INSERT.into.as
    const elements = q.elements || q.target?.elements || {}
    const columns = (this.columns = (INSERT.columns || ObjectKeys(elements)).filter(
      c => c in elements && !elements[c].virtual && !elements[c].isAssociation,
    ))
    this.sql = `INSERT INTO ${entity}${alias ? ' as ' + this.quote(alias) : ''} (${columns}) ${this.SELECT(
      cqn4sql(INSERT.as),
    )}`
    this.entries = [this.values]
    return this.sql
  }

  /**
   * Wraps the provided SQL expression for output processing
   * @param {import('./infer/cqn').element} element
   * @param {string} expr
   * @returns {string} SQL
   */
  output_converter4(element, expr) {
    const fn = element?.[this.class._convertOutput]
    return fn?.(expr, element) || expr
  }

  /** @type {import('./converters').Converters} */
  static InputConverters = {} // subclasses to override

  /** @type {import('./converters').Converters} */
  static OutputConverters = {} // subclasses to override

  static localized = { String: true, UUID: false }

  // UPSERT Statements ------------------------------------------------

  /**
   * Renders an UPSERT query into generic SQL
   * @param {import('./infer/cqn').UPDATE} q
   * @returns {string} SQL
   */
  UPSERT(q) {
    const { UPSERT } = q
    const elements = q.target?.elements || {}
    let sql = this.INSERT({ __proto__: q, INSERT: UPSERT })
    let keys = q.target?.keys
    if (!keys) return this.sql = sql
    keys = Object.keys(keys).filter(k => !keys[k].isAssociation)

    let updateColumns = q.UPSERT.entries ? Object.keys(q.UPSERT.entries[0]) : this.columns
    updateColumns = updateColumns.filter(c => {
      if (keys.includes(c)) return false //> keys go into ON CONFLICT clause
      let e = elements[c]
      if (!e) return true //> pass through to native SQL columns not in CDS model
      if (e.virtual) return true //> skip virtual elements
      if (e.value) return true //> skip calculated elements
      // if (e.isAssociation) return true //> this breaks a a test in @sap/cds -> need to follow up how to correctly handle deep upserts
      else return true
    }).map(c => `${this.quote(c)} = excluded.${this.quote(c)}`)

    // temporal data
    keys.push(...Object.values(q.target.elements).filter(e => e['@cds.valid.from']).map(e => e.name))

    keys = keys.map(k => this.quote(k))
    const conflict = updateColumns.length
      ? `ON CONFLICT(${keys}) DO UPDATE SET ` + updateColumns
      : `ON CONFLICT(${keys}) DO NOTHING`
    return (this.sql = `${sql} WHERE true ${conflict}`)
  }

  // UPDATE Statements ------------------------------------------------

  /**
   * Renders an UPDATE query into generic SQL
   * @param {import('./infer/cqn').UPDATE} q
   * @returns {string} SQL
   */
  UPDATE(q) {
    const { entity, with: _with, data, where } = q.UPDATE
    const elements = q.target?.elements
    let sql = `UPDATE ${this.name(entity.ref?.[0] || entity)}`
    if (entity.as) sql += ` AS ${entity.as}`

    let columns = []
    if (data) _add(data, val => this.val({ val }))
    if (_with) _add(_with, x => this.expr(x))
    function _add(data, sql4) {
      for (let c in data) {
        if (!elements || (c in elements && !elements[c].virtual)) {
          columns.push({ name: c, sql: sql4(data[c]) })
        }
      }
    }

    columns = columns.map(c => {
      if (q.elements?.[c.name]?.['@cds.extension']) return {
        name: 'extensions__',
        sql: `json_set(extensions__,${this.string('$."' + c.name + '"')},${c.sql})`,
      }
      return c
    })

    const extraction = this.managed(columns, elements, true).map(c => `${this.quote(c.name)}=${c.sql}`)

    sql += ` SET ${extraction}`
    if (where) sql += ` WHERE ${this.where(where)}`
    return (this.sql = sql)
  }

  // DELETE Statements ------------------------------------------------

  /**
   * Renders a DELETE query into generic SQL
   * @param {import('./infer/cqn').DELETE} param0
   * @returns {string} SQL
   */
  DELETE({ DELETE: { from, where } }) {
    let sql = `DELETE FROM ${this.from(from)}`
    if (where) sql += ` WHERE ${this.where(where)}`
    return (this.sql = sql)
  }

  // Expression Clauses ---------------------------------------------

  /**
   * Renders an expression object into generic SQL
   * @param {import('./infer/cqn').expr} x
   * @returns {string} SQL
   * @throws {Error} When an unknown un supported expression is provided
   */
  expr(x) {
    const wrap = x.cast ? sql => `cast(${sql} as ${this.type4(x.cast)})` : sql => sql
    if (typeof x === 'string') throw cds.error`Unsupported expr: ${x}`
    if (x.param) return wrap(this.param(x))
    if ('ref' in x) return wrap(this.ref(x))
    if ('val' in x) return wrap(this.val(x))
    if ('xpr' in x) return wrap(this.xpr(x))
    if ('func' in x) return wrap(this.func(x))
    if ('list' in x) return wrap(this.list(x))
    if ('SELECT' in x) return wrap(`(${this.SELECT(x)})`)
    else throw cds.error`Unsupported expr: ${x}`
  }

  /**
   * Renders an list of expression objects into generic SQL
   * @param {import('./infer/cqn').xpr} param0
   * @returns {string} SQL
   */
  xpr({ xpr }) {
    return xpr
      .map((x, i) => {
        if (x in { LIKE: 1, like: 1 } && is_regexp(xpr[i + 1]?.val)) return this.operator('regexp')
        if (typeof x === 'string') return this.operator(x, i, xpr)
        if (x.xpr) return `(${this.xpr(x)})`
        else return this.expr(x)
      })
      .join(' ')
  }

  /**
   * Renders an operation into generic SQL
   * @param {string} x The current operator string
   * @param {Number} i Current index of the operator inside the xpr
   * @param {import('./infer/cqn').predicate[]} xpr The parent xpr in which the operator is used
   * @returns {string} The correct operator string
   */
  operator(x, i, xpr) {

    // Translate = to IS NULL for rhs operand being NULL literal
    if (x === '=') return xpr[i + 1]?.val === null ? 'is' : '='

    // Translate == to IS NOT NULL for rhs operand being NULL literal, otherwise ...
    // Translate == to IS NOT DISTINCT FROM, unless both operands cannot be NULL
    if (x === '==') return xpr[i + 1]?.val === null ? 'is' : _not_null(i - 1) && _not_null(i + 1) ? '=' : this.is_not_distinct_from_

    // Translate != to IS NULL for rhs operand being NULL literal, otherwise...
    // Translate != to IS DISTINCT FROM, unless both operands cannot be NULL
    if (x === '!=') return xpr[i + 1]?.val === null ? 'is not' : _not_null(i - 1) && _not_null(i + 1) ? '<>' : this.is_distinct_from_

    else return x

    /** Checks if the operand at xpr[i+-1] can be NULL. @returns true if not */
    function _not_null(i) {
      const operand = xpr[i]
      if (!operand) return false
      if (operand.val != null) return true // non-null values are not null
      let element = operand.element
      if (!element) return false
      if (element.key) return true // primary keys usually should not be null
      if (element.notNull) return true // not null elements cannot be null
    }
  }

  get is_distinct_from_() { return 'is distinct from' }
  get is_not_distinct_from_() { return 'is not distinct from' }

  /**
   * Renders an argument place holder into the SQL for prepared statements
   * @param {import('./infer/cqn').ref} param0
   * @returns {string} SQL
   * @throws {Error} When an unsupported ref definition is provided
   */
  param({ ref }) {
    if (ref.length > 1) throw cds.error`Unsupported nested ref parameter: ${ref}`
    return ref[0] === '?' ? '?' : `:${ref}`
  }

  /**
   * Renders a ref into generic SQL
   * @param {import('./infer/cqn').ref} param0
   * @returns {string} SQL
   */
  ref({ ref }) {
    switch (ref[0]) {
      case '$now': return this.func({ func: 'session_context', args: [{ val: '$now', param: false }] })
      case '$user':
      case '$user.id': return this.func({ func: 'session_context', args: [{ val: '$user.id', param: false }] })
      default: return ref.map(r => this.quote(r)).join('.')
    }
  }

  /**
   * Renders a value into the correct SQL syntax of a placeholder for a prepared statement
   * @param {import('./infer/cqn').val} param0
   * @returns {string} SQL
   */
  val({ val, param }) {
    switch (typeof val) {
      case 'function': throw new Error('Function values not supported.')
      case 'undefined': return 'NULL'
      case 'boolean': return `${val}`
      case 'number': return `${val}` // REVISIT for HANA
      case 'object':
        if (val === null) return 'NULL'
<<<<<<< HEAD
        if (val instanceof Date) val = val.toJSON() // returns null if invalid
        else if (val instanceof Readable); // go on with default below
        else if (Buffer.isBuffer(val)) val = val.toString('base64')
=======
        if (val instanceof Date) return `'${val.toISOString()}'`
        if (val instanceof Readable); // go on with default below
        else if (Buffer.isBuffer(val)); // go on with default below
>>>>>>> d4240d5e
        else if (is_regexp(val)) val = val.source
        else val = JSON.stringify(val)
      case 'string': // eslint-disable-line no-fallthrough
    }
    if (!this.values || param === false) return this.string(val)
    else this.values.push(val)
    return '?'
  }

  static Functions = require('./cql-functions')
  /**
   * Renders a function call into mapped SQL definitions from the Functions definition
   * @param {import('./infer/cqn').func} param0
   * @returns {string} SQL
   */
  func({ func, args }) {
    args = (args || []).map(e => (e === '*' ? e : { __proto__: e, toString: (x = e) => this.expr(x) }))
    return this.class.Functions[func]?.apply(this.class.Functions, args) || `${func}(${args})`
  }

  /**
   * Renders a list into generic SQL
   * @param {import('./infer/cqn').list} param0
   * @returns {string} SQL
   */
  list({ list }) {
    return `(${list.map(e => this.expr(e))})`
  }

  /**
   * Renders a javascript string into a SQL string literal
   * @param {string} s
   * @returns {string} SQL
   */
  string(s) {
    return `'${s.replace(/'/g, "''")}'`
  }

  /**
   * Calculates the effect column name
   * @param {import('./infer/cqn').col} col
   * @returns {string} explicit/implicit column alias
   */
  column_name(col) {
    if (col === '*')
      // REVISIT: When could this ever happen? I think this is only about that irrealistic test whech uses column_name to implement SELECT_columns. We should eliminate column_name as its only used and designed for use in SELECT_expand, isn't it?
      cds.error`Query was not inferred and includes '*' in the columns. For which there is no column name available.`
    return (typeof col.as === 'string' && col.as) || ('val' in col && col.val + '') || col.func || col.ref.at(-1)
  }

  /**
   * Calculates the Database name of the given name
   * @param {string|import('./infer/cqn').ref} name
   * @returns {string} Database name
   */
  name(name) {
    return (name.id || name).replace(/\./g, '_')
  }

  /** @type {unknown} */
  static ReservedWords = {}
  /**
   * Ensures that the given identifier is properly quoted when required by the database
   * @param {string} s
   * @returns {string} SQL
   */
  quote(s) {
    if (typeof s !== 'string') return '"' + s + '"'
    if (s.includes('"')) return '"' + s.replace(/"/g, '""') + '"'
    // Column names like "Order" clash with "ORDER" keyword so toUpperCase is required
    if (s in this.class.ReservedWords || /^\d|[$' ?@./\\]/.test(s)) return '"' + s + '"'
    return s
  }

  /**
   * Convers the columns array into an array of SQL expressions that extract the correct value from inserted JSON data
   * @param {object[]} columns
   * @param {import('./infer/cqn').elements} elements
   * @param {Boolean} isUpdate
   * @returns {string[]} Array of SQL expressions for processing input JSON data
   */
  managed(columns, elements, isUpdate = false) {
    const annotation = isUpdate ? '@cds.on.update' : '@cds.on.insert'
    const { _convertInput } = this.class
    // Ensure that missing managed columns are added
    const requiredColumns = !elements
      ? []
      : Object.keys(elements)
        .filter(
          e =>
            (elements[e]?.[annotation] || (!isUpdate && elements[e]?.default && !elements[e].virtual && !elements[e].isAssociation)) &&
            !columns.find(c => c.name === e),
        )
        .map(name => ({ name, sql: 'NULL' }))

    return [...columns, ...requiredColumns].map(({ name, sql }) => {
      let element = elements?.[name] || {}
      if (!sql) sql = `value->>'$."${name}"'`

      let converter = element[_convertInput]
      if (converter && sql[0] !== '$') sql = converter(sql, element)

      let val = _managed[element[annotation]?.['=']]
      if (val) sql = `coalesce(${sql}, ${this.func({ func: 'session_context', args: [{ val, param: false }] })})`
      else if (!isUpdate && element.default) {
        const d = element.default
        if (d.val !== undefined || d.ref?.[0] === '$now') {
          // REVISIT: d.ref is not used afterwards
          sql = `(CASE WHEN json_type(value,'$."${name}"') IS NULL THEN ${this.defaultValue(d.val) // REVISIT: this.defaultValue is a strange function
            } ELSE ${sql} END)`
        }
      }

      return { name, sql }
    })
  }

  /**
   * Returns the default value
   * @param {string} defaultValue
   * @returns {string}
   */
  // REVISIT: This is a strange method, also overridden inconsistently in postgres
  defaultValue(defaultValue = this.context.timestamp.toISOString()) {
    return typeof defaultValue === 'string' ? this.string(defaultValue) : defaultValue
  }
}

// REVISIT: Workaround for JSON.stringify to work with buffers
Buffer.prototype.toJSON = function () {
  return this.toString('base64')
}

const ObjectKeys = o => (o && [...ObjectKeys(o.__proto__), ...Object.keys(o)]) || []
const _managed = {
  '$user.id': '$user.id',
  $user: '$user.id',
  $now: '$now',
}

const is_regexp = x => x?.constructor?.name === 'RegExp' // NOTE: x instanceof RegExp doesn't work in repl
const _empty = a => !a || a.length === 0

/**
 * @param {import('@sap/cds/apis/cqn').Query} q
 * @param {import('@sap/cds/apis/csn').CSN} m
 */
module.exports = (q, m) => new CQN2SQLRenderer().render(cqn4sql(q, m), m)
module.exports.class = CQN2SQLRenderer
module.exports.classDefinition = CQN2SQLRenderer // class is a reserved typescript word<|MERGE_RESOLUTION|>--- conflicted
+++ resolved
@@ -832,15 +832,9 @@
       case 'number': return `${val}` // REVISIT for HANA
       case 'object':
         if (val === null) return 'NULL'
-<<<<<<< HEAD
         if (val instanceof Date) val = val.toJSON() // returns null if invalid
         else if (val instanceof Readable); // go on with default below
         else if (Buffer.isBuffer(val)) val = val.toString('base64')
-=======
-        if (val instanceof Date) return `'${val.toISOString()}'`
-        if (val instanceof Readable); // go on with default below
-        else if (Buffer.isBuffer(val)); // go on with default below
->>>>>>> d4240d5e
         else if (is_regexp(val)) val = val.source
         else val = JSON.stringify(val)
       case 'string': // eslint-disable-line no-fallthrough
