const cds = require('@sap/cds/lib')
const cds_infer = require('./infer')
const cqn4sql = require('./cqn4sql')

const { Readable } = require('stream')

const DEBUG = (() => {
  let DEBUG = cds.debug('sql-json')
  if (DEBUG) return DEBUG
  else DEBUG = cds.debug('sql|sqlite')
  if (DEBUG) {
    return DEBUG
    // (sql, ...more) => DEBUG (sql.replace(/(?:SELECT[\n\r\s]+(json_group_array\()?[\n\r\s]*json_insert\((\n|\r|.)*?\)[\n\r\s]*\)?[\n\r\s]+as[\n\r\s]+_json_[\n\r\s]+FROM[\n\r\s]*\(|\)[\n\r\s]*(\)[\n\r\s]+AS )|\)$)/gim,(a,b,c,d) => d || ''), ...more)
    // FIXME: looses closing ) on INSERT queries
  }
})()

class CQN2SQLRenderer {
  /**
   * Creates a new CQN2SQL instance for processing a query
   * @constructor
   * @param {import('@sap/cds/apis/services').ContextProperties} context the cds.context of the request
   */
  constructor(srv) {
    this.context = srv?.context || cds.context // Using srv.context is required due to stakeholders doing unmanaged txs without cds.context being set
    this.class = new.target // for IntelliSense
    this.class._init() // is a noop for subsequent calls
  }

  static _add_mixins(aspect, mixins) {
    const fqn = this.name + aspect
    const types = cds.builtin.types
    for (let each in mixins) {
      const def = types[each]
      if (!def) continue
      Object.defineProperty(def, fqn, { value: mixins[each] })
    }
    return fqn
  }

  /**
   * Initializes the class one first creation to link types to data converters
   */
  static _init() {
    this._localized = this._add_mixins(':localized', this.localized)
    this._convertInput = this._add_mixins(':convertInput', this.InputConverters)
    this._convertOutput = this._add_mixins(':convertOutput', this.OutputConverters)
    this._sqlType = this._add_mixins(':sqlType', this.TypeMap)
    // Have all-uppercase all-lowercase, and capitalized keywords to speed up lookups
    for (let each in this.ReservedWords) {
      // ORDER
      this.ReservedWords[each[0] + each.slice(1).toLowerCase()] = 1 // Order
      this.ReservedWords[each.toLowerCase()] = 1 // order
    }
    this._init = () => { } // makes this a noop for subsequent calls
  }

  /**
   * Renders incoming query into SQL and generates binding values
   * @param {import('./infer/cqn').Query} q CQN query to be rendered
   * @param {unknown[]|undefined} vars Values to be used for params
   * @returns {CQN2SQLRenderer|unknown}
   */
  render(q, vars) {
    const kind = q.kind || Object.keys(q)[0] // SELECT, INSERT, ...
    /**
     * @type {string} the rendered SQL string
     */
    this.sql = '' // to have it as first property for debugging
    /** @type {unknown[]} */
    this.values = [] // prepare values, filled in by subroutines
    this[kind]((this.cqn = q)) // actual sql rendering happens here
    if (vars?.length && !this.values?.length) this.values = vars
    const sanitize_values = process.env.NODE_ENV === 'production' && cds.env.log.sanitize_values !== false
    DEBUG?.(
      this.sql,
      sanitize_values && (this.entries || this.values?.length > 0) ? ['***'] : this.entries || this.values,
    )
    return this
  }

  /**
   * Links the incoming query with the current service model
   * @param {import('./infer/cqn').Query} q
   * @returns {import('./infer/cqn').Query}
   */
  infer(q) {
    return q.target ? q : cds_infer(q)
  }

  // CREATE Statements ------------------------------------------------

  /**
   * Renders a CREATE query into generic SQL
   * @param {import('./infer/cqn').CREATE} q
   */
  CREATE(q) {
    const { target } = q,
      { query } = target
    const name = this.name(target.name)
    // Don't allow place holders inside views
    delete this.values
    this.sql =
      !query || target['@cds.persistence.table']
        ? `CREATE TABLE ${name} ( ${this.CREATE_elements(target.elements)} )`
        : `CREATE VIEW ${name} AS ${this.SELECT(cqn4sql(query))}`
    this.values = []
    return
  }

  /**
   * Renders a column clause for the given elements
   * @param {import('./infer/cqn').elements} elements
   * @returns {string} SQL
   */
  CREATE_elements(elements) {
    let sql = ''
    for (let e in elements) {
      const definition = elements[e]
      if (definition.isAssociation) continue
      const s = this.CREATE_element(definition)
      if (s) sql += `${s}, `
    }
    return sql.slice(0, -2)
  }

  /**
   * Renders a column definition for the given element
   * @param {import('./infer/cqn').element} element
   * @returns {string} SQL
   */
  CREATE_element(element) {
    const type = this.type4(element)
    if (type) return this.quote(element.name) + ' ' + type
  }

  /**
   * Renders the SQL type definition for the given element
   * @param {import('./infer/cqn').element} element
   * @returns {string}
   */
  type4(element) {
    if (!element._type) element = cds.builtin.types[element.type] || element
    const fn = element[this.class._sqlType]
    return (
      fn?.(element) || element._type?.replace('cds.', '').toUpperCase() || cds.error`Unsupported type: ${element.type}`
    )
  }

  /** @callback converter */

  /** @type {Object<string,import('@sap/cds/apis/csn').Definition>} */
  static TypeMap = {
    // Utilizing cds.linked inheritance
    String: e => `NVARCHAR(${e.length || 5000})`,
    Binary: e => `VARBINARY(${e.length || 5000})`,
    Int64: () => 'BIGINT',
    Int32: () => 'INTEGER',
    Int16: () => 'SMALLINT',
    UInt8: () => 'SMALLINT',
    Integer64: () => 'BIGINT',
    LargeString: () => 'NCLOB',
    LargeBinary: () => 'BLOB',
    Association: () => false,
    Composition: () => false,
    array: () => 'NCLOB',
    // HANA types
    /* Disabled as these types are linked to normal cds types
    'cds.hana.TINYINT': () => 'REAL',
    'cds.hana.REAL': () => 'REAL',
    'cds.hana.CHAR': e => `CHAR(${e.length || 1})`,
    'cds.hana.ST_POINT': () => 'ST_POINT',
    'cds.hana.ST_GEOMETRY': () => 'ST_GEO',*/
  }

  // DROP Statements ------------------------------------------------

  /**
   * Renders a DROP query into generic SQL
   * @param {import('./infer/cqn').DROP} q
   */
  DROP(q) {
    const { target } = q
    const isView = target.query || target.projection
    return (this.sql = `DROP ${isView ? 'VIEW' : 'TABLE'} IF EXISTS ${this.name(target.name)}`)
  }

  // SELECT Statements ------------------------------------------------

  /**
   * Renders a SELECT statement into generic SQL
   * @param {import('./infer/cqn').SELECT} q
   */
  SELECT(q) {
    let { from, expand, where, groupBy, having, orderBy, limit, one, distinct, localized } = q.SELECT
    // REVISIT: When selecting from an entity that is not in the model the from.where are not normalized (as cqn4sql is skipped)
    if (!where && from?.ref?.length === 1 && from.ref[0]?.where) where = from.ref[0]?.where
    let columns = this.SELECT_columns(q)
    let sql = `SELECT`
    if (distinct) sql += ` DISTINCT`
    if (!_empty(columns)) sql += ` ${columns}`
    if (!_empty(from)) sql += ` FROM ${this.from(from)}`
    if (!_empty(where)) sql += ` WHERE ${this.where(where)}`
    if (!_empty(groupBy)) sql += ` GROUP BY ${this.groupBy(groupBy)}`
    if (!_empty(having)) sql += ` HAVING ${this.having(having)}`
    if (!_empty(orderBy)) sql += ` ORDER BY ${this.orderBy(orderBy, localized)}`
    if (one) limit = Object.assign({}, limit, { rows: { val: 1 } })
    if (limit) sql += ` LIMIT ${this.limit(limit)}`
    // Expand cannot work without an inferred query
    if (expand) {
      if ('elements' in q) sql = this.SELECT_expand(q, sql)
      else cds.error`Query was not inferred and includes expand. For which the metadata is missing.`
    }
    return (this.sql = sql)
  }

  /**
   * Renders a column clause into generic SQL
   * @param {import('./infer/cqn').SELECT} param0
   * @returns {string} SQL
   */
  SELECT_columns(q) {
    return (q.SELECT.columns ?? ['*']).map(x => this.column_expr(x, q))
  }

  /**
   * Renders a JSON select around the provided SQL statement
   * @param {import('./infer/cqn').SELECT} param0
   * @param {string} sql
   * @returns {string} SQL
   */
  SELECT_expand(q, sql) {
    if (!('elements' in q)) return sql

    const SELECT = q.SELECT
    if (!SELECT.columns) return sql

    let cols = SELECT.columns.map(x => {
      const name = this.column_name(x)
      let col = `'${name}',${this.output_converter4(x.element, this.quote(name))}`
      if (x.SELECT?.count) {
        // Return both the sub select and the count for @odata.count
        const qc = cds.ql.clone(x, { columns: [{ func: 'count' }], one: 1, limit: 0, orderBy: 0 })
        return [col, `'${name}@odata.count',${this.expr(qc)}`]
      }
      return col
    }).flat()

    // Prevent SQLite from hitting function argument limit of 100
    let obj = ''

    if (cols.length < 50) obj = `json_object(${cols.slice(0, 50)})`
    else {
      const chunks = []
      for (let i = 0; i < cols.length; i += 50) {
        chunks.push(`json_object(${cols.slice(i, i + 50)})`)
      }
      // REVISIT: json_merge is a user defined function, bad performance!
      obj = `json_merge(${chunks})`
    }


    return `SELECT ${SELECT.one || SELECT.expand === 'root' ? obj : `json_group_array(${obj.includes('json_merge') ? `json_insert(${obj})` : obj})`} as _json_ FROM (${sql})`
  }

  /**
   * Renders a SELECT column expression into generic SQL
   * @param {import('./infer/cqn').col} x
   * @returns {string} SQL
   */
  column_expr(x, q) {
    if (x === '*') return '*'
    ///////////////////////////////////////////////////////////////////////////////////////
    // REVISIT: that should move out of here!
    if (x?.element?.['@cds.extension']) {
      return `extensions__->${this.string('$."' + x.element.name + '"')} as ${x.as || x.element.name}`
    }
    ///////////////////////////////////////////////////////////////////////////////////////
    let sql = this.expr(x)
    let alias = this.column_alias4(x, q)
    if (alias) sql += ' as ' + this.quote(alias)
    return sql
  }

  /**
   * Extracts the column alias from a SELECT column expression
   * @param {import('./infer/cqn').col} x
   * @returns {string}
   */
  column_alias4(x) {
    return typeof x.as === 'string' ? x.as : x.func
  }

  /**
   * Renders a FROM clause into generic SQL
   * @param {import('./infer/cqn').source} from
   * @returns {string} SQL
   */
  from(from) {
    const { ref, as } = from
    const _aliased = as ? s => s + ` as ${this.quote(as)}` : s => s
    if (ref) return _aliased(this.quote(this.name(ref[0])))
    if (from.SELECT) return _aliased(`(${this.SELECT(from)})`)
    if (from.join)
      return `${this.from(from.args[0])} ${from.join} JOIN ${this.from(from.args[1])} ON ${this.where(from.on)}`
  }

  /**
   * Renders a WHERE clause into generic SQL
   * @param {import('./infer/cqn').predicate} xpr
   * @returns {string} SQL
   */
  where(xpr) {
    return this.xpr({ xpr })
  }

  /**
   * Renders a HAVING clause into generic SQL
   * @param {import('./infer/cqn').predicate} xpr
   * @returns {string} SQL
   */
  having(xpr) {
    return this.xpr({ xpr })
  }

  /**
   * Renders a groupBy clause into generic SQL
   * @param {import('./infer/cqn').expr[]} clause
   * @returns {string[] | string} SQL
   */
  groupBy(clause) {
    return clause.map(c => this.expr(c))
  }

  /**
   * Renders an orderBy clause into generic SQL
   * @param {import('./infer/cqn').ordering_term[]} orderBy
   * @param {boolean | undefined} localized
   * @returns {string[] | string} SQL
   */
  orderBy(orderBy, localized) {
    return orderBy.map(
      localized
        ? c =>
          this.expr(c) +
          (c.element?.[this.class._localized] ? ' COLLATE NOCASE' : '') +
          (c.sort === 'desc' || c.sort === -1 ? ' DESC' : ' ASC')
        : c => this.expr(c) + (c.sort === 'desc' || c.sort === -1 ? ' DESC' : ' ASC'),
    )
  }

  /**
   * Renders an limit clause into generic SQL
   * @param {import('./infer/cqn').limit} param0
   * @returns {string} SQL
   * @throws {Error} When no rows are defined
   */
  limit({ rows, offset }) {
    if (!rows) throw new Error('Rows parameter is missing in SELECT.limit(rows, offset)')
    return !offset ? rows.val : `${rows.val} OFFSET ${offset.val}`
  }

  // INSERT Statements ------------------------------------------------

  /**
   * Renders an INSERT query into generic SQL
   * @param {import('./infer/cqn').INSERT} q
   * @returns {string} SQL
   */
  INSERT(q) {
    const { INSERT } = q
    return INSERT.entries
      ? this.INSERT_entries(q)
      : INSERT.rows
        ? this.INSERT_rows(q)
        : INSERT.values
          ? this.INSERT_values(q)
          : INSERT.as
            ? this.INSERT_select(q)
            : cds.error`Missing .entries, .rows, or .values in ${q}`
  }

  /**
   * Renders an INSERT query with entries property
   * @param {import('./infer/cqn').INSERT} q
   * @returns {string} SQL
   */
  INSERT_entries(q) {
    const { INSERT } = q
    const entity = this.name(q.target?.name || INSERT.into.ref[0])
    const alias = INSERT.into.as
    const elements = q.elements || q.target?.elements
    if (!elements && !INSERT.entries?.length) {
      return // REVISIT: mtx sends an insert statement without entries and no reference entity
    }
    const columns = elements
      ? ObjectKeys(elements).filter(c => c in elements && !elements[c].virtual && !elements[c].value && !elements[c].isAssociation)
      : ObjectKeys(INSERT.entries[0])

    /** @type {string[]} */
    this.columns = columns.filter(elements ? c => !elements[c]?.['@cds.extension'] : () => true).map(c => this.quote(c))

    const extractions = this.managed(
      columns.map(c => ({ name: c })),
      elements,
      !!q.UPSERT,
    )
    const extraction = extractions
      .map(c => {
        const element = elements?.[c.name]
        if (element?.['@cds.extension']) {
          return false
        }
        if (c.name === 'extensions__') {
          const merges = extractions.filter(c => elements?.[c.name]?.['@cds.extension'])
          if (merges.length) {
            c.sql = `json_set(ifnull(${c.sql},'{}'),${merges.map(
              c => this.string('$."' + c.name + '"') + ',' + c.sql,
            )})`
          }
        }
        return c
      })
      .filter(a => a)
      .map(c => c.sql)

    // Include this.values for placeholders
    /** @type {unknown[][]} */    
    this.entries = [[...this.values, JSON.stringify(INSERT.entries)]]
    return (this.sql = `INSERT INTO ${this.quote(entity)}${alias ? ' as ' + this.quote(alias) : ''} (${this.columns
      }) SELECT ${extraction} FROM json_each(?)`)
  }

  /**
   * Renders an INSERT query with rows property
   * @param {import('./infer/cqn').INSERT} q
   * @returns {string} SQL
   */
  INSERT_rows(q) {
    const { INSERT } = q
    const entity = this.name(q.target?.name || INSERT.into.ref[0])
    const alias = INSERT.into.as
    const elements = q.elements || q.target?.elements
    const columns = INSERT.columns
      || cds.error`Cannot insert rows without columns or elements`

    const inputConverter = this.class._convertInput
    const extraction = columns.map((c, i) => {
      const extract = `value->>'$[${i}]'`
      const element = elements?.[c]
      const converter = element?.[inputConverter]
      return converter?.(extract, element) || extract
    })

    this.columns = columns.map(c => this.quote(c))
    this.entries = [[JSON.stringify(INSERT.rows)]]
    return (this.sql = `INSERT INTO ${this.quote(entity)}${alias ? ' as ' + this.quote(alias) : ''} (${this.columns
      }) SELECT ${extraction} FROM json_each(?)`)
  }

  /**
   * Renders an INSERT query with values property
   * @param {import('./infer/cqn').INSERT} q
   * @returns {string} SQL
   */
  INSERT_values(q) {
    let { columns, values } = q.INSERT
    return this.INSERT_rows({ __proto__: q, INSERT: { __proto__: q.INSERT, columns, rows: [values] } })
  }

  /**
   * Renders an INSERT query from SELECT query
   * @param {import('./infer/cqn').INSERT} q
   * @returns {string} SQL
   */
  INSERT_select(q) {
    const { INSERT } = q
    const entity = this.name(q.target.name)
    const alias = INSERT.into.as
    const elements = q.elements || q.target?.elements || {}
    const columns = (this.columns = (INSERT.columns || ObjectKeys(elements)).filter(
      c => c in elements && !elements[c].virtual && !elements[c].isAssociation,
    ))
    this.sql = `INSERT INTO ${entity}${alias ? ' as ' + this.quote(alias) : ''} (${columns}) ${this.SELECT(
      cqn4sql(INSERT.as),
    )}`
    this.entries = [this.values]
    return this.sql
  }

  /**
   * Wraps the provided SQL expression for output processing
   * @param {import('./infer/cqn').element} element
   * @param {string} expr
   * @returns {string} SQL
   */
  output_converter4(element, expr) {
    const fn = element?.[this.class._convertOutput]
    return fn?.(expr, element) || expr
  }

  /** @type {import('./converters').Converters} */
  static InputConverters = {} // subclasses to override

  /** @type {import('./converters').Converters} */
  static OutputConverters = {} // subclasses to override

  static localized = { String: true, UUID: false }

  // UPSERT Statements ------------------------------------------------

  /**
   * Renders an UPSERT query into generic SQL
   * @param {import('./infer/cqn').UPDATE} q
   * @returns {string} SQL
   */
  UPSERT(q) {
    let { UPSERT } = q,
      sql = this.INSERT({ __proto__: q, INSERT: UPSERT })
    let keys = q.target?.keys
    if (!keys) return (this.sql = sql) // REVISIT: We should converge q.target and q._target
    keys = Object.keys(keys).filter(k => !keys[k].isAssociation)

    let updateColumns = q.UPSERT.entries ? Object.keys(q.UPSERT.entries[0]) : this.columns
    updateColumns = updateColumns
      .filter(c => !keys.includes(c))
      .map(c => `${this.quote(c)} = excluded.${this.quote(c)}`)

    // temporal data
    keys.push(...Object.values(q.target.elements).filter(e => e['@cds.valid.from']).map(e => e.name))

    keys = keys.map(k => this.quote(k))
    const conflict = updateColumns.length
      ? `ON CONFLICT(${keys}) DO UPDATE SET ` + updateColumns
      : `ON CONFLICT(${keys}) DO NOTHING`
    return (this.sql = `${sql} WHERE true ${conflict}`)
  }

  // UPDATE Statements ------------------------------------------------

  /**
   * Renders an UPDATE query into generic SQL
   * @param {import('./infer/cqn').UPDATE} q
   * @returns {string} SQL
   */
  UPDATE(q) {
    const { entity, with: _with, data, where } = q.UPDATE    
    const elements = q.target?.elements
    let sql = `UPDATE ${this.name(entity.ref?.[0] || entity)}`
    if (entity.as) sql += ` AS ${entity.as}`

    let columns = []
    if (data) _add(data, val => this.val({ val }))
    if (_with) _add(_with, x => this.expr(x))
    function _add(data, sql4) {
      for (let c in data) {
        if (!elements || (c in elements && !elements[c].virtual)) {
          columns.push({ name: c, sql: sql4(data[c]) })
        }
      }
    }

    columns = columns.map(c => {
      if (q.elements?.[c.name]?.['@cds.extension']) return {
        name: 'extensions__',
        sql: `json_set(extensions__,${this.string('$."' + c.name + '"')},${c.sql})`,
      }
      return c
    })

    const extraction = this.managed(columns, elements, true).map(c => `${this.quote(c.name)}=${c.sql}`)

    sql += ` SET ${extraction}`
    if (where) sql += ` WHERE ${this.where(where)}`
    return (this.sql = sql)
  }

  // DELETE Statements ------------------------------------------------

  /**
   * Renders a DELETE query into generic SQL
   * @param {import('./infer/cqn').DELETE} param0
   * @returns {string} SQL
   */
  DELETE({ DELETE: { from, where } }) {
    let sql = `DELETE FROM ${this.from(from)}`
    if (where) sql += ` WHERE ${this.where(where)}`
    return (this.sql = sql)
  }

<<<<<<< HEAD
=======
  // STREAM Statement -------------------------------------------------

  /**
   * Renders a STREAM query into generic SQL
   * @param {import('./infer/cqn').STREAM} q
   * @returns {string} SQL
   */
  STREAM(q) {
    const { STREAM } = q
    return STREAM.from
      ? this.STREAM_from(q)
      : STREAM.into
        ? this.STREAM_into(q)
        : cds.error`Missing .form or .into in ${q}`
  }

  /**
   * Renders a STREAM.into query into generic SQL
   * @param {import('./infer/cqn').STREAM} q
   * @returns {string} SQL
   */
  STREAM_into(q) {
    const { into, column, where, data } = q.STREAM

    let sql
    if (!_empty(column)) {
      data.type = 'binary'
      const update = UPDATE(into)
        .with({ [column]: data })
        .where(where)
      Object.defineProperty(update, 'target', { value: q.target })
      sql = this.UPDATE(update)
    } else {
      data.type = 'json'
      // REVISIT: decide whether dataset streams should behave like INSERT or UPSERT
      sql = this.UPSERT(UPSERT([{}]).into(into).forSQL())
      this.values = [data]
    }

    return (this.sql = sql)
  }

  /**
   * Renders a STREAM.from query into generic SQL
   * @param {import('./infer/cqn').STREAM} q
   * @returns {string} SQL
   */
  STREAM_from(q) {
    const { column, from, where, columns } = q.STREAM

    const select = cds.ql
      .SELECT(column ? [column] : columns)
      .where(where)
      .limit(column ? 1 : undefined)

    // SELECT.from() does not accept joins
    select.SELECT.from = from

    if (column) {
      this.one = true
    } else {
      select.SELECT.expand = 'root'
      this.one = !!from.SELECT?.one
    }
    return this.SELECT(select.forSQL())
  }

>>>>>>> 9970e143
  // Expression Clauses ---------------------------------------------

  /**
   * Renders an expression object into generic SQL
   * @param {import('./infer/cqn').expr} x
   * @returns {string} SQL
   * @throws {Error} When an unknown un supported expression is provided
   */
  expr(x) {
    const wrap = x.cast ? sql => `cast(${sql} as ${this.type4(x.cast)})` : sql => sql
    if (typeof x === 'string') throw cds.error`Unsupported expr: ${x}`
    if (x.param) return wrap(this.param(x))
    if ('ref' in x) return wrap(this.ref(x))
    if ('val' in x) return wrap(this.val(x))
    if ('xpr' in x) return wrap(this.xpr(x))
    if ('func' in x) return wrap(this.func(x))
    if ('list' in x) return wrap(this.list(x))
    if ('SELECT' in x) return wrap(`(${this.SELECT(x)})`)
    else throw cds.error`Unsupported expr: ${x}`
  }

  /**
   * Renders an list of expression objects into generic SQL
   * @param {import('./infer/cqn').xpr} param0
   * @returns {string} SQL
   */
  xpr({ xpr }) {
    return xpr
      .map((x, i) => {
        if (x in { LIKE: 1, like: 1 } && is_regexp(xpr[i + 1]?.val)) return this.operator('regexp')
        if (typeof x === 'string') return this.operator(x, i, xpr)
        if (x.xpr) return `(${this.xpr(x)})`
        else return this.expr(x)
      })
      .join(' ')
  }

  /**
   * Renders an operation into generic SQL
   * @param {string} x The current operator string
   * @param {Number} i Current index of the operator inside the xpr
   * @param {import('./infer/cqn').predicate[]} xpr The parent xpr in which the operator is used
   * @returns {string} The correct operator string
   */
  operator(x, i, xpr) {

    // Translate = to IS NULL for rhs operand being NULL literal
    if (x === '=') return xpr[i + 1]?.val === null ? 'is' : '='

    // Translate == to IS NOT NULL for rhs operand being NULL literal, otherwise ...
    // Translate == to IS NOT DISTINCT FROM, unless both operands cannot be NULL
    if (x === '==') return xpr[i + 1]?.val === null ? 'is' : _not_null(i - 1) && _not_null(i + 1) ? '=' : this.is_not_distinct_from_

    // Translate != to IS NULL for rhs operand being NULL literal, otherwise...
    // Translate != to IS DISTINCT FROM, unless both operands cannot be NULL
    if (x === '!=') return xpr[i + 1]?.val === null ? 'is not' : _not_null(i - 1) && _not_null(i + 1) ? '<>' : this.is_distinct_from_

    else return x

    /** Checks if the operand at xpr[i+-1] can be NULL. @returns true if not */
    function _not_null(i) {
      const operand = xpr[i]
      if (!operand) return false
      if (operand.val != null) return true // non-null values are not null
      let element = operand.element
      if (!element) return false
      if (element.key) return true // primary keys usually should not be null
      if (element.notNull) return true // not null elements cannot be null
    }
  }

  get is_distinct_from_() { return 'is distinct from' }
  get is_not_distinct_from_() { return 'is not distinct from' }

  /**
   * Renders an argument place holder into the SQL for prepared statements
   * @param {import('./infer/cqn').ref} param0
   * @returns {string} SQL
   * @throws {Error} When an unsupported ref definition is provided
   */
  param({ ref }) {
    if (ref.length > 1) throw cds.error`Unsupported nested ref parameter: ${ref}`
    return ref[0] === '?' ? '?' : `:${ref}`
  }

  /**
   * Renders a ref into generic SQL
   * @param {import('./infer/cqn').ref} param0
   * @returns {string} SQL
   */
  ref({ ref }) {
    switch (ref[0]) {
      case '$now': return this.func({ func: 'session_context', args: [{ val: '$now', param: false }] })
      case '$user':
      case '$user.id': return this.func({ func: 'session_context', args: [{ val: '$user.id', param: false }] })
      default: return ref.map(r => this.quote(r)).join('.')
    }
  }

  /**
   * Renders a value into the correct SQL syntax of a placeholder for a prepared statement
   * @param {import('./infer/cqn').val} param0
   * @returns {string} SQL
   */
  val({ val, param }) {
    switch (typeof val) {
      case 'function': throw new Error('Function values not supported.')
      case 'undefined': return 'NULL'
      case 'boolean': return `${val}`
      case 'number': return `${val}` // REVISIT for HANA
      case 'object':
        if (val === null) return 'NULL'
        if (val instanceof Date) return `'${val.toISOString()}'`
<<<<<<< HEAD
        if (val instanceof Readable) ; // go on with default below
        else if (Buffer.isBuffer(val)) ;
=======
        if (val instanceof Readable); // go on with default below
        else if (Buffer.isBuffer(val)) val = val.toString('base64')
>>>>>>> 9970e143
        else if (is_regexp(val)) val = val.source
        else val = JSON.stringify(val)
      case 'string': // eslint-disable-line no-fallthrough
    }
    if (!this.values || param === false) return this.string(val)
    else this.values.push(val)
    return '?'
  }

  static Functions = require('./cql-functions')
  /**
   * Renders a function call into mapped SQL definitions from the Functions definition
   * @param {import('./infer/cqn').func} param0
   * @returns {string} SQL
   */
  func({ func, args }) {
    args = (args || []).map(e => (e === '*' ? e : { __proto__: e, toString: (x = e) => this.expr(x) }))
    return this.class.Functions[func]?.apply(this.class.Functions, args) || `${func}(${args})`
  }

  /**
   * Renders a list into generic SQL
   * @param {import('./infer/cqn').list} param0
   * @returns {string} SQL
   */
  list({ list }) {
    return `(${list.map(e => this.expr(e))})`
  }

  /**
   * Renders a javascript string into a SQL string literal
   * @param {string} s
   * @returns {string} SQL
   */
  string(s) {
    return `'${s.replace(/'/g, "''")}'`
  }

  /**
   * Calculates the effect column name
   * @param {import('./infer/cqn').col} col
   * @returns {string} explicit/implicit column alias
   */
  column_name(col) {
    if (col === '*')
      // REVISIT: When could this ever happen? I think this is only about that irrealistic test whech uses column_name to implement SELECT_columns. We should eliminate column_name as its only used and designed for use in SELECT_expand, isn't it?
      cds.error`Query was not inferred and includes '*' in the columns. For which there is no column name available.`
    return (typeof col.as === 'string' && col.as) || ('val' in col && col.val + '') || col.func || col.ref.at(-1)
  }

  /**
   * Calculates the Database name of the given name
   * @param {string|import('./infer/cqn').ref} name
   * @returns {string} Database name
   */
  name(name) {
    return (name.id || name).replace(/\./g, '_')
  }

  /** @type {unknown} */
  static ReservedWords = {}
  /**
   * Ensures that the given identifier is properly quoted when required by the database
   * @param {string} s
   * @returns {string} SQL
   */
  quote(s) {
    if (typeof s !== 'string') return '"' + s + '"'
    if (s.includes('"')) return '"' + s.replace(/"/g, '""') + '"'
    // Column names like "Order" clash with "ORDER" keyword so toUpperCase is required
    if (s in this.class.ReservedWords || /^\d|[$' ?@./\\]/.test(s)) return '"' + s + '"'
    return s
  }

  /**
   * Convers the columns array into an array of SQL expressions that extract the correct value from inserted JSON data
   * @param {object[]} columns
   * @param {import('./infer/cqn').elements} elements
   * @param {Boolean} isUpdate
   * @returns {string[]} Array of SQL expressions for processing input JSON data
   */
  managed(columns, elements, isUpdate = false) {
    const annotation = isUpdate ? '@cds.on.update' : '@cds.on.insert'
    const { _convertInput } = this.class
    // Ensure that missing managed columns are added
    const requiredColumns = !elements
      ? []
      : Object.keys(elements)
        .filter(
          e =>
            (elements[e]?.[annotation] || (!isUpdate && elements[e]?.default && !elements[e].virtual && !elements[e].isAssociation)) &&
            !columns.find(c => c.name === e),
        )
        .map(name => ({ name, sql: 'NULL' }))

    return [...columns, ...requiredColumns].map(({ name, sql }) => {
      let element = elements?.[name] || {}
      if (!sql) sql = `value->>'$."${name}"'`

      let converter = element[_convertInput]
      if (converter && sql[0] !== '$') sql = converter(sql, element)

      let val = _managed[element[annotation]?.['=']]
      if (val) sql = `coalesce(${sql}, ${this.func({ func: 'session_context', args: [{ val, param: false }] })})`
      else if (!isUpdate && element.default) {
        const d = element.default
        if (d.val !== undefined || d.ref?.[0] === '$now') {
          // REVISIT: d.ref is not used afterwards
          sql = `(CASE WHEN json_type(value,'$."${name}"') IS NULL THEN ${this.defaultValue(d.val) // REVISIT: this.defaultValue is a strange function
            } ELSE ${sql} END)`
        }
      }

      return { name, sql }
    })
  }

  /**
   * Returns the default value
   * @param {string} defaultValue
   * @returns {string}
   */
  // REVISIT: This is a strange method, also overridden inconsistently in postgres
  defaultValue(defaultValue = this.context.timestamp.toISOString()) {
    return typeof defaultValue === 'string' ? this.string(defaultValue) : defaultValue
  }
}

// REVISIT: Workaround for JSON.stringify to work with buffers
Buffer.prototype.toJSON = function () {
  return this.toString('base64')
}

const ObjectKeys = o => (o && [...ObjectKeys(o.__proto__), ...Object.keys(o)]) || []
const _managed = {
  '$user.id': '$user.id',
  $user: '$user.id',
  $now: '$now',
}

const is_regexp = x => x?.constructor?.name === 'RegExp' // NOTE: x instanceof RegExp doesn't work in repl
const _empty = a => !a || a.length === 0

/**
 * @param {import('@sap/cds/apis/cqn').Query} q
 * @param {import('@sap/cds/apis/csn').CSN} m
 */
module.exports = (q, m) => new CQN2SQLRenderer().render(cqn4sql(q, m), m)
module.exports.class = CQN2SQLRenderer
module.exports.classDefinition = CQN2SQLRenderer // class is a reserved typescript word<|MERGE_RESOLUTION|>--- conflicted
+++ resolved
@@ -588,76 +588,6 @@
     return (this.sql = sql)
   }
 
-<<<<<<< HEAD
-=======
-  // STREAM Statement -------------------------------------------------
-
-  /**
-   * Renders a STREAM query into generic SQL
-   * @param {import('./infer/cqn').STREAM} q
-   * @returns {string} SQL
-   */
-  STREAM(q) {
-    const { STREAM } = q
-    return STREAM.from
-      ? this.STREAM_from(q)
-      : STREAM.into
-        ? this.STREAM_into(q)
-        : cds.error`Missing .form or .into in ${q}`
-  }
-
-  /**
-   * Renders a STREAM.into query into generic SQL
-   * @param {import('./infer/cqn').STREAM} q
-   * @returns {string} SQL
-   */
-  STREAM_into(q) {
-    const { into, column, where, data } = q.STREAM
-
-    let sql
-    if (!_empty(column)) {
-      data.type = 'binary'
-      const update = UPDATE(into)
-        .with({ [column]: data })
-        .where(where)
-      Object.defineProperty(update, 'target', { value: q.target })
-      sql = this.UPDATE(update)
-    } else {
-      data.type = 'json'
-      // REVISIT: decide whether dataset streams should behave like INSERT or UPSERT
-      sql = this.UPSERT(UPSERT([{}]).into(into).forSQL())
-      this.values = [data]
-    }
-
-    return (this.sql = sql)
-  }
-
-  /**
-   * Renders a STREAM.from query into generic SQL
-   * @param {import('./infer/cqn').STREAM} q
-   * @returns {string} SQL
-   */
-  STREAM_from(q) {
-    const { column, from, where, columns } = q.STREAM
-
-    const select = cds.ql
-      .SELECT(column ? [column] : columns)
-      .where(where)
-      .limit(column ? 1 : undefined)
-
-    // SELECT.from() does not accept joins
-    select.SELECT.from = from
-
-    if (column) {
-      this.one = true
-    } else {
-      select.SELECT.expand = 'root'
-      this.one = !!from.SELECT?.one
-    }
-    return this.SELECT(select.forSQL())
-  }
-
->>>>>>> 9970e143
   // Expression Clauses ---------------------------------------------
 
   /**
@@ -771,13 +701,8 @@
       case 'object':
         if (val === null) return 'NULL'
         if (val instanceof Date) return `'${val.toISOString()}'`
-<<<<<<< HEAD
         if (val instanceof Readable) ; // go on with default below
-        else if (Buffer.isBuffer(val)) ;
-=======
-        if (val instanceof Readable); // go on with default below
-        else if (Buffer.isBuffer(val)) val = val.toString('base64')
->>>>>>> 9970e143
+        else if (Buffer.isBuffer(val)) ; // go on with default below
         else if (is_regexp(val)) val = val.source
         else val = JSON.stringify(val)
       case 'string': // eslint-disable-line no-fallthrough
