const cds = require('@sap/cds/lib')
const cds_infer = require('./infer')
const cqn4sql = require('./cqn4sql')

const { Readable } = require('stream')

const DEBUG = (() => {
  let DEBUG = cds.debug('sql-json')
  if (DEBUG) return DEBUG
  else DEBUG = cds.debug('sql|sqlite')
  if (DEBUG) {
    return DEBUG
    // (sql, ...more) => DEBUG (sql.replace(/(?:SELECT[\n\r\s]+(json_group_array\()?[\n\r\s]*json_insert\((\n|\r|.)*?\)[\n\r\s]*\)?[\n\r\s]+as[\n\r\s]+_json_[\n\r\s]+FROM[\n\r\s]*\(|\)[\n\r\s]*(\)[\n\r\s]+AS )|\)$)/gim,(a,b,c,d) => d || ''), ...more)
    // FIXME: looses closing ) on INSERT queries
  }
})()

class CQN2SQLRenderer {
  /**
   * Creates a new CQN2SQL instance for processing a query
   * @constructor
   * @param {import('@sap/cds/apis/services').ContextProperties} context the cds.context of the request
   */
  constructor(context) {
    this.context = context || cds.context // REVISIT: Why do we need that? -> Accessing cds.context below should suffice, shouldn't it?
    this.class = new.target // for IntelliSense
    this.class._init() // is a noop for subsequent calls
  }

  /**
   * Initializes the class one first creation to link types to data converters
   */
  static _init() {
    const _add_mixins = (aspect, mixins) => {
      const fqn = this.name + aspect
      const types = cds.builtin.types
      for (let each in mixins) {
        const def = types[each]
        if (!def) continue
        Object.defineProperty(def, fqn, { value: mixins[each] })
      }
      return fqn
    }
    this._localized = _add_mixins(':localized', this.localized)
    this._convertInput = _add_mixins(':convertInput', this.InputConverters)
    this._convertOutput = _add_mixins(':convertOutput', this.OutputConverters)
    this._sqlType = _add_mixins(':sqlType', this.TypeMap)
<<<<<<< HEAD
    this._insertType = _add_mixins(':insertType', this.InsertTypeMap)
=======
    // Have all-uppercase all-lowercase, and capitalized keywords to speed up lookups
    for (let each in this.ReservedWords) {
      // ORDER
      this.ReservedWords[each[0] + each.slice(1).toLowerCase()] = 1 // Order
      this.ReservedWords[each.toLowerCase()] = 1 // order
    }
>>>>>>> da00f5ac
    this._init = () => {} // makes this a noop for subsequent calls
  }

  /**
   * Renders incoming query into SQL and generates binding values
   * @param {import('./infer/cqn').Query} q CQN query to be rendered
   * @param {unknown[]|undefined} vars Values to be used for params
   * @returns {CQN2SQLRenderer|unknown}
   */
  render(q, vars) {
    const cmd = q.cmd || Object.keys(q)[0] // SELECT, INSERT, ...
    /**
     * @type {string} the rendered SQL string
     */
    this.sql = '' // to have it as first property for debugging
    /** @type {unknown[]} */
    this.values = [] // prepare values, filled in by subroutines
    this[cmd]((this.cqn = q)) // actual sql rendering happens here
    if (vars?.length && !this.values.length) this.values = vars
    const sanitize_values = process.env.NODE_ENV === 'production' && cds.env.log.sanitize_values !== false
    DEBUG?.(
      this.sql,
      sanitize_values && (this.entries || this.values?.length > 0) ? ['***'] : this.entries || this.values,
    )
    return this
  }

  /**
   * Links the incoming query with the current service model
   * @param {import('./infer/cqn').Query} q
   * @returns {import('./infer/cqn').Query}
   */
  infer(q) {
    return q.target ? q : cds_infer(q)
  }

  // CREATE Statements ------------------------------------------------

  /**
   * Renders a CREATE query into generic SQL
   * @param {import('./infer/cqn').CREATE} q
   */
  CREATE(q) {
    const { target } = q,
      { query } = target
    const name = this.name(target.name)
    this.sql =
      !query || target['@cds.persistence.table']
        ? `CREATE TABLE ${name} ( ${this.CREATE_elements(target.elements)} )`
        : `CREATE VIEW ${name} AS ${this.SELECT(cqn4sql(query))}`
    return
  }

  /**
   * Renders a column clause for the given elements
   * @param {import('./infer/cqn').elements} elements
   * @returns {string} SQL
   */
  CREATE_elements(elements) {
    let sql = ''
    for (let e in elements) {
      const definition = elements[e]
      if (definition.isAssociation) continue
      const s = this.CREATE_element(definition)
      if (s) sql += `${s}, `
    }
    return sql.slice(0, -2)
  }

  /**
   * Renders a column definition for the given element
   * @param {import('./infer/cqn').element} element
   * @returns {string} SQL
   */
  CREATE_element(element) {
    const type = this.type4(element)
    if (type) return this.quote(element.name) + ' ' + type
  }

  /**
   * Renders the SQL type definition for the given element
   * @param {import('./infer/cqn').element} element
   * @returns {string}
   */
  type4(element) {
    if (!element._type) element = cds.builtin.types[element.type] || element
    const fn = element[this.class._sqlType]
    return (
      fn?.(element) || element._type?.replace('cds.', '').toUpperCase() || cds.error`Unsupported type: ${element.type}`
    )
  }

  /** @callback converter */

  /** @type {Object<string,import('@sap/cds/apis/csn').Definition>} */
  static TypeMap = {
    // Utilizing cds.linked inheritance
    String: e => `NVARCHAR(${e.length || 5000})`,
    Binary: e => `VARBINARY(${e.length || 5000})`,
    Int64: () => 'BIGINT',
    Int32: () => 'INTEGER',
    Int16: () => 'SMALLINT',
    UInt8: () => 'SMALLINT',
    Integer64: () => 'BIGINT',
    LargeString: () => 'NCLOB',
    LargeBinary: () => 'BLOB',
    Association: () => false,
    Composition: () => false,
    array: () => 'NCLOB',
    // HANA types
    /* Disabled as these types are linked to normal cds types
    'cds.hana.TINYINT': () => 'REAL',
    'cds.hana.REAL': () => 'REAL',
    'cds.hana.CHAR': e => `CHAR(${e.length || 1})`,
    'cds.hana.ST_POINT': () => 'ST_POINT',
    'cds.hana.ST_GEOMETRY': () => 'ST_GEO',*/
  }

  // DROP Statements ------------------------------------------------

  /**
   * Renders a DROP query into generic SQL
   * @param {import('./infer/cqn').DROP} q
   */
  DROP(q) {
    const { target } = q
    const isView = target.query || target.projection
    return (this.sql = `DROP ${isView ? 'VIEW' : 'TABLE'} IF EXISTS ${this.name(target.name)}`)
  }

  // SELECT Statements ------------------------------------------------

  /**
   * Renders a SELECT statement into generic SQL
   * @param {import('./infer/cqn').SELECT} q
   */
  SELECT(q) {
    let { from, expand, where, groupBy, having, orderBy, limit, one, distinct, localized } = q.SELECT
<<<<<<< HEAD
    expand = q.SELECT.expand = expand ?? (has_expands(q) || has_arrays(q))
=======
>>>>>>> da00f5ac
    // REVISIT: When selecting from an entity that is not in the model the from.where are not normalized (as cqn4sql is skipped)
    if (!where && from?.ref?.length === 1 && from.ref[0]?.where) where = from.ref[0]?.where
    let columns = this.SELECT_columns(q)
    let sql = `SELECT`
    if (distinct) sql += ` DISTINCT`
    if (!_empty(columns)) sql += ` ${columns}`
    if (!_empty(from)) sql += ` FROM ${this.from(from)}`
    if (!_empty(where)) sql += ` WHERE ${this.where(where)}`
    if (!_empty(groupBy)) sql += ` GROUP BY ${this.groupBy(groupBy)}`
    if (!_empty(having)) sql += ` HAVING ${this.having(having)}`
    if (!_empty(orderBy)) sql += ` ORDER BY ${this.orderBy(orderBy, localized)}`
    if (one) limit = Object.assign({}, limit, { rows: { val: 1 } })
    if (limit) sql += ` LIMIT ${this.limit(limit)}`
    // Expand cannot work without an inferred query
    if (expand) {
      // REVISIT: Why don't we handle that as an error in SELECT_expand?
      if (!q.elements) cds.error`Query was not inferred and includes expand. For which the metadata is missing.`
      sql = this.SELECT_expand(q, sql)
    }
    return (this.sql = sql)
  }

  /**
   * Renders a column clause into generic SQL
   * @param {import('./infer/cqn').SELECT} param0
   * @returns {string} SQL
   */
  SELECT_columns(q) {
    return (q.SELECT.columns ?? ['*']).map(x => this.column_expr(x, q))
  }

  /**
   * Renders a JSON select around the provided SQL statement
   * @param {import('./infer/cqn').SELECT} param0
   * @param {string} sql
   * @returns {string} SQL
   */
  SELECT_expand({ SELECT, elements }, sql) {
    if (!SELECT.columns) return sql
<<<<<<< HEAD
    if (!elements) return sql
    let cols = !SELECT.columns
      ? ['*']
      : SELECT.columns.map(x => {
          if (x === '*') return x
          const name = this.column_name(x)
          // REVISIT: can be removed when alias handling is resolved properly
          const d = elements[name] || elements[name.substring(1, name.length - 1)]
          let col = `'$."${name}"',${this.output_converter4(d, this.quote(name))}`

          if (x.SELECT?.count) {
            // Return both the sub select and the count for @odata.count
            const qc = cds.ql.clone(x, { columns: [{ func: 'count' }], one: 1, limit: 0, orderBy: 0 })
            col += `, '$."${name}@odata.count"',${this.expr(qc)}`
          }
          return col
        })
=======
    if (!elements) return sql // REVISIT: Above we say this is an error condition, but here we say it's ok?
    let cols = SELECT.columns.map(x => {
      const name = this.column_name(x)
      let col = `'$."${name}"',${this.output_converter4(x.element, this.quote(name))}`
      if (x.SELECT?.count) {
        // Return both the sub select and the count for @odata.count
        const qc = cds.ql.clone(x, { columns: [{ func: 'count' }], one: 1, limit: 0, orderBy: 0 })
        col += `, '$."${name}@odata.count"',${this.expr(qc)}`
      }
      return col
    })
>>>>>>> da00f5ac

    // Prevent SQLite from hitting function argument limit of 100
    let obj = "'{}'"
    for (let i = 0; i < cols.length; i += 48) {
      obj = `json_insert(${obj},${cols.slice(i, i + 48)})`
    }
    return `SELECT ${SELECT.one || SELECT.expand === 'root' ? obj : `json_group_array(${obj})`} as _json_ FROM (${sql})`
  }

  /**
   * Renders a SELECT column expression into generic SQL
   * @param {import('./infer/cqn').col} x
   * @returns {string} SQL
   */
  column_expr(x, q) {
    if (x === '*') return '*'
    ///////////////////////////////////////////////////////////////////////////////////////
    // REVISIT: that should move out of here!
    if (x?.element?.['@cds.extension']) {
      return `extensions__->${this.string('$."' + x.element.name + '"')} as ${x.as || x.element.name}`
    }
    ///////////////////////////////////////////////////////////////////////////////////////
    let sql = this.expr(x)
    let alias = this.column_alias4(x, q)
    if (alias) sql += ' as ' + this.quote(alias)
    return sql
  }

  /**
   * Extracts the column alias from a SELECT column expression
   * @param {import('./infer/cqn').col} x
   * @returns {string}
   */
  column_alias4(x) {
    return typeof x.as === 'string' ? x.as : x.func
  }

  /**
   * Renders a FROM clause into generic SQL
   * @param {import('./infer/cqn').source} from
   * @returns {string} SQL
   */
  from(from) {
    const { ref, as } = from
    const _aliased = as ? s => s + ` as ${this.quote(as)}` : s => s
    if (ref) return _aliased(this.quote(this.name(ref[0])))
    if (from.SELECT) return _aliased(`(${this.SELECT(from)})`)
<<<<<<< HEAD
    if (from.join) {
      const {
        join,
        args: [left, right],
        on,
      } = from
      return `${this.from(left)} ${join} JOIN ${this.from(right)} ON ${this.where(on)}`
    }
=======
    if (from.join)
      return `${this.from(from.args[0])} ${from.join} JOIN ${this.from(from.args[1])} ON ${this.where(from.on)}`
>>>>>>> da00f5ac
  }

  /**
   * Renders a WHERE clause into generic SQL
   * @param {import('./infer/cqn').predicate} xpr
   * @returns {string} SQL
   */
  where(xpr) {
    return this.xpr({ xpr })
  }

  /**
   * Renders a HAVING clause into generic SQL
   * @param {import('./infer/cqn').predicate} xpr
   * @returns {string} SQL
   */
  having(xpr) {
    return this.xpr({ xpr })
  }

  /**
   * Renders a groupBy clause into generic SQL
   * @param {import('./infer/cqn').expr[]} clause
   * @returns {string[] | string} SQL
   */
  groupBy(clause) {
    return clause.map(c => this.expr(c))
  }

  /**
   * Renders an orderBy clause into generic SQL
   * @param {import('./infer/cqn').ordering_term[]} orderBy
   * @param {boolean | undefined} localized
   * @returns {string[] | string} SQL
   */
  orderBy(orderBy, localized) {
    return orderBy.map(
      localized
        ? c =>
            this.expr(c) +
            (c.element?.[this.class._localized] ? ' COLLATE NOCASE' : '') +
            (c.sort === 'desc' || c.sort === -1 ? ' DESC' : ' ASC')
        : c => this.expr(c) + (c.sort === 'desc' || c.sort === -1 ? ' DESC' : ' ASC'),
    )
  }

  /**
   * Renders an limit clause into generic SQL
   * @param {import('./infer/cqn').limit} param0
   * @returns {string} SQL
   * @throws {Error} When no rows are defined
   */
  limit({ rows, offset }) {
    if (!rows) throw new Error('Rows parameter is missing in SELECT.limit(rows, offset)')
    return !offset ? rows.val : `${rows.val} OFFSET ${offset.val}`
  }

  // INSERT Statements ------------------------------------------------

  /**
   * Renders an INSERT query into generic SQL
   * @param {import('./infer/cqn').INSERT} q
   * @returns {string} SQL
   */
  INSERT(q) {
    const { INSERT } = q
    return INSERT.entries
      ? this.INSERT_entries(q)
      : INSERT.rows
      ? this.INSERT_rows(q)
      : INSERT.values
      ? this.INSERT_values(q)
      : INSERT.as
      ? this.INSERT_select(q)
      : cds.error`Missing .entries, .rows, or .values in ${q}`
  }

  /**
   * Renders an INSERT query with entries property
   * @param {import('./infer/cqn').INSERT} q
   * @returns {string} SQL
   */
  INSERT_entries(q) {
    const { INSERT } = q
    const entity = this.name(q.target?.name || INSERT.into.ref[0])
    const alias = INSERT.into.as
    const elements = q.elements || q.target?.elements
    if (!elements && !INSERT.entries?.length) {
      return // REVISIT: mtx sends an insert statement without entries and no reference entity
    }
    const columns = elements
      ? ObjectKeys(elements).filter(c => c in elements && !elements[c].virtual && !elements[c].isAssociation)
      : ObjectKeys(INSERT.entries[0])

    /** @type {string[]} */
    this.columns = columns.filter(elements ? c => !elements[c]?.['@cds.extension'] : () => true).map(c => this.quote(c))

    const extractions = this.managed(
      columns.map(c => ({ name: c })),
      elements,
      !!q.UPSERT,
    )
    const extraction = extractions
      .map(c => {
        const element = elements?.[c.name]
        if (element?.['@cds.extension']) {
          return false
        }
        if (c.name === 'extensions__') {
          const merges = extractions.filter(c => elements?.[c.name]?.['@cds.extension'])
          if (merges.length) {
            c.sql = `json_set(ifnull(${c.sql},'{}'),${merges.map(
              c => this.string('$."' + c.name + '"') + ',' + c.sql,
            )})`
          }
        }
        return c
      })
      .filter(a => a)
      .map(c => c.sql)

<<<<<<< HEAD
    this.entries = [[JSON.stringify(INSERT.entries)]]
=======
    // Include this.values for placeholders
    /** @type {unknown[][]} */
    this.entries = [[...this.values, JSON.stringify(INSERT.entries)]]
>>>>>>> da00f5ac
    return (this.sql = `INSERT INTO ${this.quote(entity)}${alias ? ' as ' + this.quote(alias) : ''} (${
      this.columns
    }) SELECT ${extraction} FROM json_each(?)`)
  }

  /**
   * Renders an INSERT query with rows property
   * @param {import('./infer/cqn').INSERT} q
   * @returns {string} SQL
   */
  INSERT_rows(q) {
    const { INSERT } = q
    const entity = this.name(q.target?.name || INSERT.into.ref[0])
    const alias = INSERT.into.as
    const elements = q.elements || q.target?.elements
    if (!INSERT.columns && !elements) {
      throw cds.error`Cannot insert rows without columns or elements`
    }
    let columns = INSERT.columns || (elements && ObjectKeys(elements))
    if (elements) {
      columns = columns.filter(c => c in elements && !elements[c].virtual && !elements[c].isAssociation)
    }
    this.columns = columns.map(c => this.quote(c))

    const inputConverterKey = this.class._convertInput
    const extraction = columns.map((c, i) => {
      const element = elements?.[c] || {}
      const extract = `value->>'$[${i}]'`
      const converter = element[inputConverterKey] || (e => e)
      return converter(extract, element)
    })

    this.entries = [[JSON.stringify(INSERT.rows)]]
    return (this.sql = `INSERT INTO ${this.quote(entity)}${alias ? ' as ' + this.quote(alias) : ''} (${
      this.columns
    }) SELECT ${extraction} FROM json_each(?)`)
  }

  /**
   * Renders an INSERT query with values property
   * @param {import('./infer/cqn').INSERT} q
   * @returns {string} SQL
   */
  INSERT_values(q) {
    let { columns, values } = q.INSERT
    return this.INSERT_rows({ __proto__: q, INSERT: { __proto__: q.INSERT, columns, rows: [values] } })
  }

  /**
   * Renders an INSERT query from SELECT query
   * @param {import('./infer/cqn').INSERT} q
   * @returns {string} SQL
   */
  INSERT_select(q) {
    const { INSERT } = q
    const entity = this.name(q.target.name)
    const alias = INSERT.into.as
    const elements = q.elements || q.target?.elements || {}
    const columns = (this.columns = (INSERT.columns || ObjectKeys(elements)).filter(
      c => c in elements && !elements[c].virtual && !elements[c].isAssociation,
    ))
    this.sql = `INSERT INTO ${entity}${alias ? ' as ' + this.quote(alias) : ''} (${columns}) ${this.SELECT(
      cqn4sql(INSERT.as),
    )}`
    this.entries = [this.values]
    return this.sql
  }

  /**
   * Wraps the provided SQL expression for output processing
   * @param {import('./infer/cqn').element} element
   * @param {string} expr
   * @returns {string} SQL
   */
  output_converter4(element, expr) {
    const fn = element?.[this.class._convertOutput]
    return fn?.(expr, element) || expr
  }

  /** @type {import('./converters').Converters} */
  static InputConverters = {} // subclasses to override

  /** @type {import('./converters').Converters} */
  static OutputConverters = {} // subclasses to override

  static localized = { String: true, UUID: false }

  // UPSERT Statements ------------------------------------------------

  /**
   * Renders an UPSERT query into generic SQL
   * @param {import('./infer/cqn').UPDATE} q
   * @returns {string} SQL
   */
  UPSERT(q) {
    let { UPSERT } = q,
      sql = this.INSERT({ __proto__: q, INSERT: UPSERT })
    let keys = q.target?.keys
    if (!keys) return (this.sql = sql) // REVISIT: We should converge q.target and q._target
    keys = Object.keys(keys).filter(k => !keys[k].isAssociation)

    let updateColumns = q.UPSERT.entries ? Object.keys(q.UPSERT.entries[0]) : this.columns
    updateColumns = updateColumns
      .filter(c => !keys.includes(c))
      .map(c => `${this.quote(c)} = excluded.${this.quote(c)}`)

    keys = keys.map(k => this.quote(k))
    const conflict = updateColumns.length
      ? `ON CONFLICT(${keys}) DO UPDATE SET ` + updateColumns
      : `ON CONFLICT(${keys}) DO NOTHING`
    return (this.sql = `${sql} WHERE true ${conflict}`)
  }

  // UPDATE Statements ------------------------------------------------

  /**
   * Renders an UPDATE query into generic SQL
   * @param {import('./infer/cqn').UPDATE} q
   * @returns {string} SQL
   */
  UPDATE(q) {
    const {
        UPDATE: { entity, with: _with, data, where },
      } = q,
      elements = q.target?.elements
    let sql = `UPDATE ${this.name(entity.ref?.[0] || entity)}`
    if (entity.as) sql += ` AS ${entity.as}`
    let columns = []
    if (data)
      for (let c in data)
        if (!elements || (c in elements && !elements[c].virtual)) {
          columns.push({ name: c, sql: this.val({ val: data[c] }) })
        }
    if (_with)
      for (let c in _with)
        if (!elements || (c in elements && !elements[c].virtual)) {
          columns.push({ name: c, sql: this.expr(_with[c]) })
        }

    columns = columns.map(c => {
      if (q.elements?.[c.name]?.['@cds.extension']) {
        return {
          name: 'extensions__',
          sql: `json_set(extensions__,${this.string('$."' + c.name + '"')},${c.sql})`,
        }
      }
      return c
    })

    const extraction = this.managed(columns, elements, true).map(c => `${this.quote(c.name)}=${c.sql}`)

    sql += ` SET ${extraction}`
    if (where) sql += ` WHERE ${this.where(where)}`
    return (this.sql = sql)
  }

  // DELETE Statements ------------------------------------------------

  /**
   * Renders a DELETE query into generic SQL
   * @param {import('./infer/cqn').DELETE} param0
   * @returns {string} SQL
   */
  DELETE({ DELETE: { from, where } }) {
    let sql = `DELETE FROM ${this.from(from)}`
    if (where) sql += ` WHERE ${this.where(where)}`
    return (this.sql = sql)
  }

  // STREAM Statement -------------------------------------------------

  /**
   * Renders a STREAM query into generic SQL
   * @param {import('./infer/cqn').STREAM} q
   * @returns {string} SQL
   */
  STREAM(q) {
<<<<<<< HEAD
    let { from, into, where, column, columns, data } = q.STREAM
    let x, sql
    // reading stream
    if (from) {
      sql = `SELECT`
      if (!_empty((x = column))) {
        this.one = true
        sql += ` ${this.quote(x)}`
      } else {
        const select = cds.ql.SELECT(columns?.length ? columns : ['*']).from(from)
        select.SELECT.expand = 'root'
        this.one = !!select.SELECT.one
        return this.SELECT(select.forSQL())
      }
      if (!_empty((x = from))) sql += ` FROM ${this.from(x)}`
    } else {
      // writing stream
      const entity = this.name(q.target?.name || into.ref[0])
      if (!_empty((x = column))) {
        data.type = 'binary'
        sql = `UPDATE ${this.quote(entity)}${into.as ? ` AS ${into.as}` : ``} SET ${this.quote(column)}=${this.param({
          ref: ['?'],
          param: true,
        })}`
      } else {
        data.type = 'json'
        sql = global.useUpsert
          ? this.UPSERT(cds.ql.UPSERT([{}]).into(into).forSQL())
          : this.INSERT(cds.ql.INSERT([{}]).into(into).forSQL())
      }
      this.entries = [data]
    }
    if (!_empty((x = where))) sql += ` WHERE ${this.where(x)}`
    if (from && column) sql += ` LIMIT ${this.limit({ rows: { val: 1 } })}`
=======
    const { STREAM } = q
    return STREAM.from
      ? this.STREAM_from(q)
      : STREAM.into
      ? this.STREAM_into(q)
      : cds.error`Missing .form or .into in ${q}`
  }

  /**
   * Renders a STREAM.into query into generic SQL
   * @param {import('./infer/cqn').STREAM} q
   * @returns {string} SQL
   */
  STREAM_into(q) {
    const { into, column, where, data } = q.STREAM

    let sql
    if (!_empty(column)) {
      data.type = 'binary'
      sql = this.UPDATE(
        UPDATE(into)
          .with({ [column]: data })
          .where(where),
      )
    } else {
      data.type = 'json'
      // REVISIT: decide whether dataset streams should behave like INSERT or UPSERT
      sql = this.UPSERT(UPSERT([{}]).into(into).forSQL())
      this.values = [data]
    }

>>>>>>> da00f5ac
    return (this.sql = sql)
  }

  /**
   * Renders a STREAM.from query into generic SQL
   * @param {import('./infer/cqn').STREAM} q
   * @returns {string} SQL
   */
  STREAM_from(q) {
    const { column, from, where, columns } = q.STREAM

    const select = cds.ql
      .SELECT(column ? [column] : columns)
      .where(where)
      .limit(column ? 1 : undefined)

    // SELECT.from() does not accept joins
    select.SELECT.from = from

    if (column) {
      this.one = true
    } else {
      select.SELECT.expand = 'root'
      this.one = !!from.SELECT?.one
    }
    return this.SELECT(select.forSQL())
  }

  // Expression Clauses ---------------------------------------------

  /**
   * Renders an expression object into generic SQL
   * @param {import('./infer/cqn').expr} x
   * @returns {string} SQL
   * @throws {Error} When an unknown un supported expression is provided
   */
  expr(x) {
    const wrap = x.cast ? sql => `cast(${sql} as ${this.type4(x.cast)})` : sql => sql
    if (typeof x === 'string') throw cds.error`Unsupported expr: ${x}`
    if ('param' in x) return wrap(this.param(x))
    if ('ref' in x) return wrap(this.ref(x))
    if ('val' in x) return wrap(this.val(x))
    if ('xpr' in x) return wrap(this.xpr(x))
    if ('func' in x) return wrap(this.func(x))
    if ('list' in x) return wrap(this.list(x))
    if ('SELECT' in x) return wrap(`(${this.SELECT(x)})`)
    else throw cds.error`Unsupported expr: ${x}`
  }

  /**
   * Renders an list of expression objects into generic SQL
   * @param {import('./infer/cqn').xpr} param0
   * @returns {string} SQL
   */
  xpr({ xpr }) {
    return xpr
      .map((x, i) => {
        if (x in { LIKE: 1, like: 1 } && is_regexp(xpr[i + 1]?.val)) return this.operator('regexp')
        if (typeof x === 'string') return this.operator(x, i, xpr)
        if (x.xpr) return `(${this.xpr(x)})`
        else return this.expr(x)
      })
      .join(' ')
  }

  /**
   * Renders an operation into generic SQL
   * @param {string} x The current operator string
   * @param {Number} i Current index of the operator inside the xpr
   * @param {import('./infer/cqn').predicate[]} xpr The parent xpr in which the operator is used
   * @returns {string} The correct operator string
   */
  operator(x, i, xpr) {
    if (x === '=' && xpr[i + 1]?.val === null) return 'is'
    if (x === '!=') return 'is not'
    else return x
  }

  /**
   * Renders an argument place holder into the SQL for prepared statements
   * @param {import('./infer/cqn').ref} param0
   * @returns {string} SQL
   * @throws {Error} When an unsupported ref definition is provided
   */
  param({ ref }) {
    if (ref.length > 1) throw cds.error`Unsupported nested ref parameter: ${ref}`
    return ref[0] === '?' ? '?' : `:${ref}`
  }

  /**
   * Renders a ref into generic SQL
   * @param {import('./infer/cqn').ref} param0
   * @returns {string} SQL
   */
  ref({ ref }) {
    return ref.map(r => this.quote(r)).join('.')
  }

  /**
   * Renders a value into the correct SQL syntax of a placeholder for a prepared statement
   * @param {import('./infer/cqn').val} param0
   * @returns {string} SQL
   */
  val({ val }) {
    switch (typeof val) {
      case 'function':
        throw new Error('Function values not supported.')
      case 'undefined':
        return 'NULL'
      case 'boolean':
        return `${val}`
      case 'number':
        return `${val}` // REVISIT for HANA
      case 'object':
        if (val === null) return 'NULL'
        if (val instanceof Date) return `'${val.toISOString()}'`
        if (val instanceof Readable) {
          this.values.push(val)
          return '?'
        }
        if (Buffer.isBuffer(val)) val = val.toString('base64')
        else val = this.regex(val) || this.json(val)
    }
    return this.string(val)
  }

  static Functions = require('./cql-functions')
  /**
   * Renders a function call into mapped SQL definitions from the Functions definition
   * @param {import('./infer/cqn').func} param0
   * @returns {string} SQL
   */
  func({ func, args }) {
    args = (args || []).map(e => (e === '*' ? e : { __proto__: e, toString: (x = e) => this.expr(x) }))
    return this.class.Functions[func]?.apply(this.class.Functions, args) || `${func}(${args})`
  }

  /**
   * Renders a list into generic SQL
   * @param {import('./infer/cqn').list} param0
   * @returns {string} SQL
   */
  list({ list }) {
    return `(${list.map(e => this.expr(e))})`
  }

  /**
   * Renders a Regular Expression into its string representation
   * @param {RegExp} o
   * @returns {string} SQL
   */
  regex(o) {
    if (is_regexp(o)) return o.source
  }

  /**
   * Renders the object as a JSON string in generic SQL
   * @param {object} o
   * @returns {string} SQL
   */
  json(o) {
    return this.string(JSON.stringify(o))
  }

  /**
   * Renders a javascript string into a generic SQL string
   * @param {string} s
   * @returns {string} SQL
   */
  string(s) {
    return `'${s.replace(/'/g, "''")}'`
  }

  /**
   * Calculates the effect column name
   * @param {import('./infer/cqn').col} col
   * @returns {string} explicit/implicit column alias
   */
  column_name(col) {
    if (col === '*')
      // REVISIT: When could this ever happen? I think this is only about that irrealistic test whech uses column_name to implement SELECT_columns. We should eliminate column_name as its only used and designed for use in SELECT_expand, isn't it?
      cds.error`Query was not inferred and includes '*' in the columns. For which there is no column name available.`
    return (typeof col.as === 'string' && col.as) || ('val' in col && col.val + '') || col.func || col.ref.at(-1)
  }

  /**
   * Calculates the Database name of the given name
   * @param {string|import('./infer/cqn').ref} name
   * @returns {string} Database name
   */
  name(name) {
    return (name.id || name).replace(/\./g, '_')
  }

  /** @type {unknown} */
  static ReservedWords = {}
  /**
   * Ensures that the given identifier is properly quoted when required by the database
   * @param {string} s
   * @returns {string} SQL
   */
  quote(s) {
    if (typeof s !== 'string') return '"' + s + '"'
    if (s.includes('"')) return '"' + s.replace(/"/g, '""') + '"'
    // Column names like "Order" clash with "ORDER" keyword so toUpperCase is required
    if (s in this.class.ReservedWords || /^\d|[$' ?@./\\]/.test(s)) return '"' + s + '"'
    return s
  }

  /**
   * Convers the columns array into an array of SQL expressions that extract the correct value from inserted JSON data
   * @param {object[]} columns
   * @param {import('./infer/cqn').elements} elements
   * @param {Boolean} isUpdate
   * @returns {string[]} Array of SQL expressions for processing input JSON data
   */
  managed(columns, elements, isUpdate = false) {
    const annotation = isUpdate ? '@cds.on.update' : '@cds.on.insert'
    const { _convertInput } = this.class
    // Ensure that missing managed columns are added
    const requiredColumns = !elements
      ? []
      : Object.keys(elements)
          .filter(
            e =>
              (elements[e]?.[annotation] || (!isUpdate && elements[e]?.default && !elements[e].virtual)) &&
              !columns.find(c => c.name === e),
          )
          .map(name => ({ name, sql: 'NULL' }))

    return [...columns, ...requiredColumns].map(({ name, sql }) => {
<<<<<<< HEAD
      const element = elements?.[name] || {}
      let extract = sql ?? `value->>'$."${name}"'`
      const converter = element[inputConverterKey] || (e => e)
      let managed = element[annotation]?.['=']
      switch (managed) {
        case '$user.id':
        case '$user':
          managed = this.func({ func: 'session_context', args: [{ val: '$user.id' }] })
          break
        case '$now':
          managed = this.func({ func: 'session_context', args: [{ val: '$user.now' }] })
          break
        default:
          managed = undefined
      }
      if (!isUpdate) {
=======
      let element = elements?.[name] || {}
      if (!sql) sql = `value->>'$."${name}"'`

      let val = _managed[element[annotation]?.['=']]
      if (val) sql = `coalesce(${sql}, ${this.func({ func: 'session_context', args: [{ val }] })})`
      // stupid prettier: i wanted to keep this blank line above for a reason!
      else if (!isUpdate && element.default) {
>>>>>>> da00f5ac
        const d = element.default
        if (d.val !== undefined || d.ref?.[0] === '$now') {
          // REVISIT: d.ref is not used afterwards
          sql = `(CASE WHEN json_type(value,'$."${name}"') IS NULL THEN ${
            this.defaultValue(d.val) // REVISIT: this.defaultValue is a strange function
          } ELSE ${sql} END)`
        }
      }

      let converter = element[_convertInput]
      if (converter) sql = converter(sql, element)
      return { name, sql }
    })
  }

  /**
   * Returns the default value
   * @param {string} defaultValue
   * @returns {string}
   */
  defaultValue(defaultValue = this.context.timestamp.toISOString()) {
    return typeof defaultValue === 'string' ? this.string(defaultValue) : defaultValue
  }
}

// REVISIT: Workaround for JSON.stringify to work with buffers
Buffer.prototype.toJSON = function () {
  return this.toString('base64')
}

const ObjectKeys = o => (o && [...ObjectKeys(o.__proto__), ...Object.keys(o)]) || []
const _managed = {
  '$user.id': '$user.id',
  $user: '$user.id',
  $now: '$now',
}

const is_regexp = x => x?.constructor?.name === 'RegExp' // NOTE: x instanceof RegExp doesn't work in repl
const _empty = a => !a || a.length === 0

/**
 * @param {import('@sap/cds/apis/cqn').Query} q
 * @param {import('@sap/cds/apis/csn').CSN} m
 */
module.exports = (q, m) => new CQN2SQLRenderer().render(cqn4sql(q, m), m)
module.exports.class = CQN2SQLRenderer
module.exports.classDefinition = CQN2SQLRenderer // class is a reserved typescript word<|MERGE_RESOLUTION|>--- conflicted
+++ resolved
@@ -45,16 +45,13 @@
     this._convertInput = _add_mixins(':convertInput', this.InputConverters)
     this._convertOutput = _add_mixins(':convertOutput', this.OutputConverters)
     this._sqlType = _add_mixins(':sqlType', this.TypeMap)
-<<<<<<< HEAD
     this._insertType = _add_mixins(':insertType', this.InsertTypeMap)
-=======
     // Have all-uppercase all-lowercase, and capitalized keywords to speed up lookups
     for (let each in this.ReservedWords) {
       // ORDER
       this.ReservedWords[each[0] + each.slice(1).toLowerCase()] = 1 // Order
       this.ReservedWords[each.toLowerCase()] = 1 // order
     }
->>>>>>> da00f5ac
     this._init = () => {} // makes this a noop for subsequent calls
   }
 
@@ -193,10 +190,6 @@
    */
   SELECT(q) {
     let { from, expand, where, groupBy, having, orderBy, limit, one, distinct, localized } = q.SELECT
-<<<<<<< HEAD
-    expand = q.SELECT.expand = expand ?? (has_expands(q) || has_arrays(q))
-=======
->>>>>>> da00f5ac
     // REVISIT: When selecting from an entity that is not in the model the from.where are not normalized (as cqn4sql is skipped)
     if (!where && from?.ref?.length === 1 && from.ref[0]?.where) where = from.ref[0]?.where
     let columns = this.SELECT_columns(q)
@@ -236,25 +229,6 @@
    */
   SELECT_expand({ SELECT, elements }, sql) {
     if (!SELECT.columns) return sql
-<<<<<<< HEAD
-    if (!elements) return sql
-    let cols = !SELECT.columns
-      ? ['*']
-      : SELECT.columns.map(x => {
-          if (x === '*') return x
-          const name = this.column_name(x)
-          // REVISIT: can be removed when alias handling is resolved properly
-          const d = elements[name] || elements[name.substring(1, name.length - 1)]
-          let col = `'$."${name}"',${this.output_converter4(d, this.quote(name))}`
-
-          if (x.SELECT?.count) {
-            // Return both the sub select and the count for @odata.count
-            const qc = cds.ql.clone(x, { columns: [{ func: 'count' }], one: 1, limit: 0, orderBy: 0 })
-            col += `, '$."${name}@odata.count"',${this.expr(qc)}`
-          }
-          return col
-        })
-=======
     if (!elements) return sql // REVISIT: Above we say this is an error condition, but here we say it's ok?
     let cols = SELECT.columns.map(x => {
       const name = this.column_name(x)
@@ -266,7 +240,6 @@
       }
       return col
     })
->>>>>>> da00f5ac
 
     // Prevent SQLite from hitting function argument limit of 100
     let obj = "'{}'"
@@ -314,19 +287,8 @@
     const _aliased = as ? s => s + ` as ${this.quote(as)}` : s => s
     if (ref) return _aliased(this.quote(this.name(ref[0])))
     if (from.SELECT) return _aliased(`(${this.SELECT(from)})`)
-<<<<<<< HEAD
-    if (from.join) {
-      const {
-        join,
-        args: [left, right],
-        on,
-      } = from
-      return `${this.from(left)} ${join} JOIN ${this.from(right)} ON ${this.where(on)}`
-    }
-=======
     if (from.join)
       return `${this.from(from.args[0])} ${from.join} JOIN ${this.from(from.args[1])} ON ${this.where(from.on)}`
->>>>>>> da00f5ac
   }
 
   /**
@@ -448,13 +410,9 @@
       .filter(a => a)
       .map(c => c.sql)
 
-<<<<<<< HEAD
-    this.entries = [[JSON.stringify(INSERT.entries)]]
-=======
     // Include this.values for placeholders
     /** @type {unknown[][]} */
     this.entries = [[...this.values, JSON.stringify(INSERT.entries)]]
->>>>>>> da00f5ac
     return (this.sql = `INSERT INTO ${this.quote(entity)}${alias ? ' as ' + this.quote(alias) : ''} (${
       this.columns
     }) SELECT ${extraction} FROM json_each(?)`)
@@ -632,42 +590,6 @@
    * @returns {string} SQL
    */
   STREAM(q) {
-<<<<<<< HEAD
-    let { from, into, where, column, columns, data } = q.STREAM
-    let x, sql
-    // reading stream
-    if (from) {
-      sql = `SELECT`
-      if (!_empty((x = column))) {
-        this.one = true
-        sql += ` ${this.quote(x)}`
-      } else {
-        const select = cds.ql.SELECT(columns?.length ? columns : ['*']).from(from)
-        select.SELECT.expand = 'root'
-        this.one = !!select.SELECT.one
-        return this.SELECT(select.forSQL())
-      }
-      if (!_empty((x = from))) sql += ` FROM ${this.from(x)}`
-    } else {
-      // writing stream
-      const entity = this.name(q.target?.name || into.ref[0])
-      if (!_empty((x = column))) {
-        data.type = 'binary'
-        sql = `UPDATE ${this.quote(entity)}${into.as ? ` AS ${into.as}` : ``} SET ${this.quote(column)}=${this.param({
-          ref: ['?'],
-          param: true,
-        })}`
-      } else {
-        data.type = 'json'
-        sql = global.useUpsert
-          ? this.UPSERT(cds.ql.UPSERT([{}]).into(into).forSQL())
-          : this.INSERT(cds.ql.INSERT([{}]).into(into).forSQL())
-      }
-      this.entries = [data]
-    }
-    if (!_empty((x = where))) sql += ` WHERE ${this.where(x)}`
-    if (from && column) sql += ` LIMIT ${this.limit({ rows: { val: 1 } })}`
-=======
     const { STREAM } = q
     return STREAM.from
       ? this.STREAM_from(q)
@@ -699,7 +621,6 @@
       this.values = [data]
     }
 
->>>>>>> da00f5ac
     return (this.sql = sql)
   }
 
@@ -931,24 +852,6 @@
           .map(name => ({ name, sql: 'NULL' }))
 
     return [...columns, ...requiredColumns].map(({ name, sql }) => {
-<<<<<<< HEAD
-      const element = elements?.[name] || {}
-      let extract = sql ?? `value->>'$."${name}"'`
-      const converter = element[inputConverterKey] || (e => e)
-      let managed = element[annotation]?.['=']
-      switch (managed) {
-        case '$user.id':
-        case '$user':
-          managed = this.func({ func: 'session_context', args: [{ val: '$user.id' }] })
-          break
-        case '$now':
-          managed = this.func({ func: 'session_context', args: [{ val: '$user.now' }] })
-          break
-        default:
-          managed = undefined
-      }
-      if (!isUpdate) {
-=======
       let element = elements?.[name] || {}
       if (!sql) sql = `value->>'$."${name}"'`
 
@@ -956,7 +859,6 @@
       if (val) sql = `coalesce(${sql}, ${this.func({ func: 'session_context', args: [{ val }] })})`
       // stupid prettier: i wanted to keep this blank line above for a reason!
       else if (!isUpdate && element.default) {
->>>>>>> da00f5ac
         const d = element.default
         if (d.val !== undefined || d.ref?.[0] === '$now') {
           // REVISIT: d.ref is not used afterwards
