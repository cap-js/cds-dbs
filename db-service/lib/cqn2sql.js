const cds = require('@sap/cds/lib')
const cds_infer = require('./infer')
const cqn4sql = require('./cqn4sql')

const { Readable } = require('stream')

const DEBUG = (() => {
  let DEBUG = cds.debug('sql-json')
  if (DEBUG) return DEBUG
  else DEBUG = cds.debug('sql|sqlite')
  if (DEBUG) {
    return DEBUG
    // (sql, ...more) => DEBUG (sql.replace(/(?:SELECT[\n\r\s]+(json_group_array\()?[\n\r\s]*json_insert\((\n|\r|.)*?\)[\n\r\s]*\)?[\n\r\s]+as[\n\r\s]+_json_[\n\r\s]+FROM[\n\r\s]*\(|\)[\n\r\s]*(\)[\n\r\s]+AS )|\)$)/gim,(a,b,c,d) => d || ''), ...more)
    // FIXME: looses closing ) on INSERT queries
  }
})()

class CQN2SQLRenderer {
  /**
   * Creates a new CQN2SQL instance for processing a query
   * @constructor
   * @param {import('@sap/cds/apis/services').ContextProperties} context the cds.context of the request
   */
  constructor(srv) {
    this.context = srv?.context || cds.context // Using srv.context is required due to stakeholders doing unmanaged txs without cds.context being set
    this.class = new.target // for IntelliSense
    this.class._init() // is a noop for subsequent calls
  }

  static _add_mixins(aspect, mixins) {
    const fqn = this.name + aspect
    const types = cds.builtin.types
    for (let each in mixins) {
      const def = types[each]
      if (!def) continue
      Object.defineProperty(def, fqn, { value: mixins[each] })
    }
    return fqn
  }

  /**
   * Initializes the class one first creation to link types to data converters
   */
  static _init() {
    this._localized = this._add_mixins(':localized', this.localized)
    this._convertInput = this._add_mixins(':convertInput', this.InputConverters)
    this._convertOutput = this._add_mixins(':convertOutput', this.OutputConverters)
    this._sqlType = this._add_mixins(':sqlType', this.TypeMap)
    // Have all-uppercase all-lowercase, and capitalized keywords to speed up lookups
    for (let each in this.ReservedWords) {
      // ORDER
      this.ReservedWords[each[0] + each.slice(1).toLowerCase()] = 1 // Order
      this.ReservedWords[each.toLowerCase()] = 1 // order
    }
    this._init = () => { } // makes this a noop for subsequent calls
  }

  /**
   * Renders incoming query into SQL and generates binding values
   * @param {import('./infer/cqn').Query} q CQN query to be rendered
   * @param {unknown[]|undefined} vars Values to be used for params
   * @returns {CQN2SQLRenderer|unknown}
   */
  render(q, vars) {
    const kind = q.kind || Object.keys(q)[0] // SELECT, INSERT, ...
    /**
     * @type {string} the rendered SQL string
     */
    this.sql = '' // to have it as first property for debugging
    /** @type {unknown[]} */
    this.values = [] // prepare values, filled in by subroutines
    this[kind]((this.cqn = q)) // actual sql rendering happens here
    if (vars?.length && !this.values?.length) this.values = vars
    const sanitize_values = process.env.NODE_ENV === 'production' && cds.env.log.sanitize_values !== false
    DEBUG?.(
      this.sql,
      sanitize_values && (this.entries || this.values?.length > 0) ? ['***'] : this.entries || this.values,
    )
    return this
  }

  /**
   * Links the incoming query with the current service model
   * @param {import('./infer/cqn').Query} q
   * @returns {import('./infer/cqn').Query}
   */
  infer(q) {
    return q.target ? q : cds_infer(q)
  }

  // CREATE Statements ------------------------------------------------

  /**
   * Renders a CREATE query into generic SQL
   * @param {import('./infer/cqn').CREATE} q
   */
  CREATE(q) {
    const { target } = q,
      { query } = target
    const name = this.name(target.name)
    // Don't allow place holders inside views
    delete this.values
    this.sql =
      !query || target['@cds.persistence.table']
        ? `CREATE TABLE ${name} ( ${this.CREATE_elements(target.elements)} )`
        : `CREATE VIEW ${name} AS ${this.SELECT(cqn4sql(query))}`
    this.values = []
    return
  }

  /**
   * Renders a column clause for the given elements
   * @param {import('./infer/cqn').elements} elements
   * @returns {string} SQL
   */
  CREATE_elements(elements) {
    let sql = ''
    for (let e in elements) {
      const definition = elements[e]
      if (definition.isAssociation) continue
      const s = this.CREATE_element(definition)
      if (s) sql += `${s}, `
    }
    return sql.slice(0, -2)
  }

  /**
   * Renders a column definition for the given element
   * @param {import('./infer/cqn').element} element
   * @returns {string} SQL
   */
  CREATE_element(element) {
    const type = this.type4(element)
    if (type) return this.quote(element.name) + ' ' + type
  }

  /**
   * Renders the SQL type definition for the given element
   * @param {import('./infer/cqn').element} element
   * @returns {string}
   */
  type4(element) {
    if (!element._type) element = cds.builtin.types[element.type] || element
    const fn = element[this.class._sqlType]
    return (
      fn?.(element) || element._type?.replace('cds.', '').toUpperCase() || cds.error`Unsupported type: ${element.type}`
    )
  }

  /** @callback converter */

  /** @type {Object<string,import('@sap/cds/apis/csn').Definition>} */
  static TypeMap = {
    // Utilizing cds.linked inheritance
    String: e => `NVARCHAR(${e.length || 5000})`,
    Binary: e => `VARBINARY(${e.length || 5000})`,
    Int64: () => 'BIGINT',
    Int32: () => 'INTEGER',
    Int16: () => 'SMALLINT',
    UInt8: () => 'SMALLINT',
    Integer64: () => 'BIGINT',
    LargeString: () => 'NCLOB',
    LargeBinary: () => 'BLOB',
    Association: () => false,
    Composition: () => false,
    array: () => 'NCLOB',
    // HANA types
    /* Disabled as these types are linked to normal cds types
    'cds.hana.TINYINT': () => 'REAL',
    'cds.hana.REAL': () => 'REAL',
    'cds.hana.CHAR': e => `CHAR(${e.length || 1})`,
    'cds.hana.ST_POINT': () => 'ST_POINT',
    'cds.hana.ST_GEOMETRY': () => 'ST_GEO',*/
  }

  // DROP Statements ------------------------------------------------

  /**
   * Renders a DROP query into generic SQL
   * @param {import('./infer/cqn').DROP} q
   */
  DROP(q) {
    const { target } = q
    const isView = target.query || target.projection
    return (this.sql = `DROP ${isView ? 'VIEW' : 'TABLE'} IF EXISTS ${this.name(target.name)}`)
  }

  // SELECT Statements ------------------------------------------------

  /**
   * Renders a SELECT statement into generic SQL
   * @param {import('./infer/cqn').SELECT} q
   */
  SELECT(q) {
    let { from, expand, where, groupBy, having, orderBy, limit, one, distinct, localized } = q.SELECT
    // REVISIT: When selecting from an entity that is not in the model the from.where are not normalized (as cqn4sql is skipped)
    if (!where && from?.ref?.length === 1 && from.ref[0]?.where) where = from.ref[0]?.where
    let columns = this.SELECT_columns(q)
    let sql = `SELECT`
    if (distinct) sql += ` DISTINCT`
    if (!_empty(columns)) sql += ` ${columns}`
    if (!_empty(from)) sql += ` FROM ${this.from(from)}`
    if (!_empty(where)) sql += ` WHERE ${this.where(where)}`
    if (!_empty(groupBy)) sql += ` GROUP BY ${this.groupBy(groupBy)}`
    if (!_empty(having)) sql += ` HAVING ${this.having(having)}`
    if (!_empty(orderBy)) sql += ` ORDER BY ${this.orderBy(orderBy, localized)}`
    if (one) limit = Object.assign({}, limit, { rows: { val: 1 } })
    if (limit) sql += ` LIMIT ${this.limit(limit)}`
    // Expand cannot work without an inferred query
    if (expand) {
      if ('elements' in q) sql = this.SELECT_expand(q, sql)
      else cds.error`Query was not inferred and includes expand. For which the metadata is missing.`
    }
    return (this.sql = sql)
  }

  /**
   * Renders a column clause into generic SQL
   * @param {import('./infer/cqn').SELECT} param0
   * @returns {string} SQL
   */
  SELECT_columns(q) {
    return (q.SELECT.columns ?? ['*']).map(x => this.column_expr(x, q))
  }

  /**
   * Renders a JSON select around the provided SQL statement
   * @param {import('./infer/cqn').SELECT} param0
   * @param {string} sql
   * @returns {string} SQL
   */
  SELECT_expand(q, sql) {
    if (!('elements' in q)) return sql

    const SELECT = q.SELECT
    if (!SELECT.columns) return sql

    let cols = SELECT.columns.map(x => {
      const name = this.column_name(x)
      let col = `'${name}',${this.output_converter4(x.element, this.quote(name))}`
      if (x.SELECT?.count) {
        // Return both the sub select and the count for @odata.count
        const qc = cds.ql.clone(x, { columns: [{ func: 'count' }], one: 1, limit: 0, orderBy: 0 })
        return [col, `'${name}@odata.count',${this.expr(qc)}`]
      }
      return col
    }).flat()

    // Prevent SQLite from hitting function argument limit of 100
    let obj = ''

    if (cols.length < 50) obj = `json_object(${cols.slice(0, 50)})`
    else {
      const chunks = []
      for (let i = 0; i < cols.length; i += 50) {
        chunks.push(`json_object(${cols.slice(i, i + 50)})`)
      }
      // REVISIT: json_merge is a user defined function, bad performance!
      obj = `json_merge(${chunks})`
    }


    return `SELECT ${SELECT.one || SELECT.expand === 'root' ? obj : `json_group_array(${obj.includes('json_merge') ? `json_insert(${obj})` : obj})`} as _json_ FROM (${sql})`
  }

  /**
   * Renders a SELECT column expression into generic SQL
   * @param {import('./infer/cqn').col} x
   * @returns {string} SQL
   */
  column_expr(x, q) {
    if (x === '*') return '*'
    ///////////////////////////////////////////////////////////////////////////////////////
    // REVISIT: that should move out of here!
    if (x?.element?.['@cds.extension']) {
      return `extensions__->${this.string('$."' + x.element.name + '"')} as ${x.as || x.element.name}`
    }
    ///////////////////////////////////////////////////////////////////////////////////////
    let sql = this.expr(x)
    let alias = this.column_alias4(x, q)
    if (alias) sql += ' as ' + this.quote(alias)
    return sql
  }

  /**
   * Extracts the column alias from a SELECT column expression
   * @param {import('./infer/cqn').col} x
   * @returns {string}
   */
  column_alias4(x) {
    return typeof x.as === 'string' ? x.as : x.func
  }

  /**
   * Renders a FROM clause into generic SQL
   * @param {import('./infer/cqn').source} from
   * @returns {string} SQL
   */
  from(from) {
    const { ref, as } = from
    const _aliased = as ? s => s + ` as ${this.quote(as)}` : s => s
    if (ref) return _aliased(this.quote(this.name(ref[0])))
    if (from.SELECT) return _aliased(`(${this.SELECT(from)})`)
    if (from.join)
      return `${this.from(from.args[0])} ${from.join} JOIN ${this.from(from.args[1])} ON ${this.where(from.on)}`
  }

  /**
   * Renders a WHERE clause into generic SQL
   * @param {import('./infer/cqn').predicate} xpr
   * @returns {string} SQL
   */
  where(xpr) {
    return this.xpr({ xpr })
  }

  /**
   * Renders a HAVING clause into generic SQL
   * @param {import('./infer/cqn').predicate} xpr
   * @returns {string} SQL
   */
  having(xpr) {
    return this.xpr({ xpr })
  }

  /**
   * Renders a groupBy clause into generic SQL
   * @param {import('./infer/cqn').expr[]} clause
   * @returns {string[] | string} SQL
   */
  groupBy(clause) {
    return clause.map(c => this.expr(c))
  }

  /**
   * Renders an orderBy clause into generic SQL
   * @param {import('./infer/cqn').ordering_term[]} orderBy
   * @param {boolean | undefined} localized
   * @returns {string[] | string} SQL
   */
  orderBy(orderBy, localized) {
    return orderBy.map(
      localized
        ? c =>
          this.expr(c) +
          (c.element?.[this.class._localized] ? ' COLLATE NOCASE' : '') +
          (c.sort === 'desc' || c.sort === -1 ? ' DESC' : ' ASC')
        : c => this.expr(c) + (c.sort === 'desc' || c.sort === -1 ? ' DESC' : ' ASC'),
    )
  }

  /**
   * Renders an limit clause into generic SQL
   * @param {import('./infer/cqn').limit} param0
   * @returns {string} SQL
   * @throws {Error} When no rows are defined
   */
  limit({ rows, offset }) {
    if (!rows) throw new Error('Rows parameter is missing in SELECT.limit(rows, offset)')
    return !offset ? rows.val : `${rows.val} OFFSET ${offset.val}`
  }

  // INSERT Statements ------------------------------------------------

  /**
   * Renders an INSERT query into generic SQL
   * @param {import('./infer/cqn').INSERT} q
   * @returns {string} SQL
   */
  INSERT(q) {
    const { INSERT } = q
    return INSERT.entries
      ? this.INSERT_entries(q)
      : INSERT.rows
        ? this.INSERT_rows(q)
        : INSERT.values
          ? this.INSERT_values(q)
          : INSERT.as
            ? this.INSERT_select(q)
            : cds.error`Missing .entries, .rows, or .values in ${q}`
  }

  /**
   * Renders an INSERT query with entries property
   * @param {import('./infer/cqn').INSERT} q
   * @returns {string} SQL
   */
  INSERT_entries(q) {
    const { INSERT } = q
    const entity = this.name(q.target?.name || INSERT.into.ref[0])
    const alias = INSERT.into.as
    const elements = q.elements || q.target?.elements
    if (!elements && !INSERT.entries?.length) {
      return // REVISIT: mtx sends an insert statement without entries and no reference entity
    }
    const columns = elements
      ? ObjectKeys(elements).filter(c => c in elements && !elements[c].virtual && !elements[c].value && !elements[c].isAssociation)
      : ObjectKeys(INSERT.entries[0])

    /** @type {string[]} */
    this.columns = columns.filter(elements ? c => !elements[c]?.['@cds.extension'] : () => true).map(c => this.quote(c))

    const extractions = this.managed(
      columns.map(c => ({ name: c })),
      elements,
      !!q.UPSERT,
    )
    const extraction = extractions
      .map(c => {
        const element = elements?.[c.name]
        if (element?.['@cds.extension']) {
          return false
        }
        if (c.name === 'extensions__') {
          const merges = extractions.filter(c => elements?.[c.name]?.['@cds.extension'])
          if (merges.length) {
            c.sql = `json_set(ifnull(${c.sql},'{}'),${merges.map(
              c => this.string('$."' + c.name + '"') + ',' + c.sql,
            )})`
          }
        }
        return c
      })
      .filter(a => a)
      .map(c => c.sql)

    // Include this.values for placeholders
    /** @type {unknown[][]} */
<<<<<<< HEAD
    this.entries = []
    if (INSERT.entries[0] instanceof Readable) {
      INSERT.entries[0].type = 'json'
      this.entries = [[...this.values, INSERT.entries[0]]]
    } else {
      const stream = Readable.from(this.INSERT_entries_stream(INSERT.entries))
      stream.type = 'json'
      this.entries = [[...this.values, stream]]
    }

    return (this.sql = `INSERT INTO ${this.quote(entity)}${alias ? ' as ' + this.quote(alias) : ''} (${this.columns
      }) SELECT ${extraction} FROM json_each(?)`)
  }

  async *INSERT_entries_stream(entries) {
    const bufferLimit = 1 << 16
    let buffer = '['

    let sep = ''
    for (const row of entries) {
      buffer += `${sep}{`
      if (!sep) sep = ','

      let sepsub = ''
      for (const key in row) {
        const keyJSON = `${sepsub}${JSON.stringify(key)}:`
        if (!sepsub) sepsub = ','

        const val = row[key]
        if (val instanceof Readable) {
          buffer += `${keyJSON}"`

          // TODO: double check that it works
          val.setEncoding('base64')
          for await (const chunk of val) {
            buffer += chunk
            if (buffer.length > bufferLimit) {
              yield buffer
              buffer = ''
            }
          }

          buffer += '"'
        } else {
          buffer += `${keyJSON}${val === undefined ? 'null' : JSON.stringify(val)}`
        }
      }
      buffer += '}'
      if (buffer.length > bufferLimit) {
        yield buffer
        buffer = ''
      }
    }

    buffer += ']'
    yield buffer
  }

  async *INSERT_rows_stream(entries) {
    const bufferLimit = 1 << 16
    let buffer = '['

    let sep = ''
    for (const row of entries) {
      buffer += `${sep}[`
      if (!sep) sep = ','

      let sepsub = ''
      for (let key = 0; key < row.length; key++) {
        const val = row[key]
        if (val instanceof Readable) {
          buffer += `${sepsub}"`

          // TODO: double check that it works
          val.setEncoding('base64')
          for await (const chunk of val) {
            buffer += chunk
            if (buffer.length > bufferLimit) {
              yield buffer
              buffer = ''
            }
          }

          buffer += '"'
        } else {
          buffer += `${sepsub}${val === undefined ? 'null' : JSON.stringify(val)}`
        }

        if (!sepsub) sepsub = ','
      }
      buffer += ']'
      if (buffer.length > bufferLimit) {
        yield buffer
        buffer = ''
      }
    }

    buffer += ']'
    yield buffer
=======
    this.entries = [[...this.values, JSON.stringify(INSERT.entries)]]
    return (this.sql = `INSERT INTO ${this.quote(entity)}${alias ? ' as ' + this.quote(alias) : ''} (${this.columns
      }) SELECT ${extraction} FROM json_each(?)`)
>>>>>>> 9970e143
  }

  /**
   * Renders an INSERT query with rows property
   * @param {import('./infer/cqn').INSERT} q
   * @returns {string} SQL
   */
  INSERT_rows(q) {
    const { INSERT } = q
    const entity = this.name(q.target?.name || INSERT.into.ref[0])
    const alias = INSERT.into.as
    const elements = q.elements || q.target?.elements
    const columns = INSERT.columns
      || cds.error`Cannot insert rows without columns or elements`

    const inputConverter = this.class._convertInput
    const extraction = columns.map((c, i) => {
      const extract = `value->>'$[${i}]'`
      const element = elements?.[c]
      const converter = element?.[inputConverter]
      return converter?.(extract, element) || extract
    })

    this.columns = columns.map(c => this.quote(c))
<<<<<<< HEAD

    if (INSERT.rows[0] instanceof Readable) {
      INSERT.rows[0].type = 'json'
      this.entries = [[...this.values, INSERT.rows[0]]]
    } else {
      const stream = Readable.from(this.INSERT_rows_stream(INSERT.rows))
      stream.type = 'json'
      this.entries = [[...this.values, stream]]
    }

=======
    this.entries = [[JSON.stringify(INSERT.rows)]]
>>>>>>> 9970e143
    return (this.sql = `INSERT INTO ${this.quote(entity)}${alias ? ' as ' + this.quote(alias) : ''} (${this.columns
      }) SELECT ${extraction} FROM json_each(?)`)
  }

  /**
   * Renders an INSERT query with values property
   * @param {import('./infer/cqn').INSERT} q
   * @returns {string} SQL
   */
  INSERT_values(q) {
    let { columns, values } = q.INSERT
    return this.INSERT_rows({ __proto__: q, INSERT: { __proto__: q.INSERT, columns, rows: [values] } })
  }

  /**
   * Renders an INSERT query from SELECT query
   * @param {import('./infer/cqn').INSERT} q
   * @returns {string} SQL
   */
  INSERT_select(q) {
    const { INSERT } = q
    const entity = this.name(q.target.name)
    const alias = INSERT.into.as
    const elements = q.elements || q.target?.elements || {}
    const columns = (this.columns = (INSERT.columns || ObjectKeys(elements)).filter(
      c => c in elements && !elements[c].virtual && !elements[c].isAssociation,
    ))
    this.sql = `INSERT INTO ${entity}${alias ? ' as ' + this.quote(alias) : ''} (${columns}) ${this.SELECT(
      cqn4sql(INSERT.as),
    )}`
    this.entries = [this.values]
    return this.sql
  }

  /**
   * Wraps the provided SQL expression for output processing
   * @param {import('./infer/cqn').element} element
   * @param {string} expr
   * @returns {string} SQL
   */
  output_converter4(element, expr) {
    const fn = element?.[this.class._convertOutput]
    return fn?.(expr, element) || expr
  }

  /** @type {import('./converters').Converters} */
  static InputConverters = {} // subclasses to override

  /** @type {import('./converters').Converters} */
  static OutputConverters = {} // subclasses to override

  static localized = { String: true, UUID: false }

  // UPSERT Statements ------------------------------------------------

  /**
   * Renders an UPSERT query into generic SQL
   * @param {import('./infer/cqn').UPDATE} q
   * @returns {string} SQL
   */
  UPSERT(q) {
    let { UPSERT } = q,
      sql = this.INSERT({ __proto__: q, INSERT: UPSERT })
    let keys = q.target?.keys
    if (!keys) return (this.sql = sql) // REVISIT: We should converge q.target and q._target
    keys = Object.keys(keys).filter(k => !keys[k].isAssociation)

    let updateColumns = q.UPSERT.entries ? Object.keys(q.UPSERT.entries[0]) : this.columns
    updateColumns = updateColumns
      .filter(c => !keys.includes(c))
      .map(c => `${this.quote(c)} = excluded.${this.quote(c)}`)

    // temporal data
    keys.push(...Object.values(q.target.elements).filter(e => e['@cds.valid.from']).map(e => e.name))

    keys = keys.map(k => this.quote(k))
    const conflict = updateColumns.length
      ? `ON CONFLICT(${keys}) DO UPDATE SET ` + updateColumns
      : `ON CONFLICT(${keys}) DO NOTHING`
    return (this.sql = `${sql} WHERE true ${conflict}`)
  }

  // UPDATE Statements ------------------------------------------------

  /**
   * Renders an UPDATE query into generic SQL
   * @param {import('./infer/cqn').UPDATE} q
   * @returns {string} SQL
   */
  UPDATE(q) {
    const { entity, with: _with, data, where } = q.UPDATE
    const elements = q.target?.elements
    let sql = `UPDATE ${this.name(entity.ref?.[0] || entity)}`
    if (entity.as) sql += ` AS ${entity.as}`

    let columns = []
    if (data) _add(data, val => this.val({ val }))
    if (_with) _add(_with, x => this.expr(x))
    function _add(data, sql4) {
      for (let c in data) {
        if (!elements || (c in elements && !elements[c].virtual)) {
          columns.push({ name: c, sql: sql4(data[c]) })
        }
      }
    }

    columns = columns.map(c => {
      if (q.elements?.[c.name]?.['@cds.extension']) return {
        name: 'extensions__',
        sql: `json_set(extensions__,${this.string('$."' + c.name + '"')},${c.sql})`,
      }
      return c
    })

    const extraction = this.managed(columns, elements, true).map(c => `${this.quote(c.name)}=${c.sql}`)

    sql += ` SET ${extraction}`
    if (where) sql += ` WHERE ${this.where(where)}`
    return (this.sql = sql)
  }

  // DELETE Statements ------------------------------------------------

  /**
   * Renders a DELETE query into generic SQL
   * @param {import('./infer/cqn').DELETE} param0
   * @returns {string} SQL
   */
  DELETE({ DELETE: { from, where } }) {
    let sql = `DELETE FROM ${this.from(from)}`
    if (where) sql += ` WHERE ${this.where(where)}`
    return (this.sql = sql)
  }

  // STREAM Statement -------------------------------------------------

  /**
   * Renders a STREAM query into generic SQL
   * @param {import('./infer/cqn').STREAM} q
   * @returns {string} SQL
   */
  STREAM(q) {
    const { STREAM } = q
    return STREAM.from
      ? this.STREAM_from(q)
      : STREAM.into
        ? this.STREAM_into(q)
        : cds.error`Missing .form or .into in ${q}`
  }

  /**
   * Renders a STREAM.into query into generic SQL
   * @param {import('./infer/cqn').STREAM} q
   * @returns {string} SQL
   */
  STREAM_into(q) {
    const { into, column, where, data } = q.STREAM

    let sql
    if (!_empty(column)) {
      data.type = 'binary'
      const update = UPDATE(into)
        .with({ [column]: data })
        .where(where)
      Object.defineProperty(update, 'target', { value: q.target })
      sql = this.UPDATE(update)
    } else {
      data.type = 'json'
      // REVISIT: decide whether dataset streams should behave like INSERT or UPSERT
      sql = this.UPSERT(UPSERT([{}]).into(into).forSQL())
      this.values = [data]
    }

    return (this.sql = sql)
  }

  /**
   * Renders a STREAM.from query into generic SQL
   * @param {import('./infer/cqn').STREAM} q
   * @returns {string} SQL
   */
  STREAM_from(q) {
    const { column, from, where, columns } = q.STREAM

    const select = cds.ql
      .SELECT(column ? [column] : columns)
      .where(where)
      .limit(column ? 1 : undefined)

    // SELECT.from() does not accept joins
    select.SELECT.from = from

    if (column) {
      this.one = true
    } else {
      select.SELECT.expand = 'root'
      this.one = !!from.SELECT?.one
    }
    return this.SELECT(select.forSQL())
  }

  // Expression Clauses ---------------------------------------------

  /**
   * Renders an expression object into generic SQL
   * @param {import('./infer/cqn').expr} x
   * @returns {string} SQL
   * @throws {Error} When an unknown un supported expression is provided
   */
  expr(x) {
    const wrap = x.cast ? sql => `cast(${sql} as ${this.type4(x.cast)})` : sql => sql
    if (typeof x === 'string') throw cds.error`Unsupported expr: ${x}`
    if (x.param) return wrap(this.param(x))
    if ('ref' in x) return wrap(this.ref(x))
    if ('val' in x) return wrap(this.val(x))
    if ('xpr' in x) return wrap(this.xpr(x))
    if ('func' in x) return wrap(this.func(x))
    if ('list' in x) return wrap(this.list(x))
    if ('SELECT' in x) return wrap(`(${this.SELECT(x)})`)
    else throw cds.error`Unsupported expr: ${x}`
  }

  /**
   * Renders an list of expression objects into generic SQL
   * @param {import('./infer/cqn').xpr} param0
   * @returns {string} SQL
   */
  xpr({ xpr }) {
    return xpr
      .map((x, i) => {
        if (x in { LIKE: 1, like: 1 } && is_regexp(xpr[i + 1]?.val)) return this.operator('regexp')
        if (typeof x === 'string') return this.operator(x, i, xpr)
        if (x.xpr) return `(${this.xpr(x)})`
        else return this.expr(x)
      })
      .join(' ')
  }

  /**
   * Renders an operation into generic SQL
   * @param {string} x The current operator string
   * @param {Number} i Current index of the operator inside the xpr
   * @param {import('./infer/cqn').predicate[]} xpr The parent xpr in which the operator is used
   * @returns {string} The correct operator string
   */
  operator(x, i, xpr) {

    // Translate = to IS NULL for rhs operand being NULL literal
    if (x === '=') return xpr[i + 1]?.val === null ? 'is' : '='

    // Translate == to IS NOT NULL for rhs operand being NULL literal, otherwise ...
    // Translate == to IS NOT DISTINCT FROM, unless both operands cannot be NULL
    if (x === '==') return xpr[i + 1]?.val === null ? 'is' : _not_null(i - 1) && _not_null(i + 1) ? '=' : this.is_not_distinct_from_

    // Translate != to IS NULL for rhs operand being NULL literal, otherwise...
    // Translate != to IS DISTINCT FROM, unless both operands cannot be NULL
    if (x === '!=') return xpr[i + 1]?.val === null ? 'is not' : _not_null(i - 1) && _not_null(i + 1) ? '<>' : this.is_distinct_from_

    else return x

    /** Checks if the operand at xpr[i+-1] can be NULL. @returns true if not */
    function _not_null(i) {
      const operand = xpr[i]
      if (!operand) return false
      if (operand.val != null) return true // non-null values are not null
      let element = operand.element
      if (!element) return false
      if (element.key) return true // primary keys usually should not be null
      if (element.notNull) return true // not null elements cannot be null
    }
  }

  get is_distinct_from_() { return 'is distinct from' }
  get is_not_distinct_from_() { return 'is not distinct from' }

  /**
   * Renders an argument place holder into the SQL for prepared statements
   * @param {import('./infer/cqn').ref} param0
   * @returns {string} SQL
   * @throws {Error} When an unsupported ref definition is provided
   */
  param({ ref }) {
    if (ref.length > 1) throw cds.error`Unsupported nested ref parameter: ${ref}`
    return ref[0] === '?' ? '?' : `:${ref}`
  }

  /**
   * Renders a ref into generic SQL
   * @param {import('./infer/cqn').ref} param0
   * @returns {string} SQL
   */
  ref({ ref }) {
    switch (ref[0]) {
      case '$now': return this.func({ func: 'session_context', args: [{ val: '$now', param: false }] })
      case '$user':
      case '$user.id': return this.func({ func: 'session_context', args: [{ val: '$user.id', param: false }] })
      default: return ref.map(r => this.quote(r)).join('.')
    }
  }

  /**
   * Renders a value into the correct SQL syntax of a placeholder for a prepared statement
   * @param {import('./infer/cqn').val} param0
   * @returns {string} SQL
   */
  val({ val, param }) {
    switch (typeof val) {
      case 'function': throw new Error('Function values not supported.')
      case 'undefined': return 'NULL'
      case 'boolean': return `${val}`
      case 'number': return `${val}` // REVISIT for HANA
      case 'object':
        if (val === null) return 'NULL'
        if (val instanceof Date) return `'${val.toISOString()}'`
        if (val instanceof Readable); // go on with default below
        else if (Buffer.isBuffer(val)) val = val.toString('base64')
        else if (is_regexp(val)) val = val.source
        else val = JSON.stringify(val)
      case 'string': // eslint-disable-line no-fallthrough
    }
    if (!this.values || param === false) return this.string(val)
    else this.values.push(val)
    return '?'
  }

  static Functions = require('./cql-functions')
  /**
   * Renders a function call into mapped SQL definitions from the Functions definition
   * @param {import('./infer/cqn').func} param0
   * @returns {string} SQL
   */
  func({ func, args }) {
    args = (args || []).map(e => (e === '*' ? e : { __proto__: e, toString: (x = e) => this.expr(x) }))
    return this.class.Functions[func]?.apply(this.class.Functions, args) || `${func}(${args})`
  }

  /**
   * Renders a list into generic SQL
   * @param {import('./infer/cqn').list} param0
   * @returns {string} SQL
   */
  list({ list }) {
    return `(${list.map(e => this.expr(e))})`
  }

  /**
   * Renders a javascript string into a SQL string literal
   * @param {string} s
   * @returns {string} SQL
   */
  string(s) {
    return `'${s.replace(/'/g, "''")}'`
  }

  /**
   * Calculates the effect column name
   * @param {import('./infer/cqn').col} col
   * @returns {string} explicit/implicit column alias
   */
  column_name(col) {
    if (col === '*')
      // REVISIT: When could this ever happen? I think this is only about that irrealistic test whech uses column_name to implement SELECT_columns. We should eliminate column_name as its only used and designed for use in SELECT_expand, isn't it?
      cds.error`Query was not inferred and includes '*' in the columns. For which there is no column name available.`
    return (typeof col.as === 'string' && col.as) || ('val' in col && col.val + '') || col.func || col.ref.at(-1)
  }

  /**
   * Calculates the Database name of the given name
   * @param {string|import('./infer/cqn').ref} name
   * @returns {string} Database name
   */
  name(name) {
    return (name.id || name).replace(/\./g, '_')
  }

  /** @type {unknown} */
  static ReservedWords = {}
  /**
   * Ensures that the given identifier is properly quoted when required by the database
   * @param {string} s
   * @returns {string} SQL
   */
  quote(s) {
    if (typeof s !== 'string') return '"' + s + '"'
    if (s.includes('"')) return '"' + s.replace(/"/g, '""') + '"'
    // Column names like "Order" clash with "ORDER" keyword so toUpperCase is required
    if (s in this.class.ReservedWords || /^\d|[$' ?@./\\]/.test(s)) return '"' + s + '"'
    return s
  }

  /**
   * Convers the columns array into an array of SQL expressions that extract the correct value from inserted JSON data
   * @param {object[]} columns
   * @param {import('./infer/cqn').elements} elements
   * @param {Boolean} isUpdate
   * @returns {string[]} Array of SQL expressions for processing input JSON data
   */
  managed(columns, elements, isUpdate = false) {
    const annotation = isUpdate ? '@cds.on.update' : '@cds.on.insert'
    const { _convertInput } = this.class
    // Ensure that missing managed columns are added
    const requiredColumns = !elements
      ? []
      : Object.keys(elements)
        .filter(
          e =>
            (elements[e]?.[annotation] || (!isUpdate && elements[e]?.default && !elements[e].virtual && !elements[e].isAssociation)) &&
            !columns.find(c => c.name === e),
        )
        .map(name => ({ name, sql: 'NULL' }))

    return [...columns, ...requiredColumns].map(({ name, sql }) => {
      let element = elements?.[name] || {}
      if (!sql) sql = `value->>'$."${name}"'`

      let converter = element[_convertInput]
      if (converter && sql[0] !== '$') sql = converter(sql, element)

      let val = _managed[element[annotation]?.['=']]
      if (val) sql = `coalesce(${sql}, ${this.func({ func: 'session_context', args: [{ val, param: false }] })})`
      else if (!isUpdate && element.default) {
        const d = element.default
        if (d.val !== undefined || d.ref?.[0] === '$now') {
          // REVISIT: d.ref is not used afterwards
          sql = `(CASE WHEN json_type(value,'$."${name}"') IS NULL THEN ${this.defaultValue(d.val) // REVISIT: this.defaultValue is a strange function
            } ELSE ${sql} END)`
        }
      }

      return { name, sql }
    })
  }

  /**
   * Returns the default value
   * @param {string} defaultValue
   * @returns {string}
   */
  // REVISIT: This is a strange method, also overridden inconsistently in postgres
  defaultValue(defaultValue = this.context.timestamp.toISOString()) {
    return typeof defaultValue === 'string' ? this.string(defaultValue) : defaultValue
  }
}

// REVISIT: Workaround for JSON.stringify to work with buffers
Buffer.prototype.toJSON = function () {
  return this.toString('base64')
}

const ObjectKeys = o => (o && [...ObjectKeys(o.__proto__), ...Object.keys(o)]) || []
const _managed = {
  '$user.id': '$user.id',
  $user: '$user.id',
  $now: '$now',
}

const is_regexp = x => x?.constructor?.name === 'RegExp' // NOTE: x instanceof RegExp doesn't work in repl
const _empty = a => !a || a.length === 0

/**
 * @param {import('@sap/cds/apis/cqn').Query} q
 * @param {import('@sap/cds/apis/csn').CSN} m
 */
module.exports = (q, m) => new CQN2SQLRenderer().render(cqn4sql(q, m), m)
module.exports.class = CQN2SQLRenderer
module.exports.classDefinition = CQN2SQLRenderer // class is a reserved typescript word<|MERGE_RESOLUTION|>--- conflicted
+++ resolved
@@ -426,7 +426,6 @@
 
     // Include this.values for placeholders
     /** @type {unknown[][]} */
-<<<<<<< HEAD
     this.entries = []
     if (INSERT.entries[0] instanceof Readable) {
       INSERT.entries[0].type = 'json'
@@ -526,11 +525,6 @@
 
     buffer += ']'
     yield buffer
-=======
-    this.entries = [[...this.values, JSON.stringify(INSERT.entries)]]
-    return (this.sql = `INSERT INTO ${this.quote(entity)}${alias ? ' as ' + this.quote(alias) : ''} (${this.columns
-      }) SELECT ${extraction} FROM json_each(?)`)
->>>>>>> 9970e143
   }
 
   /**
@@ -555,7 +549,6 @@
     })
 
     this.columns = columns.map(c => this.quote(c))
-<<<<<<< HEAD
 
     if (INSERT.rows[0] instanceof Readable) {
       INSERT.rows[0].type = 'json'
@@ -566,9 +559,6 @@
       this.entries = [[...this.values, stream]]
     }
 
-=======
-    this.entries = [[JSON.stringify(INSERT.rows)]]
->>>>>>> 9970e143
     return (this.sql = `INSERT INTO ${this.quote(entity)}${alias ? ' as ' + this.quote(alias) : ''} (${this.columns
       }) SELECT ${extraction} FROM json_each(?)`)
   }
