'use strict'

const cds = require('@sap/cds/lib')

const { computeColumnsToBeSearched } = require('../search')

const JoinTree = require('./join-tree')
const { pseudos } = require('./pseudos')
const cdsTypes = cds.linked({
  definitions: {
    Timestamp: { type: 'cds.Timestamp' },
    DateTime: { type: 'cds.DateTime' },
    Date: { type: 'cds.Date' },
    Time: { type: 'cds.Time' },
    String: { type: 'cds.String' },
    Decimal: { type: 'cds.Decimal' },
    Integer: { type: 'cds.Integer' },
    Boolean: { type: 'cds.Boolean' },
  },
}).definitions
for (const each in cdsTypes) cdsTypes[`cds.${each}`] = cdsTypes[each]
/**
 * @param {import('@sap/cds/apis/cqn').Query|string} originalQuery
 * @param {import('@sap/cds/apis/csn').CSN} [model]
 * @returns {import('./cqn').Query} = q with .target and .elements
 */
function infer(originalQuery, model = cds.context?.model || cds.model) {
  if (!model) throw new Error('Please specify a model')
  const inferred = typeof originalQuery === 'string' ? cds.parse.cql(originalQuery) : cds.ql.clone(originalQuery)

  // REVISIT: The more edge use cases we support, thes less optimized are we for the 90+% use cases
  // e.g. there's a lot of overhead for infer( SELECT.from(Books) )
  if (originalQuery.SET) throw new Error('”UNION” based queries are not supported')
  const _ =
    inferred.SELECT ||
    inferred.INSERT ||
    inferred.UPSERT ||
    inferred.UPDATE ||
    inferred.DELETE ||
    inferred.CREATE ||
    inferred.DROP ||
    inferred.STREAM

  // cache for already processed calculated elements
  const alreadySeenCalcElements = new Set()

  const sources = inferTarget(_.from || _.into || _.entity, {})
  const joinTree = new JoinTree(sources)
  const aliases = Object.keys(sources)
  Object.defineProperties(inferred, {
    // REVISIT: public, or for local reuse, or in cqn4sql only?
    sources: { value: sources, writable: true },
    target: { value: aliases.length === 1 ? sources[aliases[0]] : originalQuery, writable: true }, // REVISIT: legacy?
  })
  // also enrich original query -> writable because it may be inferred again
  Object.defineProperties(originalQuery, {
    sources: { value: sources, writable: true },
    target: {
      value: aliases.length === 1 ? sources[aliases[0]] : originalQuery,
      writable: true,
    },
  })
  if (originalQuery.SELECT || originalQuery.DELETE || originalQuery.UPDATE || originalQuery.STREAM) {
    const $combinedElements = inferCombinedElements()
    /**
     * TODO: this function is currently only called on DELETE's
     *       because it correctly set's up the $refLink's in the
     *       where clause: This functionality should be pulled out
     *       of ´inferQueryElement()` as this is a subtle side effect
     */
    const elements = inferQueryElements($combinedElements)
    Object.defineProperties(inferred, {
      $combinedElements: { value: $combinedElements, writable: true },
      elements: { value: elements, writable: true },
      joinTree: { value: joinTree, writable: true }, // REVISIT: eliminate
    })
    // also enrich original query -> writable because it may be inferred again
    Object.defineProperty(originalQuery, 'elements', { value: elements, writable: true })
  }
  return inferred

  /**
   * Infers all query sources from a given SQL-like query's `from` clause.
   * It drills down into join arguments of the `from` clause.
   *
   * This function helps identify each source, target, and association within the `from` clause.
   * It processes the `from` clause in the query and maps each source to a respective target and alias.
   * In case of any errors like missing definitions or associations, this function will throw an error.
   *
   * @function inferTarget
   * @param {object|string} from - The `from` clause of the query to infer the target from.
   *                              It could be an object or a string.
   * @param {object} querySources - An object to map the query sources.
   *                              Each key is a query source alias, and its value is the corresponding CSN Definition.
   * @returns {object} The updated `querySources` object with inferred sources from the `from` clause.
   */
  function inferTarget(from, querySources) {
    const { ref } = from
    if (ref) {
      const first = ref[0].id || ref[0]
      let target = getDefinition(first, model)
      if (!target) throw new Error(`"${first}" not found in the definitions of your model`)
      if (ref.length > 1) {
        target = from.ref.slice(1).reduce((d, r) => {
          const next = d.elements[r.id || r]?.elements ? d.elements[r.id || r] : d.elements[r.id || r]?._target
          if (!next) throw new Error(`No association “${r.id || r}” in ${d.kind} “${d.name}”`)
          return next
        }, target)
      }
      if (target.kind !== 'entity' && !target._isAssociation)
        throw new Error('Query source must be a an entity or an association')

      attachRefLinksToArg(from) // REVISIT: remove
      const alias =
        from.uniqueSubqueryAlias ||
        from.as ||
        (ref.length === 1 ? first.match(/[^.]+$/)[0] : ref[ref.length - 1].id || ref[ref.length - 1])
      if (alias in querySources) throw new Error(`Duplicate alias "${alias}"`)
      querySources[alias] = target
    } else if (from.args) {
      from.args.forEach(a => inferTarget(a, querySources))
    } else if (from.SELECT) {
      infer(from, model) // we need the .elements in the sources
      querySources[from.as || ''] = from
    } else if (typeof from === 'string') {
      querySources[/([^.]*)$/.exec(from)[0]] = getDefinition(from, model)
    } else if (from.SET) {
      infer(from, model)
    }
    return querySources
  }

  // REVISIT: this helper is doing by far too much, with too many side effects

  /**
   * This function recursively traverses through all 'ref' steps of the 'arg' object and enriches it by attaching
   * additional information. For each 'ref' step, it adds the corresponding definition and the target in which the
   * next 'ref' step should be looked up.
   *
   *
   * @param {object} arg - The argument object that will be augmented with additional properties.
   *                        It must contain a 'ref' property, which is an array representing the steps to be processed.
   *                        Optionally, it can also contain an 'xpr' property, which is also processed recursively.
   *
   * @param {object} $baseLink - Optional parameter. It represents the environment in which the first 'ref' step should be
   *                             resolved. It's needed for infix filter / expand columns. It must contain a 'definition'
   *                             property, which is an object representing the base environment.
   *
   * @param {boolean} expandOrExists - Optional parameter, defaults to false. It indicates whether the 'arg' is part of a
   *                                   'column.expand' or preceded by an 'exists'. When true, unmanaged association paths
   *                                   are allowed -> $baseLink is an `expand` or `assoc` preceded by `exists`.
   *
   * @throws Will throw an error if a 'ref' step cannot be found in the current environment or if a 'ref' step
   *         represents an unmanaged association in the case of infix filters and 'expandOrExists' is false.
   *
   * @returns {void} This function does not return a value; it mutates the 'arg' object directly.
   */
  function attachRefLinksToArg(arg, $baseLink = null, expandOrExists = false) {
    const { ref, xpr, args } = arg
    if (xpr) xpr.forEach(t => attachRefLinksToArg(t, $baseLink, expandOrExists))
    if (args) args.forEach(arg => attachRefLinksToArg(arg, $baseLink, expandOrExists))
    if (!ref) return
    init$refLinks(arg)
    ref.forEach((step, i) => {
      const id = step.id || step
      if (i === 0) {
        // infix filter never have table alias
        // we need to search for first step in ´model.definitions[infixAlias]`
        if ($baseLink) {
          const { definition } = $baseLink
          const elements = definition.elements || definition._target?.elements
          const e = elements?.[id] || cds.error`"${id}" not found in the elements of "${definition.name}"`
          if (e.target) {
            // only fk access in infix filter
            const nextStep = ref[1]?.id || ref[1]
            // no unmanaged assoc in infix filter path
            if (!expandOrExists && e.on)
              throw new Error(
                `"${e.name}" in path "${arg.ref.map(idOnly).join('.')}" must not be an unmanaged association`,
              )
            // no non-fk traversal in infix filter
            if (!expandOrExists && nextStep && !(nextStep in e.foreignKeys))
              throw new Error(`Only foreign keys of "${e.name}" can be accessed in infix filter`)
          }
          arg.$refLinks.push({ definition: e, target: definition })
          // filter paths are flattened
          // REVISIT: too much augmentation -> better remove flatName..
          Object.defineProperty(arg, 'flatName', { value: ref.join('_'), writable: true })
        } else {
          // must be in model.definitions
          const definition = getDefinition(id, model)
          arg.$refLinks[0] = { definition, target: definition }
        }
      } else {
        const recent = arg.$refLinks[i - 1]
        const { elements } = recent.definition._target || recent.definition
        const e = elements[id]
        if (!e) throw new Error(`"${id}" not found in the elements of "${arg.$refLinks[i - 1].definition.name}"`)
        arg.$refLinks.push({ definition: e, target: e._target || e })
      }
      arg.$refLinks[i].alias = !ref[i + 1] && arg.as ? arg.as : id.split('.').pop()

      // link refs in where
      if (step.where) {
        // REVISIT: why do we need to walk through these so early?
        if (arg.$refLinks[i].definition.kind === 'entity' || arg.$refLinks[i].definition._target) {
          let existsPredicate = false
          const walkTokenStream = token => {
            if (token === 'exists') {
              // no joins for infix filters along `exists <path>`
              existsPredicate = true
            } else if (token.xpr) {
              // don't miss an exists within an expression
              token.xpr.forEach(walkTokenStream)
            } else {
              attachRefLinksToArg(token, arg.$refLinks[i], existsPredicate)
              existsPredicate = false
            }
          }
          step.where.forEach(walkTokenStream)
        } else throw new Error('A filter can only be provided when navigating along associations')
      }
    })
    const { definition, target } = arg.$refLinks[arg.$refLinks.length - 1]
    if (definition.value) {
      // nested calculated element
      attachRefLinksToArg(definition.value, { definition: definition.parent, target }, true)
    }
  }

  /**
   * Calculates the `$combinedElements` based on the provided queries `sources`.
   * The `$combinedElements` of a query consist of all accessible elements across all
   * the table aliases found in the from clause.
   *
   * The `$combinedElements` are attached to the query as a non-enumerable property.
   * Each entry in the `$combinedElements` dictionary maps from the element name
   * to an array of objects containing the index and table alias where the element can be found.
   *
   * @returns {object} The `$combinedElements` dictionary, which maps element names to an array of objects
   *                   containing the index and table alias where the element can be found.
   */
  function inferCombinedElements() {
    const combinedElements = {}
    for (const index in sources) {
      const tableAlias = sources[index]
      for (const key in tableAlias.elements) {
        if (key in combinedElements) combinedElements[key].push({ index, tableAlias })
        else combinedElements[key] = [{ index, tableAlias }]
      }
    }
    return combinedElements
  }

  /**
   * Assigns the given `element` as non-enumerable property 'element' onto `col`.
   *
   * @param {object} col
   * @param {csn.Element} element
   */
  function setElementOnColumns(col, element) {
    Object.defineProperty(col, 'element', {
      value: element,
      writable: true,
    })
  }

  /**
   * Walks over all columns of a query's `SELECT` and infers each `ref`, `xpr`, or `val` as a query element
   * based on the query's `$combinedElements` and `sources`.
   *
   * The inferred `elements` are attached to the query as a non-enumerable property.
   *
   * Also walks over other `ref`s in the query, validates them, and attaches `$refLinks`.
   * This includes handling `where`, infix filters within column `refs`, or other `csn` paths.
   *
   * @param {object} $combinedElements The `$combinedElements` dictionary of the query, which maps element names
   *                                   to an array of objects containing the index and table alias where the element can be found.
   * @returns {object} The inferred `elements` dictionary of the query, which maps element names to their corresponding definitions.
   */
  function inferQueryElements($combinedElements) {
    let queryElements = {}
    const { columns, where, groupBy, having, orderBy, search } = _
    if (!columns) {
      inferElementsFromWildCard(aliases)
    } else {
      let wildcardSelect = false
      const dollarSelfRefs = []
      columns.forEach(col => {
        if (col === '*') {
          wildcardSelect = true
        } else if (col.val !== undefined || col.xpr || col.SELECT || col.func || col.param) {
          const as = col.as || col.func || col.val
          if (as === undefined) cds.error`Expecting expression to have an alias name`
          if (queryElements[as]) cds.error`Duplicate definition of element “${as}”`
          if (col.xpr || col.SELECT) {
            queryElements[as] = getElementForXprOrSubquery(col)
          } else if (col.func) {
            col.args?.forEach(arg => inferQueryElement(arg, false)) // {func}.args are optional
            queryElements[as] = getElementForCast(col)
          } else {
            // either binding parameter (col.param) or value
            queryElements[as] = col.cast ? getElementForCast(col) : getCdsTypeForVal(col.val)
          }
          setElementOnColumns(col, queryElements[as])
        } else if (col.ref) {
          const firstStepIsTableAlias =
            (col.ref.length > 1 && col.ref[0] in sources) ||
            // nested projection on table alias
            (col.ref.length === 1 && col.ref[0] in sources && col.inline)
          const firstStepIsSelf =
            !firstStepIsTableAlias && col.ref.length > 1 && ['$self', '$projection'].includes(col.ref[0])
          // we must handle $self references after the query elements have been calculated
          if (firstStepIsSelf) dollarSelfRefs.push(col)
          else handleRef(col)
        } else if (col.expand) {
          inferQueryElement(col)
        } else {
          cds.error`Not supported: ${JSON.stringify(col)}`
        }
      })

      if (dollarSelfRefs.length) inferDollarSelfRefs(dollarSelfRefs)

      if (wildcardSelect) inferElementsFromWildCard(aliases)
    }
    if (orderBy) {
      // link $refLinks -> special name resolution rules for orderBy
      orderBy.forEach(token => {
        let $baseLink
        // first check if token ref is resolvable in query elements
        if (columns) {
          const e = queryElements[token.ref?.[0]]
          const isAssocExpand = e?.$assocExpand // expand on structure can be addressed
          if (e && !isAssocExpand) $baseLink = { definition: { elements: queryElements }, target: inferred }
        } else {
          // fallback to elements of query source
          $baseLink = null
        }

        inferQueryElement(token, false, $baseLink)
      })
    }

    // walk over all paths in other query properties
    if (where)
      walkTokenStream(where)
    if (groupBy)
      groupBy.forEach(token => inferQueryElement(token, false))
    if (having)
      walkTokenStream(having)
    if (_.with) // consider UPDATE.with
      Object.values(_.with).forEach(val => inferQueryElement(val, false))

    return queryElements

    /**
     * Recursively drill down into a tokenStream (`where` or `having`) and pass
     * on the information whether the next token is resolved within an `exists` predicates.
     * If such a token has an infix filter, it is not join relevant, because the filter
     * condition is applied to the generated `exists <subquery>` condition.
     * 
     * @param {array} tokenStream 
     */
    function walkTokenStream(tokenStream) {
      let skipJoins
      const processToken = t => {
        if (t === 'exists') {
          // no joins for infix filters along `exists <path>`
          skipJoins = true
        } else if (t.xpr) {
          // don't miss an exists within an expression
          t.xpr.forEach(processToken)
        } else {
          inferQueryElement(t, false, null, { inExists: skipJoins, inExpr: true })
          skipJoins = false
        }
      }
      tokenStream.forEach(processToken)
    }
<<<<<<< HEAD
    if (groupBy)
      // link $refLinks
      groupBy.forEach(token => inferQueryElement(token, false))
    if (having)
      // link $refLinks
      having.forEach(token => inferQueryElement(token, false))
    if (_.with)
      // consider UPDATE.with
      Object.values(_.with).forEach(val => inferQueryElement(val, false))
    if (search) {
      const searchTerm = getSearchTerm(inferred.SELECT.search, inferred.SELECT.from, inferred.SELECT.where)
      if (searchTerm) {
        searchTerm.args.forEach(arg => inferQueryElement(arg, false))
        Object.defineProperty(search, 'searchTerm', {
          writable: true,
          value: searchTerm,
        })
      }
    }

    return queryElements

=======
>>>>>>> 3ad91d86
    /**
     * Processes references starting with `$self`, which are intended to target other query elements.
     * These `$self` paths must be handled after processing the "regular" columns since they are dependent on other query elements.
     *
     * This function checks for `$self` references that may target other `$self` columns, and delays their processing.
     * `$self` references not targeting other `$self` references are handled by the generic `handleRef` function immediately.
     *
     * @param {array} dollarSelfColumns - An array of column objects containing `$self` references.
     */
    function inferDollarSelfRefs(dollarSelfColumns) {
      do {
        const unprocessedColumns = []

        for (const currentDollarSelfColumn of dollarSelfColumns) {
          const { ref } = currentDollarSelfColumn
          const stepToFind = ref[1]

          const referencesOtherDollarSelfColumn = dollarSelfColumns.find(
            otherDollarSelfCol =>
              otherDollarSelfCol !== currentDollarSelfColumn &&
              (otherDollarSelfCol.as
                ? stepToFind === otherDollarSelfCol.as
                : stepToFind === otherDollarSelfCol.ref?.[otherDollarSelfCol.ref.length - 1]),
          )

          if (referencesOtherDollarSelfColumn) {
            unprocessedColumns.push(currentDollarSelfColumn)
          } else {
            handleRef(currentDollarSelfColumn)
          }
        }

        dollarSelfColumns = unprocessedColumns
      } while (dollarSelfColumns.length > 0)
    }

    function handleRef(col) {
      inferQueryElement(col)
      const { definition } = col.$refLinks[col.$refLinks.length - 1]
      if (col.cast)
        // final type overwritten -> element not visible anymore
        setElementOnColumns(col, getElementForCast(col))
      else if ((col.ref.length === 1) & (col.ref[0] === '$user'))
        // shortcut to $user.id
        setElementOnColumns(col, queryElements[col.as || '$user'])
      else setElementOnColumns(col, definition)
    }

    /**
     * This function is responsible for inferring a query element based on a provided column.
     * It initializes and attaches a non-enumerable `$refLinks` property to the column,
     * which stores an array of objects that represent the corresponding artifact of the ref step.
     * Each object in the `$refLinks` array corresponds to the same index position in the `column.ref` array.
     * Based on the leaf artifact (last object in the `$refLinks` array), the query element is inferred.
     *
     * @param {object} column - The column object that contains the properties to infer a query element.
     * @param {boolean} [insertIntoQueryElements=true] - Determines whether the inferred element should be inserted into the queries elements.
     * For instance, it's set to false when walking over the where clause.
     * @param {object} [$baseLink=null] - A base reference link, usually it's an object with a definition and a target.
     * Used for infix filters, exists <assoc> and nested projections.
     * @param {object} [context={}] - Contextual information for element inference.
     * @param {boolean} [context.inExists=false] - Flag to control the creation of joins for non-association path traversals.
     * for `exists <assoc>` paths we do not need to create joins for path expressions as they are part of the semi-joined subquery.
     * @param {boolean} [context.inExpr=false] - Flag to signal whether the element is part of an expression.
     * Used to ignore non-persisted elements.
     * @param {boolean} [context.inNestedProjection=false] - Flag to signal whether the element is part of a nested projection.
     *
     * Note:
     * - `inExists` is used to specify cases where no joins should be created for non-association path traversals.
     *   It is primarily used for infix filters in `exists assoc[parent.foo='bar']`, where it becomes part of a semi-join.
     * - Columns with a `param` property are parameter references resolved into values only at execution time.
     * - Columns with an `args` property are function calls in expressions.
     * - Columns with a `list` property represent a list of values (e.g., for the IN operator).
     * - Columns with a `SELECT` property represent subqueries.
     *
     * @throws {Error} If an unmanaged association is found in an infix filter path, an error is thrown.
     * @throws {Error} If a non-foreign key traversal is found in an infix filter, an error is thrown.
     * @throws {Error} If a first step is not found in the combined elements, an error is thrown.
     * @throws {Error} If a filter is provided while navigating along non-associations, an error is thrown.
     * @throws {Error} If the same element name is inferred more than once, an error is thrown.
     *
     * @returns {void}
     */

    function inferQueryElement(column, insertIntoQueryElements = true, $baseLink = null, context) {
      const { inExists, inExpr, inNestedProjection, inCalcElement, baseColumn } = context || {}
      if (column.param) return // parameter references are only resolved into values on execution e.g. :val, :1 or ?
      if (column.args) column.args.forEach(arg => inferQueryElement(arg, false, $baseLink, context)) // e.g. function in expression
      if (column.list) column.list.forEach(arg => inferQueryElement(arg, false, $baseLink, context))
      if (column.xpr)
        column.xpr.forEach(token => inferQueryElement(token, false, $baseLink, { ...context, inExpr: true })) // e.g. function in expression
      if (column.SELECT) return

      if (!column.ref) {
        if (column.expand) queryElements[column.as] = resolveExpand(column)
        return
      }

      init$refLinks(column)
      // if any path step points to an artifact with `@cds.persistence.skip`
      // we must ignore the element from the queries elements
      let isPersisted = true
      const firstStepIsTableAlias =
        (column.ref.length > 1 && column.ref[0] in sources) ||
        // nested projection on table alias
        (column.ref.length === 1 && column.ref[0] in sources && column.inline)
      const firstStepIsSelf =
        !firstStepIsTableAlias && column.ref.length > 1 && ['$self', '$projection'].includes(column.ref[0])
      const nameSegments = []
      // if a (segment) of a (structured) foreign key is renamed, we must not include
      // the aliased ref segments into the name of the final foreign key which is e.g. used in
      // on conditions of joins
      const skipAliasedFkSegmentsOfNameStack = []
      let pseudoPath = false
      column.ref.forEach((step, i) => {
        const id = step.id || step
        if (i === 0) {
          if (id in pseudos.elements) {
            // pseudo path
            column.$refLinks.push({ definition: pseudos.elements[id], target: pseudos })
            pseudoPath = true // only first path step must be well defined
            nameSegments.push(id)
          } else if ($baseLink) {
            const { definition, target } = $baseLink
            const elements = definition.elements || definition._target?.elements
            if (elements && id in elements) {
              const element = elements[id]
              if (!inNestedProjection && !inCalcElement && element.target) {
                // only fk access in infix filter
                const nextStep = column.ref[1]?.id || column.ref[1]
                // no unmanaged assoc in infix filter path
                if (!inExists && element.on)
                  throw new Error(
                    `"${element.name}" in path "${column.ref
                      .map(idOnly)
                      .join('.')}" must not be an unmanaged association`,
                  )
                // no non-fk traversal in infix filter
                if (nextStep && !(nextStep in element.foreignKeys))
                  throw new Error(`Only foreign keys of "${element.name}" can be accessed in infix filter`)
              }
              const resolvableIn = definition.target ? definition._target : target
              column.$refLinks.push({ definition: elements[id], target: resolvableIn })
            } else {
              stepNotFoundInPredecessor(id, definition.name)
            }
            nameSegments.push(id)
          } else if (firstStepIsTableAlias) {
            column.$refLinks.push({ definition: sources[id], target: sources[id] })
          } else if (firstStepIsSelf) {
            column.$refLinks.push({ definition: { elements: queryElements }, target: { elements: queryElements } })
          } else if (column.ref.length > 1 && inferred.outerQueries?.find(outer => id in outer.sources)) {
            // outer query accessed via alias
            const outerAlias = inferred.outerQueries.find(outer => id in outer.sources)
            column.$refLinks.push({ definition: outerAlias.sources[id], target: outerAlias.sources[id] })
          } else if (id in $combinedElements) {
            if ($combinedElements[id].length > 1) stepIsAmbiguous(id) // exit
            const definition = $combinedElements[id][0].tableAlias.elements[id]
            const $refLink = { definition, target: $combinedElements[id][0].tableAlias }
            column.$refLinks.push($refLink)
            nameSegments.push(id)
          } else {
            stepNotFoundInCombinedElements(id) // REVISIT: fails with {__proto__:elements)
          }
        } else {
          const { definition } = column.$refLinks[i - 1]
          const elements = definition.elements || definition._target?.elements
          const element = elements?.[id]

          if (firstStepIsSelf && element?.isAssociation) {
            throw new Error(
              `Paths starting with “$self” must not contain steps of type “cds.Association”: ref: [ ${column.ref.map(
                idOnly,
              )} ]`,
            )
          }

          const target = definition._target || column.$refLinks[i - 1].target
          if (element) {
            const $refLink = { definition: elements[id], target }
            column.$refLinks.push($refLink)
          } else if (firstStepIsSelf) {
            stepNotFoundInColumnList(id)
          } else if (column.ref[0] === '$user' && pseudoPath) {
            // `$user.some.unknown.element` -> no error
            column.$refLinks.push({ definition: {}, target })
          } else if (id === '$dummy') {
            // `some.known.element.$dummy` -> no error; used by cds.ql to simulate joins
            column.$refLinks.push({ definition: { name: '$dummy', parent: column.$refLinks[i - 1].target } })
            Object.defineProperty(column, 'isJoinRelevant', { value: true })
          } else {
            const notFoundIn = pseudoPath ? column.ref[i - 1] : getFullPathForLinkedArg(column)
            stepNotFoundInPredecessor(id, notFoundIn)
          }
          const foreignKeyAlias = Array.isArray(definition.keys)
            ? definition.keys.find(k => {
                if (k.ref.every((step, j) => column.ref[i + j] === step)) {
                  skipAliasedFkSegmentsOfNameStack.push(...k.ref.slice(1))
                  return true
                }
                return false
              })?.as
            : null
          if (foreignKeyAlias) nameSegments.push(foreignKeyAlias)
          else if (skipAliasedFkSegmentsOfNameStack[0] === id) skipAliasedFkSegmentsOfNameStack.shift()
          else {
            nameSegments.push(firstStepIsSelf && i === 1 ? element.__proto__.name : id)
          }
        }

        if (step.where) {
          const danglingFilter = !(column.ref[i + 1] || column.expand || column.inline || inExists)
          if (!column.$refLinks[i].definition.target || danglingFilter)
            throw new Error('A filter can only be provided when navigating along associations')
          if (!column.expand) Object.defineProperty(column, 'isJoinRelevant', { value: true })
          // books[exists genre[code='A']].title --> column is join relevant but inner exists filter is not
          let skipJoinsForFilter = inExists
          step.where.forEach(token => {
            if (token === 'exists') {
              // no joins for infix filters along `exists <path>`
              skipJoinsForFilter = true
            } else if (token.ref || token.xpr) {
              inferQueryElement(token, false, column.$refLinks[i], {
                inExists: skipJoinsForFilter,
                inExpr: !!token.xpr,
              })
            } else if (token.func) {
              token.args?.forEach(arg =>
                inferQueryElement(arg, false, column.$refLinks[i], { inExists: skipJoinsForFilter, inExpr: true }),
              )
            }
          })
        }

        column.$refLinks[i].alias = !column.ref[i + 1] && column.as ? column.as : id.split('.').pop()
        if (column.$refLinks[i].definition._target?.['@cds.persistence.skip'] === true) isPersisted = false
        if (!column.ref[i + 1]) {
          const flatName = nameSegments.join('_')
          Object.defineProperty(column, 'flatName', { value: flatName, writable: true })
          // if column is casted, we overwrite it's origin with the new type
          if (column.cast) {
            const base = getElementForCast(column)
            if (insertIntoQueryElements) queryElements[column.as || flatName] = getCopyWithAnnos(column, base)
          } else if (column.expand) {
            const elements = resolveExpand(column)
            if (insertIntoQueryElements) queryElements[column.as || flatName] = elements
          } else if (column.inline && insertIntoQueryElements) {
            const elements = resolveInline(column)
            queryElements = { ...queryElements, ...elements }
          } else {
            // shortcut for `ref: ['$user']` -> `ref: ['$user', 'id']`
            const leafArt =
              i === 0 && id === '$user' ? column.$refLinks[i].definition.elements.id : column.$refLinks[i].definition
            // infer element based on leaf artifact of path
            if (insertIntoQueryElements) {
              let elementName
              if (column.as) {
                elementName = column.as
              } else {
                // if the navigation the user has written differs from the final flat ref - e.g. for renamed foreign keys -
                // the inferred name of the element equals the flat version of the user-written ref.
                const refNavigation = column.ref
                  .slice(firstStepIsSelf || firstStepIsTableAlias ? 1 : 0)
                  .map(idOnly)
                  .join('_')
                if (refNavigation !== flatName) elementName = refNavigation
                else elementName = flatName
              }
              if (queryElements[elementName] !== undefined)
                throw new Error(`Duplicate definition of element “${elementName}”`)
              const element = getCopyWithAnnos(column, leafArt)
              queryElements[elementName] = element
            }
          }
        }
      })

      // ignore whole expand if target of assoc along path has ”@cds.persistence.skip”
      if (column.expand) {
        const { $refLinks } = column
        const skip = $refLinks.some(
          link => model.definitions[link.definition.target]?.['@cds.persistence.skip'] === true,
        )
        if (skip) {
          $refLinks[$refLinks.length - 1].skipExpand = true
          return
        }
      }
      const leafArt = column.$refLinks[column.$refLinks.length - 1].definition
      const virtual = (leafArt.virtual || !isPersisted) && !inExpr
      // check if we need to merge the column `ref` into the join tree of the query
      if (!inExists && !virtual && !inCalcElement) {
        // for a ref inside an `inline` we need to consider the column `ref` which has the `inline` prop
        const colWithBase = baseColumn
          ? { ref: [...baseColumn.ref, ...column.ref], $refLinks: [...baseColumn.$refLinks, ...column.$refLinks] }
          : column
        if (isColumnJoinRelevant(colWithBase)) {
          if (originalQuery.UPDATE)
            throw new Error(
              'Path expressions for UPDATE statements are not supported. Use “where exists” with infix filters instead.',
            )
          Object.defineProperty(column, 'isJoinRelevant', { value: true })
          joinTree.mergeColumn(colWithBase, originalQuery.outerQueries)
        }
      }
      if (leafArt.value && !leafArt.value.stored) {
        linkCalculatedElement(column, $baseLink, baseColumn)
      }

      /**
       * Resolves and processes the inline attribute of a column in a database query.
       *
       * @param {object} col - The column object with properties: `inline` and `$refLinks`.
       * @param {string} [namePrefix=col.as || col.flatName] - Prefix for naming new columns. Defaults to `col.as` or `col.flatName`.
       * @returns {object} - An object with resolved and processed inline column definitions.
       *
       * Procedure:
       * 1. Iterate through `inline` array. For each `inlineCol`:
       *    a. If `inlineCol` equals '*', wildcard elements are processed and added to the `elements` object.
       *    b. If `inlineCol` has inline or expand attributes, corresponding functions are called recursively and the resulting elements are added to the `elements` object.
       *    c. If `inlineCol` has val or func attributes, new elements are created and added to the `elements` object.
       *    d. Otherwise, the corresponding `$refLinks` definition is added to the `elements` object.
       * 2. Returns the `elements` object.
       */
      function resolveInline(col, namePrefix = col.as || col.flatName) {
        const { inline, $refLinks } = col
        const $leafLink = $refLinks[$refLinks.length - 1]
        let elements = {}
        inline.forEach(inlineCol => {
          inferQueryElement(inlineCol, false, $leafLink, { inExpr: true, inNestedProjection: true, baseColumn: col })
          if (inlineCol === '*') {
            const wildCardElements = {}
            // either the `.elements´ of the struct or the `.elements` of the assoc target
            const leafLinkElements = $leafLink.definition.elements || $leafLink.definition._target.elements
            Object.entries(leafLinkElements).forEach(([k, v]) => {
              const name = namePrefix ? `${namePrefix}_${k}` : k
              // if overwritten/excluded omit from wildcard elements
              // in elements the names are already flat so consider the prefix
              // in excluding, the elements are addressed without the prefix
              if (!(name in elements || col.excluding?.some(e => e === k))) wildCardElements[name] = v
            })
            elements = { ...elements, ...wildCardElements }
          } else {
            const nameParts = namePrefix ? [namePrefix] : []
            if (inlineCol.as) nameParts.push(inlineCol.as)
            else nameParts.push(...inlineCol.ref.map(idOnly))
            const name = nameParts.join('_')
            if (inlineCol.inline) {
              const inlineElements = resolveInline(inlineCol, name)
              elements = { ...elements, ...inlineElements }
            } else if (inlineCol.expand) {
              const expandElements = resolveExpand(inlineCol)
              elements = { ...elements, [name]: expandElements }
            } else if (inlineCol.val) {
              elements[name] = { ...getCdsTypeForVal(inlineCol.val) }
            } else if (inlineCol.func) {
              elements[name] = {}
            } else {
              elements[name] = inlineCol.$refLinks[inlineCol.$refLinks.length - 1].definition
            }
          }
        })
        return elements
      }

      /**
       * Resolves a query column which has an `expand` property.
       *
       * @param {object} col - The column object with properties: `expand` and `$refLinks`.
       * @returns {object} - A `cds.struct` object with expanded column definitions.
       *
       * Procedure:
       * - if `$leafLink` is an association, constructs an `expandSubquery` and infers a new query structure.
       *   Returns a new `cds.struct` if the association has a target cardinality === 1 or a `cds.array` for to many relations.
       * - else constructs an `elements` object based on the refs `expand` found in the expand and returns a new `cds.struct` with these `elements`.
       */
      function resolveExpand(col) {
        const { expand, $refLinks } = col
        const $leafLink = $refLinks?.[$refLinks.length - 1]
        if ($leafLink?.definition._target) {
          const expandSubquery = {
            SELECT: {
              from: $leafLink.definition._target.name,
              columns: expand.filter(c => !c.inline),
            },
          }
          if (col.excluding) expandSubquery.SELECT.excluding = col.excluding
          if (col.as) expandSubquery.SELECT.as = col.as
          const inferredExpandSubquery = infer(expandSubquery, model)
          const res = $leafLink.definition.is2one
            ? new cds.struct({ elements: inferredExpandSubquery.elements })
            : new cds.array({ items: new cds.struct({ elements: inferredExpandSubquery.elements }) })
          return Object.defineProperty(res, '$assocExpand', { value: true })
        } // struct
        let elements = {}
        expand.forEach(e => {
          if (e === '*') {
            elements = { ...elements, ...$leafLink.definition.elements }
          } else {
            inferQueryElement(e, false, $leafLink, { inExpr: true, inNestedProjection: true })
            if (e.expand) elements[e.as || e.flatName] = resolveExpand(e)
            if (e.inline) elements = { ...elements, ...resolveInline(e) }
            else elements[e.as || e.flatName] = e.$refLinks ? e.$refLinks[e.$refLinks.length - 1].definition : e
          }
        })
        return new cds.struct({ elements })
      }

      function stepNotFoundInPredecessor(step, def) {
        throw new Error(`"${step}" not found in "${def}"`)
      }

      function stepIsAmbiguous(step) {
        throw new Error(
          `ambiguous reference to "${step}", write ${Object.values($combinedElements[step])
            .map(ta => `"${ta.index}.${step}"`)
            .join(', ')} instead`,
        )
      }

      function stepNotFoundInCombinedElements(step) {
        throw new Error(
          `"${step}" not found in the elements of ${Object.values(sources)
            .map(def => `"${def.name || /* subquery */ def.as}"`)
            .join(', ')}`,
        )
      }

      function stepNotFoundInColumnList(step) {
        const err = [`"${step}" not found in the columns list of query`]
        // if the `elt` from a `$self.elt` path is found in the `$combinedElements` -> hint to remove `$self`
        if (step in $combinedElements)
          err.push(` did you mean ${$combinedElements[step].map(ta => `"${ta.index || ta.as}.${step}"`).join(',')}?`)
        throw new Error(err.join(','))
      }
    }
    function linkCalculatedElement(column, baseLink, baseColumn) {
      const calcElement = column.$refLinks?.[column.$refLinks.length - 1].definition || column
      if (alreadySeenCalcElements.has(calcElement)) return
      else alreadySeenCalcElements.add(calcElement)
      const { ref, xpr, func } = calcElement.value
      if (ref || xpr) {
        baseLink = baseLink || { definition: calcElement.parent, target: calcElement.parent }
        attachRefLinksToArg(calcElement.value, baseLink, true)
        const basePath =
          column.$refLinks?.length > 1
            ? { $refLinks: column.$refLinks.slice(0, -1), ref: column.ref.slice(0, -1) }
            : { $refLinks: [], ref: [] }
        if (baseColumn) {
          basePath.$refLinks.push(...baseColumn.$refLinks)
          basePath.ref.push(...baseColumn.ref)
        }
        mergePathsIntoJoinTree(calcElement.value, basePath)
      }
      if (func)
        calcElement.value.args?.forEach(arg => {
          inferQueryElement(
            arg,
            false,
            { definition: calcElement.parent, target: calcElement.parent },
            { inCalcElement: true },
          )
          const basePath =
            column.$refLinks?.length > 1
              ? { $refLinks: column.$refLinks.slice(0, -1), ref: column.ref.slice(0, -1) }
              : { $refLinks: [], ref: [] }
          mergePathsIntoJoinTree(arg, basePath)
        }) // {func}.args are optional

      /**
       * Calculates all paths from a given ref and merges them into the join tree.
       * Recursively walks into refs of calculated elements.
       *
       * @param {object} arg with a ref and sibling $refLinks
       * @param {object} basePath with a ref and sibling $refLinks, used for recursion
       */
      function mergePathsIntoJoinTree(arg, basePath = null) {
        basePath = basePath || { $refLinks: [], ref: [] }
        if (arg.ref) {
          arg.$refLinks.forEach((link, i) => {
            const { definition } = link
            if (!definition.value) {
              basePath.$refLinks.push(link)
              basePath.ref.push(arg.ref[i])
            }
          })
          const leafOfCalculatedElementRef = arg.$refLinks[arg.$refLinks.length - 1].definition
          if (leafOfCalculatedElementRef.value) mergePathsIntoJoinTree(leafOfCalculatedElementRef.value, basePath)

          mergePathIfNecessary(basePath, arg)
        } else if (arg.xpr) {
          arg.xpr.forEach(step => {
            if (step.ref) {
              const subPath = { $refLinks: [...basePath.$refLinks], ref: [...basePath.ref] }
              step.$refLinks.forEach((link, i) => {
                const { definition } = link
                if (definition.value) {
                  mergePathsIntoJoinTree(definition.value)
                } else {
                  subPath.$refLinks.push(link)
                  subPath.ref.push(step.ref[i])
                }
              })
              mergePathIfNecessary(subPath, step)
            }
          })
        }

        function mergePathIfNecessary(p, step) {
          const calcElementIsJoinRelevant = isColumnJoinRelevant(p)
          if (calcElementIsJoinRelevant) {
            if (!calcElement.value.isColumnJoinRelevant)
              Object.defineProperty(step, 'isJoinRelevant', { value: true, writable: true })
            joinTree.mergeColumn(p, originalQuery.outerQueries)
          } else {
            // we need to explicitly set the value to false in this case,
            // e.g. `SELECT from booksCalc.Books { ID, author.{name }, author {name } }`
            // --> for the inline column, the name is join relevant, while for the expand, it is not
            Object.defineProperty(step, 'isJoinRelevant', { value: false, writable: true })
          }
        }
      }
    }

    /**
     * Checks whether or not the `ref` of the given column is join relevant.
     * A `ref` is considered join relevant if it includes an association traversal and:
     *    - the association is unmanaged
     *    - a non-foreign key access is performed
     *    - an infix filter is applied at the association
     *
     * @param {object} column the column with the `ref` to check for join relevance
     * @returns {boolean} true if the column ref needs to be merged into a join tree
     */
    function isColumnJoinRelevant(column) {
      let fkAccess = false
      let assoc = null
      for (let i = 0; i < column.ref.length; i++) {
        const ref = column.ref[i]
        const link = column.$refLinks[i]
        if (link.definition.on && link.definition.isAssociation) {
          if (!column.ref[i + 1]) {
            if (column.expand && assoc) return true
            // if unmanaged assoc is exposed, ignore it
            return false
          }
          return true
        }
        if (assoc && assoc.keys?.some(key => key.ref.every((step, j) => column.ref[i + j] === step))) {
          // foreign key access without filters never join relevant
          return false
        }
        if (link.definition.target && link.definition.keys) {
          if (column.ref[i + 1] || assoc) fkAccess = false
          else fkAccess = true
          assoc = link.definition
          if (ref.where) {
            // always join relevant except for expand assoc
            if (column.expand && !column.ref[i + 1]) return false
            return true
          }
        }
      }

      if (!assoc) return false
      if (fkAccess) return false
      return true
    }

    /**
     * Iterates over all `$combinedElements` of the `query` and puts them into the `query`s `elements`,
     * if there is not already an element with the same name present.
     */
    function inferElementsFromWildCard() {
      const exclude = _.excluding ? x => _.excluding.includes(x) : () => false

      if (Object.keys(queryElements).length === 0 && aliases.length === 1) {
        const { elements } = sources[aliases[0]]
        // only one query source and no overwritten columns
        Object.keys(elements)
          .filter(k => !exclude(k))
          .forEach(k => {
            const element = sources[aliases[0]].elements[k]
            if (element.type !== 'cds.LargeBinary') queryElements[k] = element
            if (element.value) {
              linkCalculatedElement(element)
            }
          })
        return
      }

      const ambiguousElements = {}
      Object.entries($combinedElements).forEach(([name, tableAliases]) => {
        if (Object.keys(tableAliases).length > 1) {
          ambiguousElements[name] = tableAliases
          return ambiguousElements[name]
        }
        if (exclude(name) || name in queryElements) return true
        const element = tableAliases[0].tableAlias.elements[name]
        if (element.type !== 'cds.LargeBinary') queryElements[name] = element
        if (element.value) {
          linkCalculatedElement(element)
        }
      })

      if (Object.keys(ambiguousElements).length > 0) throwAmbiguousWildcardError()

      function throwAmbiguousWildcardError() {
        const err = []
        err.push('Ambiguous wildcard elements:')
        Object.keys(ambiguousElements).forEach(name => {
          const tableAliasNames = Object.values(ambiguousElements[name]).map(v => v.index)
          err.push(
            `       select "${name}" explicitly with ${tableAliasNames
              .map(taName => `"${taName}.${name}"`)
              .join(', ')}`,
          )
        })
        throw new Error(err.join('\n'))
      }
    }

    /**
     * Returns a new object which is the inferred element for the given `col`.
     * A cast type (via cast function) on the column gets preserved.
     *
     * @param {object} col
     * @returns object
     */
    function getElementForXprOrSubquery(col) {
      const { xpr } = col
      let skipJoins = false
      xpr?.forEach(token => {
        if (token === 'exists') {
          // no joins for infix filters along `exists <path>`
          skipJoins = true
        } else {
          inferQueryElement(token, false, null, { inExists: skipJoins, inExpr: true })
          skipJoins = false
        }
      })
      const base = getElementForCast(col.cast ? col : xpr?.[0] || col)
      if (col.key) base.key = col.key // > preserve key on column
      return getCopyWithAnnos(col, base)
    }

    /**
     * Returns an object with the cast-type defined in the cast of the `thing`.
     * If no cast property is present, it just returns an empty object.
     * The type of the cast is mapped to the `cds` type if possible.
     *
     * @param {object} thing with the cast property
     * @returns {object}
     */
    function getElementForCast(thing) {
      const { cast, $refLinks } = thing
      if (!cast) return {}
      if ($refLinks?.[$refLinks.length - 1].definition.elements)
        // no cast on structure
        cds.error`Structured elements can't be cast to a different type`
      thing.cast = cdsTypes[cast.type] || cast
      return thing.cast
    }
  }

  /**
   * return a new object based on @param base
   * with all annotations found in @param from
   *
   * @param {object} from
   * @param {object} base
   * @returns {object} a copy of @param base with all annotations of @param from
   * @TODO prototype based
   */
  // REVISIT: TODO: inferred.elements should be linked
  function getCopyWithAnnos(from, base) {
    const result = { ...base }
    // REVISIT: we don't need to and hence should not handle annotations at runtime
    for (const prop in from) {
      if (prop.startsWith('@')) result[prop] = from[prop]
    }

    if (from.as && base.name !== from.as) Object.defineProperty(result, 'name', { value: from.as }) // TODO double check if this is needed
    // in subqueries we need the linked element if an outer query accesses it
    return Object.setPrototypeOf(result, base)
  }

  // REVISIT: functions without return are by nature side-effect functions -> bad
  function init$refLinks(arg) {
    Object.defineProperty(arg, '$refLinks', {
      value: [],
      writable: true,
    })
  }

  function getCdsTypeForVal(val) {
    // REVISIT: JS null should have a type for proper DB layer conversion logic
    // if(val === null) return {type:'cds.String'}
    switch (typeof val) {
      case 'string':
        return cdsTypes.String
      case 'boolean':
        return cdsTypes.Boolean
      case 'number':
        return Number.isSafeInteger(val) ? cdsTypes.Integer : cdsTypes.Decimal
      default:
        return {}
    }
  }

  /** gets the CSN element for the given name from the model */
  function getDefinition(name, model) {
    return model.definitions[name] || cds.error`"${name}" not found in the definitions of your model`
  }

  /**
   * Returns the csn path as string for a given column ref with sibling $refLinks
   *
   * @param {object} arg
   * @returns {string}
   */
  function getFullPathForLinkedArg(arg) {
    let firstStepIsEntity = false
    return arg.$refLinks.reduce((res, cur, i) => {
      if (cur.definition.kind === 'entity') {
        firstStepIsEntity = true
        if (arg.$refLinks.length === 1) return `${cur.definition.name}`
        return `${cur.definition.name}`
      }
      const dot = i === 1 && firstStepIsEntity ? ':' : '.' // divide with colon if first step is entity
      return res !== '' ? res + dot + cur.definition.name : cur.definition.name
    }, '')
  }
  /**
   * For a given search expression return a function "search" which holds the search expression
   * as well as the searchable columns as arguments.
   *
   * @param {object} search - The search expression which shall be applied to the searchable columns on the query source.
   * @param {object} from - The FROM clause of the CQN statement.
   *
   * @returns {(Object|null)} returns either:
   * - a function with two arguments: The first one being the list of searchable columns, the second argument holds the search expression.
   * - or null, if no searchable columns are found in neither in `@cds.search` or in the target entity itself.
   */
  function getSearchTerm(search, from) {
    const entity = from.$refLinks.at(-1).definition._target || from.$refLinks.at(-1).definition
    const searchIn = computeColumnsToBeSearched(inferred, entity, from.as)
    if (searchIn.length > 0) {
      const xpr = search
      const contains = {
        func: 'search',
        args: [
          searchIn.length > 1 ? { list: searchIn } : { ...searchIn[0] },
          xpr.length === 1 && 'val' in xpr[0] ? xpr[0] : { xpr },
        ],
      }
      return contains
    } else {
      return null
    }
  }
}
const idOnly = ref => ref.id || ref

module.exports = infer<|MERGE_RESOLUTION|>--- conflicted
+++ resolved
@@ -351,6 +351,16 @@
       walkTokenStream(having)
     if (_.with) // consider UPDATE.with
       Object.values(_.with).forEach(val => inferQueryElement(val, false))
+    if (search) {
+      const searchTerm = getSearchTerm(inferred.SELECT.search, inferred.SELECT.from, inferred.SELECT.where)
+      if (searchTerm) {
+        searchTerm.args.forEach(arg => inferQueryElement(arg, false))
+        Object.defineProperty(search, 'searchTerm', {
+          writable: true,
+          value: searchTerm,
+        })
+      }
+    }
 
     return queryElements
 
@@ -378,31 +388,6 @@
       }
       tokenStream.forEach(processToken)
     }
-<<<<<<< HEAD
-    if (groupBy)
-      // link $refLinks
-      groupBy.forEach(token => inferQueryElement(token, false))
-    if (having)
-      // link $refLinks
-      having.forEach(token => inferQueryElement(token, false))
-    if (_.with)
-      // consider UPDATE.with
-      Object.values(_.with).forEach(val => inferQueryElement(val, false))
-    if (search) {
-      const searchTerm = getSearchTerm(inferred.SELECT.search, inferred.SELECT.from, inferred.SELECT.where)
-      if (searchTerm) {
-        searchTerm.args.forEach(arg => inferQueryElement(arg, false))
-        Object.defineProperty(search, 'searchTerm', {
-          writable: true,
-          value: searchTerm,
-        })
-      }
-    }
-
-    return queryElements
-
-=======
->>>>>>> 3ad91d86
     /**
      * Processes references starting with `$self`, which are intended to target other query elements.
      * These `$self` paths must be handled after processing the "regular" columns since they are dependent on other query elements.
