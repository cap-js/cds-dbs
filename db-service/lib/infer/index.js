'use strict'

const cds = require('@sap/cds')

const JoinTree = require('./join-tree')
const { pseudos } = require('./pseudos')
const { isCalculatedOnRead, getImplicitAlias, getModelUtils, defineProperty, hasOwnSkip } = require('../utils')
const cdsTypes = cds.linked({
  definitions: {
    Timestamp: { type: 'cds.Timestamp' },
    DateTime: { type: 'cds.DateTime' },
    Date: { type: 'cds.Date' },
    Time: { type: 'cds.Time' },
    String: { type: 'cds.String' },
    Decimal: { type: 'cds.Decimal' },
    Integer: { type: 'cds.Integer' },
    Boolean: { type: 'cds.Boolean' },
  },
}).definitions
for (const each in cdsTypes) cdsTypes[`cds.${each}`] = cdsTypes[each]
/**
 * @param {import('@sap/cds/apis/cqn').Query|string} originalQuery
 * @param {import('@sap/cds/apis/csn').CSN} [model]
 * @returns {import('./cqn').Query} = q with .target and .elements
 */
function infer(originalQuery, model) {
  if (!model) throw new Error('Please specify a model')
  const inferred = originalQuery

  const { getDefinition } = getModelUtils(model, originalQuery)

  // REVISIT: The more edge use cases we support, thes less optimized are we for the 90+% use cases
  // e.g. there's a lot of overhead for infer( SELECT.from(Books) )
  if (originalQuery.SET) throw new Error('”UNION” based queries are not supported')
  const _ =
    inferred.SELECT ||
    inferred.INSERT ||
    inferred.UPSERT ||
    inferred.UPDATE ||
    inferred.DELETE ||
    inferred.CREATE ||
    inferred.DROP

  // cache for already processed calculated elements
  const alreadySeenCalcElements = new Set()

  let $combinedElements

  const sources = inferTarget(_.into || _.from || _.entity, {}) // IMPORTANT: _.into has to go before _.from for INSERT.into().from(SELECT)
  const aliases = Object.keys(sources)
  const target = aliases.length === 1 ? getDefinitionFromSources(sources, aliases[0]) : originalQuery
  Object.defineProperties(inferred, {
    // REVISIT: public, or for local reuse, or in cqn4sql only?
    sources: { value: sources, writable: true },
    _target: { value: target, writable: true, configurable: true }, // REVISIT: legacy?
  })
  // also enrich original query -> writable because it may be inferred again
  Object.defineProperties(originalQuery, {
    sources: { value: sources, writable: true },
    _target: { value: target, writable: true, configurable: true },
  })
  if (originalQuery.SELECT || originalQuery.DELETE || originalQuery.UPDATE) {
    $combinedElements = inferCombinedElements()
    /**
     * TODO: this function is currently only called on DELETE's
     *       because it correctly set's up the $refLink's in the
     *       where clause: This functionality should be pulled out
     *       of ´inferQueryElement()` as this is a subtle side effect
     */
    const elements = inferQueryElements()
    Object.defineProperties(inferred, {
      $combinedElements: { value: $combinedElements, writable: true, configurable: true },
      elements: { value: elements, writable: true, configurable: true },
    })
    // also enrich original query -> writable because it may be inferred again
    defineProperty(originalQuery, 'elements', elements)
  }
  return inferred

  /**
   * Infers all query sources from a given SQL-like query's `from` clause.
   * It drills down into join arguments of the `from` clause.
   *
   * This function helps identify each source, target, and association within the `from` clause.
   * It processes the `from` clause in the query and maps each source to a respective target and alias.
   * In case of any errors like missing definitions or associations, this function will throw an error.
   *
   * @function inferTarget
   * @param {object|string} from - The `from` clause of the query to infer the target from.
   *                              It could be an object or a string.
   * @param {object} querySources - An object to map the query sources.
   *                              Each key is a query source alias, and its value is the corresponding CSN Definition.
   * @returns {object} The updated `querySources` object with inferred sources from the `from` clause.
   */
  function inferTarget(from, querySources, useTechnicalAlias = true) {
    const { ref } = from
    // Given a from clause `Root:parent[$main.name = name].parent as Foo`
    // we need to first resolve until to the last step of the from.ref
    // before we can replace $main with `Foo`
    const $mainLazyResolve = [] // TODO: remove and replace with real alias breakout
    if (ref) {
      const { id, args } = ref[0]
      const first = id || ref[0]
      let target = getDefinition(first) || cds.error`"${first}" not found in the definitions of your model`
      if (!target) throw new Error(`"${first}" not found in the definitions of your model`)
      if (ref.length > 1) {
        target = from.ref.slice(1).reduce((d, r) => {
          const next = getDefinition(d.elements[r.id || r]?.target) || d.elements[r.id || r]
          if (!next) throw new Error(`No association “${r.id || r}” in ${d.kind} “${d.name}”`)
          return next
        }, target)
      }
      if (target.kind !== 'entity' && !target.isAssociation)
        throw new Error('Query source must be a an entity or an association')

      inferArg(from, null, null, { inFrom: true, $mainLazyResolve })
      const alias =
        from.uniqueSubqueryAlias ||
        from.as ||
        (ref.length === 1
          ? getImplicitAlias(first, useTechnicalAlias)
          : getImplicitAlias(ref.at(-1).id || ref.at(-1), useTechnicalAlias))
      if (alias in querySources) throw new Error(`Duplicate alias "${alias}"`)
      querySources[alias] = { definition: getDefinition(target.name), args }
      const last = from.$refLinks.at(-1)
      last.alias = alias
    } else if (from.args) {
      from.args.forEach(a => inferTarget(a, querySources, false))
    } else if (from.SELECT) {
      const subqueryInFrom = infer(from, model) // we need the .elements in the sources
      // if no explicit alias is provided, we make up one
      const subqueryAlias =
        from.as || subqueryInFrom.joinTree.addNextAvailableTableAlias('__select__', subqueryInFrom.outerQueries)
      querySources[subqueryAlias] = { definition: from }
    } else if (typeof from === 'string') {
      // TODO: Create unique alias, what about duplicates?
      const definition = getDefinition(from) || cds.error`"${from}" not found in the definitions of your model`
      querySources[getImplicitAlias(from, useTechnicalAlias)] = { definition }
    } else if (from.SET) {
      infer(from, model)
    }

    const joinTree = new JoinTree(querySources)
    Object.defineProperty( inferred, 'joinTree', { value: joinTree, writable: true, configurable: true } )
    for(const lazyRef of $mainLazyResolve) inferArg(lazyRef)
    return querySources
  }

  /**
   * Calculates the `$combinedElements` based on the provided queries `sources`.
   * The `$combinedElements` of a query consist of all accessible elements across all
   * the table aliases found in the from clause.
   *
   * The `$combinedElements` are attached to the query as a non-enumerable property.
   * Each entry in the `$combinedElements` dictionary maps from the element name
   * to an array of objects containing the index and table alias where the element can be found.
   *
   * @returns {object} The `$combinedElements` dictionary, which maps element names to an array of objects
   *                   containing the index and table alias where the element can be found.
   */
  function inferCombinedElements() {
    const combinedElements = {}
    for (const index in sources) {
      const tableAlias = getDefinitionFromSources(sources, index)
      for (const key in tableAlias.elements) {
        if (key in combinedElements) combinedElements[key].push({ index, tableAlias })
        else combinedElements[key] = [{ index, tableAlias }]
      }
    }
    return combinedElements
  }

  /**
   * Assigns the given `element` as non-enumerable property 'element' onto `col`.
   *
   * @param {object} col
   * @param {csn.Element} element
   */
  function setElementOnColumns(col, element) {
    defineProperty(col, 'element', element)
  }

  /**
   * Walks over all columns of a query's `SELECT` and infers each `ref`, `xpr`, or `val` as a query element
   * based on the query's `$combinedElements` and `sources`.
   *
   * The inferred `elements` are attached to the query as a non-enumerable property.
   *
   * Also walks over other `ref`s in the query, validates them, and attaches `$refLinks`.
   * This includes handling `where`, infix filters within column `refs`, or other `csn` paths.
   *
   * @param {object} $combinedElements The `$combinedElements` dictionary of the query, which maps element names
   *                                   to an array of objects containing the index and table alias where the element can be found.
   * @returns {object} The inferred `elements` dictionary of the query, which maps element names to their corresponding definitions.
   */
  function inferQueryElements() {
    let queryElements = {}
    const { columns, where, groupBy, having, orderBy } = _
    if (!columns) {
      inferElementsFromWildCard(queryElements)
    } else {
      let wildcardSelect = false
      const dollarSelfRefs = []
      columns.forEach(col => {
        if (col === '*') {
          wildcardSelect = true
        } else if (col.val !== undefined || col.xpr || col.SELECT || col.func || col.param) {
          const as = col.as || col.func || col.val
          if (as === undefined) cds.error`Expecting expression to have an alias name`
          if (queryElements[as]) cds.error`Duplicate definition of element “${as}”`
          if (col.xpr || col.SELECT) {
            queryElements[as] = getElementForXprOrSubquery(col, queryElements, dollarSelfRefs)
          }
          if (col.func) {
            if (col.args) {
              // {func}.args are optional
              applyToFunctionArgs(col.args, inferArg, [false, null, { dollarSelfRefs }])
            }
            queryElements[as] = getElementForCast(col)
          }
          if (!queryElements[as]) {
            // either binding parameter (col.param) or value
            queryElements[as] = col.cast ? getElementForCast(col) : getCdsTypeForVal(col.val)
          }
          setElementOnColumns(col, queryElements[as])
        } else if (col.expand && !col.ref) { // anonymous expand
          inferArg(col, queryElements, null, { inExpand: true })
        } else if (col.ref) {
          const firstStepIsTableAlias =
            (col.ref.length > 1 && col.ref[0] in sources) ||
            // nested projection on table alias
            (col.ref.length === 1 && col.ref[0] in sources && col.inline)
          const firstStepIsSelf =
            !firstStepIsTableAlias && col.ref.length > 1 && ['$self', '$projection'].includes(col.ref[0])
          // we must handle $self references after the query elements have been calculated
          if (firstStepIsSelf) dollarSelfRefs.push(col)
          else handleRef(col, { inExpand: col.expand })
        } else {
          cds.error`Not supported: ${JSON.stringify(col)}`
        }
      })

      if (dollarSelfRefs.length) inferDollarSelfRefs(dollarSelfRefs)

      if (wildcardSelect) inferElementsFromWildCard(queryElements)
    }
    if (orderBy) {
      // link $refLinks -> special name resolution rules for orderBy
      orderBy.forEach(token => {
        let $baseLink
        let needsElementsOfQueryAsBase
        // first check if token ref is resolvable in query elements
        if (columns) {
          const firstStep = token.ref?.[0].id || token.ref?.[0]
          const tokenPointsToQueryElements = columns.some(c => {
            const columnName = c.as || c.flatName || c.ref?.at(-1).id || c.ref?.at(-1) || c.func
            return columnName === firstStep
          })
          needsElementsOfQueryAsBase =
            tokenPointsToQueryElements &&
            queryElements[firstStep] &&
            /* expand on structure can be addressed */ !queryElements[firstStep].$assocExpand

          if (needsElementsOfQueryAsBase) $baseLink = { definition: { elements: queryElements }, target: inferred }
        } else {
          // fallback to elements of query source
          $baseLink = null
        }

        inferArg(token, queryElements, $baseLink, { inQueryModifier: true })
        // if the ref points into the query itself and follows an exposed association
        // to a non-fk column, we must reject the ref, as we can't join with the queries own results
        if (token.isJoinRelevant && needsElementsOfQueryAsBase) {
          // reverse the array, find the last association and calculate the index of the association in non-reversed order
          const assocIndex =
            token.$refLinks.length - 1 - token.$refLinks.reverse().findIndex(link => link.definition.isAssociation)

          throw new Error(
            `Can follow managed association “${token.ref[assocIndex].id || token.ref[assocIndex]}” only to the keys of its target, not to “${token.ref[assocIndex + 1].id || token.ref[assocIndex + 1]}”`,
          )
        }
      })
    }

    // walk over all paths in other query properties
    if (where) walkTokenStream(where, true)
    if (groupBy) walkTokenStream(groupBy)
    if (having) walkTokenStream(having)
    if (_.with)
      // consider UPDATE.with
      Object.values(_.with).forEach(val => inferArg(val, queryElements, null, { inXpr: true }))

    return queryElements

    /**
     * Recursively drill down into a tokenStream (`where` or `having`) and pass
     * on the information whether the next token is resolved within an `exists` predicates.
     * If such a token has an infix filter, it is not join relevant, because the filter
     * condition is applied to the generated `exists <subquery>` condition.
     *
     * @param {array} tokenStream
     */
    function walkTokenStream(tokenStream, inXpr = false) {
      let skipJoins
      const processToken = t => {
        if (t === 'exists') {
          // no joins for infix filters along `exists <path>`
          skipJoins = true
        } else if (t.xpr) {
          // don't miss an exists within an expression
          t.xpr.forEach(processToken)
        } else {
          inferArg(t, queryElements, null, { skipJoins: skipJoins, inXpr, inQueryModifier: true })
          skipJoins = false
        }
      }
      tokenStream.forEach(processToken)
    }
    /**
     * Processes references starting with `$self`, which are intended to target other query elements.
     * These `$self` paths must be handled after processing the "regular" columns since they are dependent on other query elements.
     *
     * This function checks for `$self` references that may target other `$self` columns, and delays their processing.
     * `$self` references not targeting other `$self` references are handled by the generic `handleRef` function immediately.
     *
     * @param {array} dollarSelfColumns - An array of column objects containing `$self` references.
     */
    function inferDollarSelfRefs(dollarSelfColumns) {
      do {
        const unprocessedColumns = []

        for (const currentDollarSelfColumn of dollarSelfColumns) {
          const { ref, inXpr } = currentDollarSelfColumn
          const stepToFind = ref[1]

          const referencesOtherDollarSelfColumn = dollarSelfColumns.find(
            otherDollarSelfCol =>
              !(stepToFind in queryElements) &&
              otherDollarSelfCol !== currentDollarSelfColumn &&
              (otherDollarSelfCol.as
                ? stepToFind === otherDollarSelfCol.as
                : stepToFind === otherDollarSelfCol.ref?.[otherDollarSelfCol.ref.length - 1]),
          )

          if (referencesOtherDollarSelfColumn) {
            unprocessedColumns.push(currentDollarSelfColumn)
          } else {
            handleRef(currentDollarSelfColumn, { inXpr })
          }
        }

        dollarSelfColumns = unprocessedColumns
      } while (dollarSelfColumns.length > 0)
    }

    function handleRef(col, context) {
      inferArg(col, queryElements, null, context)
      const { definition } = col.$refLinks[col.$refLinks.length - 1]
      if (col.cast)
        // final type overwritten -> element not visible anymore
        setElementOnColumns(col, getElementForCast(col))
      else if ((col.ref.length === 1) & (col.ref[0] === '$user'))
        // shortcut to $user.id
        setElementOnColumns(col, queryElements[col.as || '$user'])
      else setElementOnColumns(col, definition)
    }
  }

  /**
   * This function is responsible for inferring a query element based on a provided column.
   * It initializes and attaches a non-enumerable `$refLinks` property to the column,
   * which stores an array of objects that represent the corresponding artifact of the ref step.
   * Each object in the `$refLinks` array corresponds to the same index position in the `column.ref` array.
   * Based on the leaf artifact (last object in the `$refLinks` array), the query element is inferred.
   *
   * @param {object} arg - The column object that contains the properties to infer a query element.
   * @param {boolean} [queryElements=true] - Determines whether the inferred element should be inserted into the queries elements.
   * For instance, it's set to false when walking over the where clause.
   * @param {object} [$baseLink=null] - A base reference link, usually it's an object with a definition and a target.
   * Used for infix filters, exists <assoc> and nested projections.
   * @param {object} [context={}] - Contextual information for element inference.
   * @param {boolean} [context.skipJoins=false] - Flag to control the creation of joins for non-association path traversals.
   * for `exists <assoc>` paths we do not need to create joins for path expressions as they are part of the semi-joined subquery.
   * for `assoc[…] {}` expands we do not need to create joins for path expressions as they are rendered as part of the correlated subquery.
   * @param {boolean} [context.inXpr=false] - Flag to signal whether the element is part of an expression.
   * Used to ignore non-persisted elements.
   * @param {boolean} [context.inNestedProjection=false] - Flag to signal whether the element is part of a nested projection.
   *
   * Note:
   * - `inExists` is used to specify cases where no joins should be created for non-association path traversals.
   *   It is primarily used for infix filters in `exists assoc[parent.foo='bar']`, where it becomes part of a semi-join.
   * - Columns with a `param` property are parameter references resolved into values only at execution time.
   * - Columns with an `args` property are function calls in expressions.
   * - Columns with a `list` property represent a list of values (e.g., for the IN operator).
   * - Columns with a `SELECT` property represent subqueries.
   *
   * @throws {Error} If an unmanaged association is found in an infix filter path, an error is thrown.
   * @throws {Error} If a non-foreign key traversal is found in an infix filter, an error is thrown.
   * @throws {Error} If a first step is not found in the combined elements, an error is thrown.
   * @throws {Error} If a filter is provided while navigating along non-associations, an error is thrown.
   * @throws {Error} If the same element name is inferred more than once, an error is thrown.
   *
   * @returns {void}
   */

  function inferArg(arg, queryElements = null, $baseLink = null, context = {}) {
    const { skipJoins: inExists, inXpr, inCalcElement, baseColumn, inInfixFilter, inQueryModifier, inFrom, dollarSelfRefs, inExpand } =
      context
    if (arg.param || arg.SELECT) return // parameter references are only resolved into values on execution e.g. :val, :1 or ?
    if (arg.args) applyToFunctionArgs(arg.args, inferArg, [null, $baseLink, context])
    if (arg.list) arg.list.forEach(arg => inferArg(arg, null, $baseLink, context))
    if (arg.xpr)
      arg.xpr.forEach((token, i) =>
        inferArg(token, queryElements, $baseLink, { ...context, inXpr: true, skipJoins: inExists || arg.xpr[i - 1] === 'exists' }),
      ) // e.g. function in expression

    if (!arg.ref) {
      if (arg.expand && queryElements) queryElements[arg.as] = resolveExpand(arg)
      return
    }

    // Before the arg is linked, it's meta information should be cleaned up.
    // This may be important if one manipulates the arg object
    // __after__ a query has been fired and re-uses the manipulated query
    defineProperty(arg, '$refLinks', [])
    defineProperty(arg, 'isJoinRelevant', false)

    // if any path step points to an artifact with `@cds.persistence.skip`
    // we must ignore the element from the queries elements
    let isPersisted = true
    let firstStepIsTableAlias, firstStepIsSelf, expandOnTableAlias
    const firstStepIsDollarMain = arg.ref.length > 1 && arg.ref[0] === '$main'
    if (!inFrom && !firstStepIsDollarMain) {
      firstStepIsTableAlias = arg.ref.length > 1 && arg.ref[0] in sources
      firstStepIsSelf = !firstStepIsTableAlias && arg.ref.length > 1 && ['$self', '$projection'].includes(arg.ref[0])
      expandOnTableAlias = arg.ref.length === 1 && arg.ref[0] in sources && (arg.expand || arg.inline)
    }

    if (dollarSelfRefs && firstStepIsSelf) {
      defineProperty(arg, 'inXpr', true)
      dollarSelfRefs.push(arg)
      return
    }
    const nameSegments = []
    // if a (segment) of a (structured) foreign key is renamed, we must not include
    // the aliased ref segments into the name of the final foreign key which is e.g. used in
    // on conditions of joins
    const skipAliasedFkSegmentsOfNameStack = []
    let pseudoPath = false
    for(let i = 0; i < arg.ref.length; i++) {
      const step = arg.ref[i]
      const id = step.id || step
      if (i === 0) {
        if(firstStepIsDollarMain) {
          if(inFrom) { // we need to resolve the full from clause first
            context.$mainLazyResolve.push(arg)
            return; // this will be done once the from clause is fully resolved
          } else {
            // replace $main with the alias of the outermost query
            const mainAlias = getMainAlias(inferred)
            arg.$refLinks.push(Object.assign(mainAlias, {$main: true}))
          }
        } else if (id in pseudos.elements) {
          // pseudo path
          arg.$refLinks.push({ definition: pseudos.elements[id], target: pseudos })
          pseudoPath = true // only first path step must be well defined
          nameSegments.push(id)
        } else if ($baseLink) {
          const { definition, target } = $baseLink
          const elements = getDefinition(definition.target)?.elements || definition.elements
          if (elements && id in elements) {
            const element = elements[id]
            if (inInfixFilter) {
              const nextStep = arg.ref[1]?.id || arg.ref[1]
              if (isNonForeignKeyNavigation(element, nextStep)) {
                defineProperty($baseLink, 'pathExpressionInsideFilter', true)
              }
            }
            const resolvableIn = getDefinition(definition.target) || target
            const $refLink = { definition: elements[id], target: resolvableIn }
            arg.$refLinks.push($refLink)
          } else {
            stepNotFoundInPredecessor(id, definition.name)
          }
          nameSegments.push(id)
        } else if (inFrom) {
          const definition = getDefinition(id) || cds.error`"${id}" not found in the definitions of your model`
          arg.$refLinks.push({ definition, target: definition })
        } else if (firstStepIsTableAlias) {
          arg.$refLinks.push({
            definition: getDefinitionFromSources(sources, id),
            target: getDefinitionFromSources(sources, id),
          })
        } else if (firstStepIsSelf) {
          arg.$refLinks.push({ definition: { elements: queryElements }, target: { elements: queryElements } })
        } else if (arg.ref.length > 1 && inferred.outerQueries?.find(outer => id in outer.sources)) {
          // outer query accessed via alias
          const outerAlias = inferred.outerQueries.find(outer => id in outer.sources)
          arg.$refLinks.push({
            definition: getDefinitionFromSources(outerAlias.sources, id),
            target: getDefinitionFromSources(outerAlias.sources, id),
          })
        } else if (id in $combinedElements) {
          if ($combinedElements[id].length > 1) stepIsAmbiguous(id) // exit
          const definition = $combinedElements[id][0].tableAlias.elements[id]
          const $refLink = { definition, target: $combinedElements[id][0].tableAlias }
          arg.$refLinks.push($refLink)
          nameSegments.push(id)
        } else if (expandOnTableAlias) {
          // expand on table alias
          arg.$refLinks.push({
            definition: getDefinitionFromSources(sources, id),
            target: getDefinitionFromSources(sources, id),
          })
        } else {
          stepNotFoundInCombinedElements(id) // REVISIT: fails with {__proto__:elements)
        }
      } else {
        const { definition } = arg.$refLinks[i - 1]
        const elements = getDefinition(definition.target)?.elements || definition.elements //> go for assoc._target first, instead of assoc as struct
        const element = elements?.[id]

        if (firstStepIsSelf && element?.isAssociation) {
          throw new Error(
            `Paths starting with “$self” must not contain steps of type “cds.Association”: ref: [ ${arg.ref
              .map(idOnly)
              .join(', ')} ]`,
          )
        }

        const target = getDefinition(definition.target) || arg.$refLinks[i - 1].target
        if (element) {
          if ($baseLink && inInfixFilter) {
            const nextStep = arg.ref[i + 1]?.id || arg.ref[i + 1]
            if (isNonForeignKeyNavigation(element, nextStep)) {
              defineProperty($baseLink, 'pathExpressionInsideFilter', true)
            }
          }
          const $refLink = { definition: elements[id], target }
          arg.$refLinks.push($refLink)
        } else if (firstStepIsSelf) {
          stepNotFoundInColumnList(id)
        } else if (arg.ref[0] === '$user' && pseudoPath) {
          // `$user.some.unknown.element` -> no error
          arg.$refLinks.push({ definition: {}, target })
        } else if (id === '$dummy') {
          // `some.known.element.$dummy` -> no error; used by cds.ql to simulate joins
          arg.$refLinks.push({ definition: { name: '$dummy', parent: arg.$refLinks[i - 1].target } })
          defineProperty(arg, 'isJoinRelevant', true)
        } else {
          const notFoundIn = pseudoPath ? arg.ref[i - 1] : getFullPathForLinkedArg(arg)
          stepNotFoundInPredecessor(id, notFoundIn)
        }
        const foreignKeyAlias = Array.isArray(definition.keys)
          ? definition.keys.find(k => {
              if (k.ref.every((step, j) => arg.ref[i + j] === step)) {
                skipAliasedFkSegmentsOfNameStack.push(...k.ref.slice(1))
                return true
              }
              return false
            })?.as
          : null
        if (foreignKeyAlias) nameSegments.push(foreignKeyAlias)
        else if (skipAliasedFkSegmentsOfNameStack[0] === id) skipAliasedFkSegmentsOfNameStack.shift()
        else {
          nameSegments.push(firstStepIsSelf && i === 1 ? element.__proto__.name : id)
        }
      }

      if (step.where) {
        const nextStep = arg.ref[i + 1]
        const danglingFilter = !(nextStep || arg.expand || arg.inline || inExists)
        const definition = arg.$refLinks[i].definition
        if ((!definition.target && definition.kind !== 'entity') || (!inFrom && danglingFilter))
          throw new Error('A filter can only be provided when navigating along associations')
        if (!inFrom && !arg.expand)defineProperty(arg, 'isJoinRelevant', true)
        let skipJoinsForFilter = false
        step.where.forEach(token => {
          if (token === 'exists') {
            // books[exists genre[code='A']].title --> column is join relevant but inner exists filter is not
            skipJoinsForFilter = true
          } else if (token.ref || token.xpr || token.list) {
            inferArg(token, false, arg.$refLinks[i], {
<<<<<<< HEAD
              skipJoins: skipJoinsForFilter || inExists || (inExpand && !nextStep),
=======
              ...context,
              inExists: skipJoinsForFilter || inExists,
>>>>>>> f6ef6e0c
              inXpr: !!token.xpr,
              inInfixFilter: true,
              inFrom,
            })
          } else if (token.func) {
            if (token.args) {
              applyToFunctionArgs(token.args, inferArg, [
                false,
                arg.$refLinks[i],
                { inExists: skipJoinsForFilter || inExists, inXpr: true, inInfixFilter: true, inFrom },
              ])
            }
          }
        })
      }

      if(!arg.$refLinks[i].$main)
        arg.$refLinks[i].alias = !arg.ref[i + 1] && arg.as ? arg.as : id.split('.').pop()
      if (hasOwnSkip(getDefinition(arg.$refLinks[i].definition.target))) isPersisted = false
      if (!arg.ref[i + 1]) {
        const flatName = nameSegments.join('_')
        defineProperty(arg, 'flatName', flatName)
        // if column is casted, we overwrite it's origin with the new type
        if (arg.cast) {
          const base = getElementForCast(arg)
          if (insertIntoQueryElements()) queryElements[arg.as || flatName] = getCopyWithAnnos(arg, base)
        } else if (arg.expand) {
          const elements = resolveExpand(arg)
          let elementName
          // expand on table alias
          if (arg.$refLinks.length === 1 && arg.$refLinks[0].definition.kind === 'entity')
            elementName = arg.$refLinks[0].alias
          else elementName = arg.as || flatName
          if (queryElements) queryElements[elementName] = elements
        } else if (arg.inline && queryElements) {
          const elements = resolveInline(arg)
          Object.assign(queryElements, elements)
        } else {
          // shortcut for `ref: ['$user']` -> `ref: ['$user', 'id']`
          const leafArt =
            i === 0 && id === '$user' ? arg.$refLinks[i].definition.elements.id : arg.$refLinks[i].definition
          // infer element based on leaf artifact of path
          if (insertIntoQueryElements()) {
            let elementName
            if (arg.as) {
              elementName = arg.as
            } else {
              // if the navigation the user has written differs from the final flat ref - e.g. for renamed foreign keys -
              // the inferred name of the element equals the flat version of the user-written ref.
              const refNavigation = arg.ref
                .slice(firstStepIsSelf || firstStepIsTableAlias ? 1 : 0)
                .map(idOnly)
                .join('_')
              if (refNavigation !== flatName) elementName = refNavigation
              else elementName = flatName
            }
            if (queryElements[elementName] !== undefined)
              throw new Error(`Duplicate definition of element “${elementName}”`)
            const element = getCopyWithAnnos(arg, leafArt)
            queryElements[elementName] = element
          }
        }
      }
    }
    // we need inner joins for the path expressions inside filter expressions after exists predicate
    if ($baseLink?.pathExpressionInsideFilter) defineProperty(arg, 'join', 'inner')

    // ignore whole expand if target of assoc along path has ”@cds.persistence.skip”
    if (arg.expand) {
      const { $refLinks } = arg
      const skip = $refLinks.some(link => hasOwnSkip(getDefinition(link.definition.target)))
      if (skip) {
        $refLinks[$refLinks.length - 1].skipExpand = true
        return
      }
    }
    const leafArt = arg.$refLinks[arg.$refLinks.length - 1].definition
    const virtual = (leafArt.virtual || !isPersisted) && !inXpr
    // check if we need to merge the column `ref` into the join tree of the query
    if (!inFrom && !inExists && !virtual && !inCalcElement && !inInfixFilter) {
      // for a ref inside an `inline` we need to consider the column `ref` which has the `inline` prop
      const colWithBase = baseColumn
        ? { ref: [...baseColumn.ref, ...arg.ref], $refLinks: [...baseColumn.$refLinks, ...arg.$refLinks] }
        : arg
      if (isColumnJoinRelevant(colWithBase)) {
        defineProperty(arg, 'isJoinRelevant', true)
        // join resolved in outer query
        if(!(arg.$refLinks[0].$main && originalQuery.outerQueries))
          inferred.joinTree.mergeColumn(colWithBase, originalQuery.outerQueries)
      }
    }
    if (isCalculatedOnRead(leafArt)) {
      linkCalculatedElement(arg, $baseLink, baseColumn, context)
    }

    function insertIntoQueryElements() {
      return queryElements && !inXpr && !inInfixFilter && !inQueryModifier
    }

    /**
     * Resolves and processes the inline attribute of a column in a database query.
     *
     * @param {object} col - The column object with properties: `inline` and `$refLinks`.
     * @param {string} [namePrefix=col.as || col.flatName] - Prefix for naming new columns. Defaults to `col.as` or `col.flatName`.
     * @returns {object} - An object with resolved and processed inline column definitions.
     *
     * Procedure:
     * 1. Iterate through `inline` array. For each `inlineCol`:
     *    a. If `inlineCol` equals '*', wildcard elements are processed and added to the `elements` object.
     *    b. If `inlineCol` has inline or expand attributes, corresponding functions are called recursively and the resulting elements are added to the `elements` object.
     *    c. If `inlineCol` has val or func attributes, new elements are created and added to the `elements` object.
     *    d. Otherwise, the corresponding `$refLinks` definition is added to the `elements` object.
     * 2. Returns the `elements` object.
     */
    function resolveInline(col, namePrefix = col.as || col.flatName) {
      const { inline, $refLinks } = col
      const $leafLink = $refLinks[$refLinks.length - 1]
      if (!$leafLink.definition.target && !$leafLink.definition.elements) {
        throw new Error(
          `Unexpected “inline” on “${col.ref.map(idOnly)}”; can only be used after a reference to a structure, association or table alias`,
        )
      }
      let elements = {}
      inline.forEach(inlineCol => {
        inferArg(inlineCol, null, $leafLink, { inXpr: true, baseColumn: col })
        if (inlineCol === '*') {
          const wildCardElements = {}
          // either the `.elements´ of the struct or the `.elements` of the assoc target
          const leafLinkElements = getDefinition($leafLink.definition.target)?.elements || $leafLink.definition.elements
          Object.entries(leafLinkElements).forEach(([k, v]) => {
            const name = namePrefix ? `${namePrefix}_${k}` : k
            // if overwritten/excluded omit from wildcard elements
            // in elements the names are already flat so consider the prefix
            // in excluding, the elements are addressed without the prefix
            if (!(name in elements || col.excluding?.includes(k))) wildCardElements[name] = v
          })
          elements = { ...elements, ...wildCardElements }
        } else {
          const nameParts = namePrefix ? [namePrefix] : []
          if (inlineCol.as) nameParts.push(inlineCol.as)
          else nameParts.push(...inlineCol.ref.map(idOnly))
          const name = nameParts.join('_')
          if (inlineCol.inline) {
            const inlineElements = resolveInline(inlineCol, name)
            elements = { ...elements, ...inlineElements }
          } else if (inlineCol.expand) {
            const expandElements = resolveExpand(inlineCol)
            elements = { ...elements, [name]: expandElements }
          } else if (inlineCol.val) {
            elements[name] = { ...getCdsTypeForVal(inlineCol.val) }
          } else if (inlineCol.func) {
            elements[name] = {}
          } else {
            elements[name] = inlineCol.$refLinks[inlineCol.$refLinks.length - 1].definition
          }
        }
      })
      return elements
    }

    /**
     * Resolves a query column which has an `expand` property.
     *
     * @param {object} col - The column object with properties: `expand` and `$refLinks`.
     * @returns {object} - A `cds.struct` object with expanded column definitions.
     *
     * Procedure:
     * - if `$leafLink` is an association, constructs an `expandSubquery` and infers a new query structure.
     *   Returns a new `cds.struct` if the association has a target cardinality === 1 or a `cds.array` for to many relations.
     * - else constructs an `elements` object based on the refs `expand` found in the expand and returns a new `cds.struct` with these `elements`.
     */
    function resolveExpand(col) {
      const { expand, $refLinks } = col
      const $leafLink = $refLinks?.[$refLinks.length - 1] || inferred.SELECT.from.$refLinks.at(-1) // fallback to anonymous expand
      if (!$leafLink.definition.target && !$leafLink.definition.elements) {
        throw new Error(
          `Unexpected “expand” on “${col.ref.map(idOnly)}”; can only be used after a reference to a structure, association or table alias`,
        )
      }
      const target = getDefinition($leafLink.definition.target)
      if (target) {
        const expandSubquery = {
          SELECT: {
            from: target.name,
            columns: expand.filter(c => !c.inline),
          },
        }
        if (col.excluding) expandSubquery.SELECT.excluding = col.excluding
        if (col.as) expandSubquery.SELECT.as = col.as
        const inferredExpandSubquery = infer(expandSubquery, model)
        const res = $leafLink.definition.is2one
          ? new cds.struct({ elements: inferredExpandSubquery.elements })
          : new cds.array({ items: new cds.struct({ elements: inferredExpandSubquery.elements }) })
        return defineProperty(res, '$assocExpand', true)
      } else if ($leafLink.definition.elements) {
        let elements = {}
        expand.forEach(e => {
          if (e === '*') {
            elements = { ...elements, ...$leafLink.definition.elements }
          } else {
            inferArg(e, false, $leafLink, { inXpr: true })
            if (e.expand) elements[e.as || e.flatName] = resolveExpand(e)
            if (e.inline) elements = { ...elements, ...resolveInline(e) }
            else elements[e.as || e.flatName] = e.$refLinks ? e.$refLinks[e.$refLinks.length - 1].definition : e
          }
        })
        return new cds.struct({ elements })
      }
    }

    function stepNotFoundInPredecessor(step, def) {
      throw new Error(`"${step}" not found in "${def}"`)
    }

    function stepIsAmbiguous(step) {
      throw new Error(
        `ambiguous reference to "${step}", write ${Object.values($combinedElements[step])
          .map(ta => `"${ta.index}.${step}"`)
          .join(', ')} instead`,
      )
    }

    function stepNotFoundInCombinedElements(step) {
      throw new Error(
        `"${step}" not found in the elements of ${Object.values(sources)
          .map(s => s.definition)
          .map(def => `"${def.name || /* subquery */ def.as}"`)
          .join(', ')}`,
      )
    }

    function stepNotFoundInColumnList(step) {
      const err = [`"${step}" not found in the columns list of query`]
      // if the `elt` from a `$self.elt` path is found in the `$combinedElements` -> hint to remove `$self`
      if (step in $combinedElements)
        err.push(` did you mean ${$combinedElements[step].map(ta => `"${ta.index || ta.as}.${step}"`).join(',')}?`)
      throw new Error(err.join(','))
    }
  }
  function linkCalculatedElement(column, baseLink, baseColumn, context = {}) {
    const calcElement = column.$refLinks?.[column.$refLinks.length - 1].definition || column
    if (alreadySeenCalcElements.has(calcElement)) return
    else alreadySeenCalcElements.add(calcElement)
    const { ref, xpr } = calcElement.value
    if (ref || xpr) {
      const parentElementDefinition = getDefinition(calcElement.parent.name)
      baseLink = { definition: parentElementDefinition, target: parentElementDefinition }
      inferArg(calcElement.value, null, baseLink, { inCalcElement: true, ...context })
      const basePath =
        column.$refLinks?.length > 1
          ? { $refLinks: column.$refLinks.slice(0, -1), ref: column.ref.slice(0, -1) }
          : { $refLinks: [], ref: [] }
      if (baseColumn) {
        basePath.$refLinks.push(...baseColumn.$refLinks)
        basePath.ref.push(...baseColumn.ref)
      }
      mergePathsIntoJoinTree(calcElement.value, basePath)
    }

    if (calcElement.value.args) {
      const processArgument = (arg, calcElement, column) => {
        const parentElementDefinition = getDefinition(calcElement.parent.name)
        inferArg(
          arg,
          null,
          { definition: parentElementDefinition, target: parentElementDefinition },
          { inCalcElement: true },
        )
        const basePath =
          column.$refLinks?.length > 1
            ? { $refLinks: column.$refLinks.slice(0, -1), ref: column.ref.slice(0, -1) }
            : { $refLinks: [], ref: [] }
        mergePathsIntoJoinTree(arg, basePath)
      }

      if (calcElement.value.args) {
        applyToFunctionArgs(calcElement.value.args, processArgument, [calcElement, column])
      }
    }

    /**
     * Calculates all paths from a given ref and merges them into the join tree.
     * Recursively walks into refs of calculated elements.
     *
     * @param {object} arg with a ref and sibling $refLinks
     * @param {object} basePath with a ref and sibling $refLinks, used for recursion
     */
    function mergePathsIntoJoinTree(arg, basePath = null) {
      basePath = basePath || { $refLinks: [], ref: [] }
      if (arg.ref) {
        arg.$refLinks.forEach((link, i) => {
          const { definition } = link
          if (!definition.value) {
            basePath.$refLinks.push(link)
            basePath.ref.push(arg.ref[i])
          }
        })
        const leafOfCalculatedElementRef = arg.$refLinks[arg.$refLinks.length - 1].definition
        if (leafOfCalculatedElementRef.value) mergePathsIntoJoinTree(leafOfCalculatedElementRef.value, basePath)

        mergePathIfNecessary(basePath, arg)
      } else if (arg.xpr || arg.args) {
        const prop = arg.xpr ? 'xpr' : 'args'
        arg[prop].forEach(step => {
          let subPath = { $refLinks: [...basePath.$refLinks], ref: [...basePath.ref] }
          if (step.ref) {
            step.$refLinks.forEach((link, i) => {
              const { definition } = link
              if (definition.value) {
                mergePathsIntoJoinTree(definition.value, subPath)
              } else {
                subPath.$refLinks.push(link)
                subPath.ref.push(step.ref[i])
              }
            })
            mergePathIfNecessary(subPath, step)
          } else if (step.args || step.xpr) {
            const nestedProp = step.xpr ? 'xpr' : 'args'
            step[nestedProp].forEach(a => {
              // reset sub path for each nested argument
              // e.g. case when <path> then <otherPath> else <anotherPath> end
              if (!a.ref) subPath = { $refLinks: [...basePath.$refLinks], ref: [...basePath.ref] }
              mergePathsIntoJoinTree(a, subPath)
            })
          }
        })
      }

      function mergePathIfNecessary(p, step) {
        const calcElementIsJoinRelevant = isColumnJoinRelevant(p)
        if (calcElementIsJoinRelevant) {
          if (!calcElement.value.isJoinRelevant)
            defineProperty(step, 'isJoinRelevant',true)
          inferred.joinTree.mergeColumn(p, originalQuery.outerQueries)
        } else {
          // we need to explicitly set the value to false in this case,
          // e.g. `SELECT from booksCalc.Books { ID, author.{name }, author {name } }`
          // --> for the inline column, the name is join relevant, while for the expand, it is not
          defineProperty(step, 'isJoinRelevant', false)
        }
      }
    }
  }

  /**
   * Checks whether or not the `ref` of the given column is join relevant.
   * A `ref` is considered join relevant if it includes an association traversal and:
   *    - the association is unmanaged
   *    - a non-foreign key access is performed
   *    - an infix filter is applied at the association
   *
   * @param {object} column the column with the `ref` to check for join relevance
   * @returns {boolean} true if the column ref needs to be merged into a join tree
   */
  function isColumnJoinRelevant(column) {
    let fkAccess = false
    let assoc = null
    for (let i = 0; i < column.ref.length; i++) {
      const ref = column.ref[i]
      const link = column.$refLinks[i]
      if (link.definition.on && link.definition.isAssociation) {
        if (!column.ref[i + 1]) {
          if (column.expand && assoc) return true
          // if unmanaged assoc is exposed, ignore it
          return false
        }
        return true
      }
      if (assoc) {
        // if(!link.definition.isAssociation) continue
        let fkIndex = assoc.keys?.findIndex(key => key.ref.every((step, j) => column.ref[i + j] === step))
        // foreign key access without filters never join relevant
        if (fkIndex !== -1) {
          if(column.ref.slice(i).some(s => s.where)) continue // probably join relevant later on
          fkAccess = true
          assoc = null
          continue
        }
        // <assoc>.<anotherAssoc>.<…> is join relevant as <anotherAssoc> is not fk of <assoc>
        return true
      }
      if (link.definition.target && link.definition.keys) {
        if (column.ref[i + 1] || assoc) fkAccess = false
        else fkAccess = true
        assoc = link.definition
        if (ref.where) {
          // always join relevant except for expand assoc
          if (column.expand && !column.ref[i + 1]) return false
          return true
        }
      }
    }

    if (!assoc) return false
    if (fkAccess) return false
    return true
  }

  /**
   * Iterates over all `$combinedElements` of the `query` and puts them into the `query`s `elements`,
   * if there is not already an element with the same name present.
   */
  function inferElementsFromWildCard(queryElements) {
    const exclude = _.excluding ? x => _.excluding.includes(x) : () => false

    if (Object.keys(queryElements).length === 0 && aliases.length === 1) {
      const { elements } = getDefinitionFromSources(sources, aliases[0])
      // only one query source and no overwritten columns
      for (const k in elements) {
        if (!exclude(k)) {
          const element = elements[k]
          if (element.type !== 'cds.LargeBinary') {
            queryElements[k] = element
          }
          // only relevant if we actually select the calculated element
          if (originalQuery.SELECT && isCalculatedOnRead(element)) {
            linkCalculatedElement(element)
          }
        }
      }
      return
    }

    const ambiguousElements = {}
    Object.entries($combinedElements).forEach(([name, tableAliases]) => {
      if (Object.keys(tableAliases).length > 1) {
        ambiguousElements[name] = tableAliases
        return ambiguousElements[name]
      }
      if (exclude(name) || name in queryElements) return true
      const element = tableAliases[0].tableAlias.elements[name]
      if (element.type !== 'cds.LargeBinary') queryElements[name] = element
      if (isCalculatedOnRead(element)) {
        linkCalculatedElement(element)
      }
    })

    if (Object.keys(ambiguousElements).length > 0) throwAmbiguousWildcardError()

    function throwAmbiguousWildcardError() {
      const err = []
      err.push('Ambiguous wildcard elements:')
      Object.keys(ambiguousElements).forEach(name => {
        const tableAliasNames = Object.values(ambiguousElements[name]).map(v => v.index)
        err.push(
          `       select "${name}" explicitly with ${tableAliasNames.map(taName => `"${taName}.${name}"`).join(', ')}`,
        )
      })
      throw new Error(err.join('\n'))
    }
  }

  /**
   * Returns a new object which is the inferred element for the given `col`.
   * A cast type (via cast function) on the column gets preserved.
   *
   * @param {object} col
   * @returns object
   */
  function getElementForXprOrSubquery(col, queryElements, dollarSelfRefs) {
    const { xpr } = col
    let skipJoins = false
    xpr?.forEach(token => {
      if (token === 'exists') {
        // no joins for infix filters along `exists <path>`
        skipJoins = true
      } else {
        inferArg(token, queryElements, null, { skipJoins: skipJoins, inXpr: true, dollarSelfRefs })
        skipJoins = false
      }
    })
    const base = getElementForCast(col.cast ? col : xpr?.[0] || col)
    if (col.key) base.key = col.key // > preserve key on column
    return getCopyWithAnnos(col, base)
  }

  /**
   * Returns an object with the cast-type defined in the cast of the `thing`.
   * If no cast property is present, it just returns an empty object.
   * The type of the cast is mapped to the `cds` type if possible.
   *
   * @param {object} thing with the cast property
   * @returns {object}
   */
  function getElementForCast(thing) {
    const { cast, $refLinks } = thing
    if (!cast) return {}
    if ($refLinks?.[$refLinks.length - 1].definition.elements)
      // no cast on structure
      cds.error`Structured elements can't be cast to a different type`
    thing.cast = cdsTypes[cast.type] || cast
    return thing.cast
  }

  /**
   * return a new object based on @param base
   * with all annotations found in @param from
   *
   * @param {object} from
   * @param {object} base
   * @returns {object} a copy of @param base with all annotations of @param from
   * @TODO prototype based
   */
  function getCopyWithAnnos(from, base) {
    const result = { ...base }
    // REVISIT: we don't need to and hence should not handle annotations at runtime
    for (const prop in from) {
      if (prop.startsWith('@')) result[prop] = from[prop]
    }

    if (from.as && base.name !== from.as) defineProperty(result, 'name', from.as) // TODO double check if this is needed
    // in subqueries we need the linked element if an outer query accesses it
    return Object.setPrototypeOf(result, base)
  }

  function getCdsTypeForVal(val) {
    // REVISIT: JS null should have a type for proper DB layer conversion logic
    // if(val === null) return {type:'cds.String'}
    switch (typeof val) {
      case 'string':
        return cdsTypes.String
      case 'boolean':
        return cdsTypes.Boolean
      case 'number':
        return Number.isSafeInteger(val) ? cdsTypes.Integer : cdsTypes.Decimal
      default:
        return {}
    }
  }

  function getDefinitionFromSources(sources, id) {
    return sources[id].definition
  }

  /**
   * Returns the csn path as string for a given column ref with sibling $refLinks
   *
   * @param {object} arg
   * @returns {string}
   */
  function getFullPathForLinkedArg(arg) {
    let firstStepIsEntity = false
    return arg.$refLinks.reduce((res, cur, i) => {
      if (cur.definition.kind === 'entity') {
        firstStepIsEntity = true
        if (arg.$refLinks.length === 1) return `${cur.definition.name}`
        return `${cur.definition.name}`
      } else if (cur.definition.SELECT) {
        return `${cur.definition.as}`
      }
      const dot = i === 1 && firstStepIsEntity ? ':' : '.' // divide with colon if first step is entity
      return res !== '' ? res + dot + cur.definition.name : cur.definition.name
    }, '')
  }
}

/**
 * Determines if a given association is a non-foreign key navigation.
 *
 * @param {Object} assoc - The association.
 * @param {Object} nextStep - The next step in the navigation path.
 * @returns {boolean} - Returns true if the next step is a non-foreign key navigation, otherwise false.
 */
function isNonForeignKeyNavigation(assoc, nextStep) {
  if (!nextStep || !assoc.target) return false

  return assoc.on || !isForeignKeyOf(nextStep, assoc)
}

/**
 * Returns true if e is a foreign key of assoc.
 * this function is also compatible with unfolded csn (UCSN),
 * where association do not have foreign keys anymore.
 */
function isForeignKeyOf(e, assoc) {
  if (!assoc.isAssociation) return false
  return e in (assoc.elements || assoc.foreignKeys || {})
}
const idOnly = ref => ref.id || ref

function applyToFunctionArgs(funcArgs, cb, cbArgs) {
  if (Array.isArray(funcArgs)) funcArgs.forEach(arg => cb(arg, ...cbArgs))
  else if (typeof funcArgs === 'object') Object.keys(funcArgs).forEach(prop => cb(funcArgs[prop], ...cbArgs))
}

function getMainAlias (query) {
  let mainAlias
  if (query.outerQueries) mainAlias = query.outerQueries[0].SELECT?.from.$refLinks.at(-1)
  else mainAlias = query.SELECT?.from.$refLinks.at(-1)
  if(!mainAlias) throw new Error('Cannot determine main query source for $main, please report this')
  return mainAlias
}

module.exports = infer<|MERGE_RESOLUTION|>--- conflicted
+++ resolved
@@ -581,12 +581,9 @@
             skipJoinsForFilter = true
           } else if (token.ref || token.xpr || token.list) {
             inferArg(token, false, arg.$refLinks[i], {
-<<<<<<< HEAD
               skipJoins: skipJoinsForFilter || inExists || (inExpand && !nextStep),
-=======
               ...context,
               inExists: skipJoinsForFilter || inExists,
->>>>>>> f6ef6e0c
               inXpr: !!token.xpr,
               inInfixFilter: true,
               inFrom,
