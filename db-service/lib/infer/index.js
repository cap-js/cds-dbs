--- conflicted
+++ resolved
@@ -51,7 +51,7 @@
     target: {
       value: aliases.length === 1 ? getDefinitionFromSources(sources, aliases[0]) : originalQuery,
       writable: true,
-      configurable:true,
+      configurable: true,
     }, // REVISIT: legacy?
   })
   // also enrich original query -> writable because it may be inferred again
@@ -78,7 +78,7 @@
       joinTree: { value: joinTree, writable: true, configurable: true }, // REVISIT: eliminate
     })
     // also enrich original query -> writable because it may be inferred again
-    Object.defineProperty(originalQuery, 'elements', { value: elements, writable: true, configurable:true, })
+    Object.defineProperty(originalQuery, 'elements', { value: elements, writable: true, configurable: true })
   }
   return inferred
 
@@ -140,110 +140,6 @@
     return querySources
   }
 
-<<<<<<< HEAD
-=======
-  // REVISIT: this helper is doing by far too much, with too many side effects
-
-  /**
-   * This function recursively traverses through all 'ref' steps of the 'arg' object and enriches it by attaching
-   * additional information. For each 'ref' step, it adds the corresponding definition and the target in which the
-   * next 'ref' step should be looked up.
-   *
-   *
-   * @param {object} arg - The argument object that will be augmented with additional properties.
-   *                        It must contain a 'ref' property, which is an array representing the steps to be processed.
-   *                        Optionally, it can also contain an 'xpr' property, which is also processed recursively.
-   *
-   * @param {object} $baseLink - Optional parameter. It represents the environment in which the first 'ref' step should be
-   *                             resolved. It's needed for infix filter / expand columns. It must contain a 'definition'
-   *                             property, which is an object representing the base environment.
-   *
-   * @param {boolean} expandOrExists - Optional parameter, defaults to false. It indicates whether the 'arg' is part of a
-   *                                   'column.expand' or preceded by an 'exists'. When true, unmanaged association paths
-   *                                   are allowed -> $baseLink is an `expand` or `assoc` preceded by `exists`.
-   *
-   * @throws Will throw an error if a 'ref' step cannot be found in the current environment or if a 'ref' step
-   *         represents an unmanaged association in the case of infix filters and 'expandOrExists' is false.
-   *
-   * @returns {void} This function does not return a value; it mutates the 'arg' object directly.
-   */
-  function attachRefLinksToArg(arg, $baseLink = null, expandOrExists = false) {
-    const { ref, xpr, args, list } = arg
-    if (xpr) xpr.forEach(t => attachRefLinksToArg(t, $baseLink, expandOrExists))
-    if (args) applyToFunctionArgs(args, attachRefLinksToArg, [$baseLink, expandOrExists])
-    if (list) list.forEach(arg => attachRefLinksToArg(arg, $baseLink, expandOrExists))
-    if (!ref) return
-    init$refLinks(arg)
-    ref.forEach((step, i) => {
-      const id = step.id || step
-      if (i === 0) {
-        // infix filter never have table alias
-        // we need to search for first step in ´model.definitions[infixAlias]`
-        if ($baseLink) {
-          const { definition } = $baseLink
-          const elements = getDefinition(definition.target)?.elements || definition.elements
-          const e = elements?.[id] || cds.error`"${id}" not found in the elements of "${definition.name}"`
-          if (e.target) {
-            // only fk access in infix filter
-            const nextStep = ref[1]?.id || ref[1]
-            // no unmanaged assoc in infix filter path
-            if (!expandOrExists && e.on) {
-              const err = `Unexpected unmanaged association “${e.name}” in filter expression of “${$baseLink.definition.name}”`
-              throw new Error(err)
-            }
-            // no non-fk traversal in infix filter
-            if (!expandOrExists && nextStep && !isForeignKeyOf(nextStep, e))
-              throw new Error(
-                `Only foreign keys of “${e.name}” can be accessed in infix filter, but found “${nextStep}”`,
-              )
-          }
-          arg.$refLinks.push({ definition: e, target: definition })
-          // filter paths are flattened
-          // REVISIT: too much augmentation -> better remove flatName..
-          Object.defineProperty(arg, 'flatName', { value: ref.join('_'), writable: true })
-        } else {
-          // must be in model.definitions
-          const definition = getDefinition(id) || cds.error`"${id}" not found in the definitions of your model`
-          arg.$refLinks[0] = { definition, target: definition }
-        }
-      } else {
-        const recent = arg.$refLinks[i - 1]
-        const { elements } = getDefinition(recent.definition.target) || recent.definition
-        const e = elements[id]
-        if (!e) throw new Error(`"${id}" not found in the elements of "${arg.$refLinks[i - 1].definition.name}"`)
-        arg.$refLinks.push({ definition: e, target: getDefinition(e.target) || e })
-      }
-      arg.$refLinks[i].alias = !ref[i + 1] && arg.as ? arg.as : id.split('.').pop()
-
-      // link refs in where
-      if (step.where) {
-        // REVISIT: why do we need to walk through these so early?
-        if (arg.$refLinks[i].definition.kind === 'entity' || getDefinition(arg.$refLinks[i].definition.target)) {
-          let existsPredicate = false
-          const walkTokenStream = token => {
-            if (token === 'exists') {
-              // no joins for infix filters along `exists <path>`
-              existsPredicate = true
-            } else if (token.xpr) {
-              // don't miss an exists within an expression
-              token.xpr.forEach(walkTokenStream)
-            } else {
-              attachRefLinksToArg(token, arg.$refLinks[i], existsPredicate)
-              existsPredicate = false
-            }
-          }
-          step.where.forEach(walkTokenStream)
-        } else throw new Error('A filter can only be provided when navigating along associations')
-      }
-    })
-    const { definition, target } = arg.$refLinks[arg.$refLinks.length - 1]
-    if (definition.value) {
-      // nested calculated element
-      attachRefLinksToArg(definition.value, { definition: definition.parent, target }, true)
-    }
-  }
-
->>>>>>> bca93fde
   /**
    * Calculates the `$combinedElements` based on the provided queries `sources`.
    * The `$combinedElements` of a query consist of all accessible elements across all
@@ -310,19 +206,9 @@
           if (as === undefined) cds.error`Expecting expression to have an alias name`
           if (queryElements[as]) cds.error`Duplicate definition of element “${as}”`
           if (col.xpr || col.SELECT) {
-<<<<<<< HEAD
             queryElements[as] = getElementForXprOrSubquery(col, queryElements)
           } else if (col.func) {
-            col.args?.forEach(arg => inferArgument(arg, queryElements, null, { inExpr: true })) // {func}.args are optional
-=======
-            queryElements[as] = getElementForXprOrSubquery(col)
-          }
-          if (col.func) {
-            if (col.args) {
-              // {func}.args are optional
-              applyToFunctionArgs(col.args, inferQueryElement, [false])
-            }
->>>>>>> bca93fde
+            applyToFunctionArgs(col.args, inferArgument, [queryElements, null, { inExpr: true }])
             queryElements[as] = getElementForCast(col)
           }
           if (!queryElements[as]) {
@@ -474,7 +360,6 @@
     else setElementOnColumns(col, definition)
   }
 
-<<<<<<< HEAD
   /**
    * Recursively infers and resolves references within the given argument.
    * This function handles complex structures such as nested functions, list processing,
@@ -515,21 +400,10 @@
       baseColumn, // inline, expand, calculated elements
     } = context
     if (argument.param || argument.SELECT) return // parameter references are only resolved into values on execution e.g. :val, :1 or ?
-    if (argument.args) argument.args.forEach(arg => inferArgument(arg, null, $baseLink, context)) // e.g. function in expression
+    if (argument.args) applyToFunctionArgs(argument.args, inferArgument, [null, $baseLink, context]) // e.g. function in expression
     if (argument.list) argument.list.forEach(arg => inferArgument(arg, null, $baseLink, context))
     if (argument.xpr)
       argument.xpr.forEach(token => inferArgument(token, queryElements, $baseLink, { ...context, inExpr: true })) // e.g. function in expression
-=======
-    function inferQueryElement(column, insertIntoQueryElements = true, $baseLink = null, context) {
-      const { inExists, inExpr, inCalcElement, baseColumn, inInfixFilter } = context || {}
-      if (column.param || column.SELECT) return // parameter references are only resolved into values on execution e.g. :val, :1 or ?
-      if (column.args) {
-        applyToFunctionArgs(column.args, inferQueryElement, [false, $baseLink, context])
-      }
-      if (column.list) column.list.forEach(arg => inferQueryElement(arg, false, $baseLink, context))
-      if (column.xpr)
-        column.xpr.forEach(token => inferQueryElement(token, false, $baseLink, { ...context, inExpr: true })) // e.g. function in expression
->>>>>>> bca93fde
 
     if (!argument.ref) {
       if (argument.expand && queryElements) queryElements[argument.as] = resolveExpand(argument)
@@ -615,41 +489,12 @@
         const elements = getDefinition(definition.target)?.elements || definition.elements //> go for assoc._target first, instead of assoc as struct
         const element = elements?.[id]
 
-<<<<<<< HEAD
         if (firstStepIsSelf && element?.isAssociation) {
           throw new Error(
             `Paths starting with “$self” must not contain steps of type “cds.Association”: ref: [ ${argument.ref
               .map(idOnly)
               .join(', ')} ]`,
           )
-=======
-        if (step.where) {
-          const danglingFilter = !(column.ref[i + 1] || column.expand || column.inline || inExists)
-          if (!column.$refLinks[i].definition.target || danglingFilter)
-            throw new Error('A filter can only be provided when navigating along associations')
-          if (!column.expand) Object.defineProperty(column, 'isJoinRelevant', { value: true })
-          let skipJoinsForFilter = false
-          step.where.forEach(token => {
-            if (token === 'exists') {
-              // books[exists genre[code='A']].title --> column is join relevant but inner exists filter is not
-              skipJoinsForFilter = true
-            } else if (token.ref || token.xpr) {
-              inferQueryElement(token, false, column.$refLinks[i], {
-                inExists: skipJoinsForFilter,
-                inExpr: !!token.xpr,
-                inInfixFilter: true,
-              })
-            } else if (token.func) {
-              if (token.args) {
-                applyToFunctionArgs(token.args, inferQueryElement, [
-                  false,
-                  column.$refLinks[i],
-                  { inExists: skipJoinsForFilter, inExpr: true, inInfixFilter: true },
-                ])
-              }
-            }
-          })
->>>>>>> bca93fde
         }
 
         const target = getDefinition(definition.target) || argument.$refLinks[i - 1].target
@@ -707,13 +552,15 @@
             // books[exists genre[code='A']].title --> column is join relevant but inner exists filter is not
             skipJoinsForFilter = true
           } else if (token.func) {
-            token.args?.forEach(arg =>
-              inferArgument(arg, false, argument.$refLinks[i], {
+            applyToFunctionArgs(token.args, inferArgument, [
+              false,
+              argument.$refLinks[i],
+              {
                 inExists: skipJoinsForFilter,
                 inInfixFilter: true,
                 inFrom,
-              }),
-            )
+              },
+            ])
           } else if (typeof token !== 'string') {
             // xpr, ref, val
             inferArgument(token, false, argument.$refLinks[i], {
@@ -1014,60 +861,22 @@
       }
       mergePathsIntoJoinTree(calcElement.value, basePath)
     }
-<<<<<<< HEAD
-    if (func)
-      calcElement.value.args?.forEach(arg => {
-        inferArgument(
-          arg,
-          false,
-          { definition: calcElement.parent, target: calcElement.parent },
-          { inCalcElement: true, ...context },
-        )
-=======
-    function linkCalculatedElement(column, baseLink, baseColumn) {
-      const calcElement = column.$refLinks?.[column.$refLinks.length - 1].definition || column
-      if (alreadySeenCalcElements.has(calcElement)) return
-      else alreadySeenCalcElements.add(calcElement)
-      const { ref, xpr } = calcElement.value
-      if (ref || xpr) {
-        baseLink = baseLink || { definition: calcElement.parent, target: calcElement.parent }
-        attachRefLinksToArg(calcElement.value, baseLink, true)
->>>>>>> bca93fde
-        const basePath =
-          column.$refLinks?.length > 1
-            ? { $refLinks: column.$refLinks.slice(0, -1), ref: column.ref.slice(0, -1) }
-            : { $refLinks: [], ref: [] }
-<<<<<<< HEAD
-        mergePathsIntoJoinTree(arg, basePath)
-      }) // {func}.args are optional
-=======
-        if (baseColumn) {
-          basePath.$refLinks.push(...baseColumn.$refLinks)
-          basePath.ref.push(...baseColumn.ref)
-        }
-        mergePathsIntoJoinTree(calcElement.value, basePath)
-      }
-
-      if (calcElement.value.args) {
-        const processArgument = (arg, calcElement, column) => {
-          inferQueryElement(
-            arg,
-            false,
-            { definition: calcElement.parent, target: calcElement.parent },
-            { inCalcElement: true },
-          )
-          const basePath =
-            column.$refLinks?.length > 1
-              ? { $refLinks: column.$refLinks.slice(0, -1), ref: column.ref.slice(0, -1) }
-              : { $refLinks: [], ref: [] }
-          mergePathsIntoJoinTree(arg, basePath)
-        }
-
-        if (calcElement.value.args) {
-          applyToFunctionArgs(calcElement.value.args, processArgument, [calcElement, column])
-        }
-      }
->>>>>>> bca93fde
+    function processArgument(arg, calcElement, column) {
+      inferArgument(arg, false, { definition: calcElement.parent, target: calcElement.parent }, { inCalcElement: true })
+      const basePath =
+        column.$refLinks?.length > 1
+          ? { $refLinks: column.$refLinks.slice(0, -1), ref: column.ref.slice(0, -1) }
+          : { $refLinks: [], ref: [] }
+      mergePathsIntoJoinTree(arg, basePath)
+    }
+
+    if (calcElement.value.args) {
+      if (Array.isArray(calcElement.value.args)) {
+        calcElement.value.args.forEach(arg => processArgument(arg, calcElement, column))
+      } else if (typeof calcElement.value.args === 'object') {
+        Object.values(calcElement.value.args).forEach((v) => processArgument(v, calcElement, column))
+      }
+    }
 
     /**
      * Calculates all paths from a given ref and merges them into the join tree.
