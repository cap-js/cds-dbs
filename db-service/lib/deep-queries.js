--- conflicted
+++ resolved
@@ -46,16 +46,6 @@
   if (query.UPDATE && !beforeData.length) return 0
 
   const queries = getDeepQueries(query, beforeData, target)
-<<<<<<< HEAD
-  const res = await Promise.all(queries.map(query => {
-    if (query.INSERT) return this.onINSERT({ query })
-    if (query.UPDATE) return this.onUPDATE({ query })
-    if (query.DELETE) return this.onSIMPLE({ query })
-  }))
-
-  if (query.kind === 'UPDATE') return beforeData.length
-  return res[0] ?? 0 // TODO what todo with multiple result responses?
-=======
 
   // first delete, then update, then insert because of potential unique constraints:
   // - deletes never trigger unique constraints, but can prevent them -> execute first
@@ -72,7 +62,6 @@
   ])
 
   return rootResult ?? beforeData.length
->>>>>>> 8d800e28
 }
 
 const hasDeep = (q, target) => {
