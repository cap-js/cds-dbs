--- conflicted
+++ resolved
@@ -32,14 +32,9 @@
   // - deletes never trigger unique constraints, but can prevent them -> execute first
   // - updates can trigger and prevent unique constraints -> execute second
   // - inserts can only trigger unique constraints -> execute last
-<<<<<<< HEAD
-  await Promise.all(Array.from(queries.deletes.values()).map(query => this.onDELETE({ query, target: query._target })))
-  await Promise.all(queries.updates.map(query => this.onUPDATE({ query })))
-=======
   await Promise.all(Array.from(queries.deletes.values()).map(query => this.onDELETE({ query })))
   await Promise.all(Array.from(queries.updates.values()).map(query => this.onUPDATE({ query })))
   await Promise.all(Array.from(queries.upserts.values()).map(query => this.onUPSERT({ query })))
->>>>>>> 075baa95
 
   // TODO: return root UPDATE or UPSERT results when not doing an INSERT
   const rootQuery = queries.inserts.get(ROOT)
