--- conflicted
+++ resolved
@@ -25,11 +25,7 @@
       if (query.INSERT) return this.onINSERT({ query })
       if (query.UPDATE) return this.onUPDATE({ query })
       if (query.DELETE) return this.onSIMPLE({ query })
-<<<<<<< HEAD
     })
-=======
-    }),
->>>>>>> f0afffe3
   )
   return res[0] ?? 0 // TODO what todo with multiple result responses?
 }
