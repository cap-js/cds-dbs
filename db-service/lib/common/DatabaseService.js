const SessionContext = require('./session-context')
const ConnectionPool = require('./generic-pool')
const infer = require('../infer')
const cds = require('@sap/cds/lib')

/** @typedef {unknown} DatabaseDriver */

class DatabaseService extends cds.Service {
  /**
   * Dictionary of connection pools per tenant
   */
  pools = { _factory: this.factory }

  /**
   * Return a pool factory + options property as expected by
   * https://github.com/coopernurse/node-pool#createpool.
   * @abstract
   * @type {import('./factory').Factory<DatabaseDriver>}
   */
  get factory() {
    throw '2b overriden in subclass'
  }
<<<<<<< HEAD

  /**
   * Set one or more session context variables like so:
   *
   *     const tx = cds.db.tx()
   *     tx.set({ foo: 'bar' })
   *
   * This is used in this.begin() for standard properties
   * like `$user.id` or `$user.locale`.
   */
  set(variables) {
    // eslint-disable-line no-unused-vars
=======
  pools = { _factory: this.factory }

  /**
   * @returns {boolean} whether this service is multi tenant enabled
   */
  get isMultitenant() {
    return 'multiTenant' in this.options ? this.options.multiTenant : cds.env.requires.multitenancy
  }

  /**
   * @typedef {Object} DefaultSessionVariables
   * @property {string} '$user.id'
   * @property {string} '$user.locale'
   * @property {string} '$valid.from'
   * @property {string} '$valid.to'
   */

  /**
   * Set one or more session context variables
   * @example
   * ```js
   * const tx = cds.db.tx()
   * tx.set({
   *   '$user.name': 'Alice',
   *   '$user.role': 'admin'
   * })
   * ```
   * @param {unknown|DefaultSessionVariables} variables
   */
  set(variables) {
    variables
>>>>>>> afa202ba
    throw '2b overridden by subclass'
  }

  /**
<<<<<<< HEAD
   * Acquires a pooled connection and starts a session, including setting
   * session context like `$user.id` or `$user.locale`, and starting a
   * transaction with `BEGIN`
   * @returns this
=======
   * @param {import('@sap/cds/apis/cqn').Query} q
   * @param {import('@sap/cds/apis/csn').CSN} m
   * @returns {import('../infer/cqn').Query}
   */
  infer(q, m = this.model) {
    return infer(q, m)
  }

  /**
   * @returns {Promise<DatabaseService>}
>>>>>>> afa202ba
   */
  async begin() {
    // We expect tx.begin() being called for an txed db service
    const ctx = this.context
<<<<<<< HEAD
    if (!ctx) return this.tx().begin() // REVISIT: Is this correct? When does this happen?

    // REVISIT: tenant should be undefined if !this.isMultitenant
    let isMultitenant = 'multiTenant' in this.options ? this.options.multiTenant : cds.env.requires.multitenancy
    let tenant = isMultitenant && ctx.tenant

    // Setting this.pool as used in this.acquire() and this.release()
    this.pool = this.pools[tenant] ??= new ConnectionPool(this.pools._factory, tenant)

    // Acquire a pooled connection
    this.dbc = await this.acquire()

    // Begin a session...
=======
    if (!ctx) return this.tx().begin()
    const tenant = this.isMultitenant && ctx.tenant
    const pool = (this.pools[tenant] ??= new Pool(this.pools._factory, tenant))
    const connections = pool._trackedConnections
    let dbc
    try {
      /** @type {DatabaseDriver} */
      dbc = this.dbc = await pool.acquire()
    } catch (err) {
      // TODO: add acquire timeout error check
      err.stack += `\nActive connections:${connections.length}\n${connections.map(c => c._beginStack.stack).join('\n')}`
      throw err
    }
    this._beginStack = new Error('begin called from:')
    connections.push(this)
    /**
     * @param {DatabaseDriver} dbc
     */
    this._release = async dbc => {
      await pool.release(dbc)
      connections.splice(connections.indexOf(this), 1)
    }
>>>>>>> afa202ba
    try {
      await this.set(new SessionContext(ctx))
      await this.send('BEGIN')
    } catch (e) {
      this.release()
      throw e
    }
    return this
  }

  /**
   * Commits a transaction and releases the connection to the pool.
   */
  async commit() {
    if (!this.dbc) return
    await this.send('COMMIT')
    this.release() // only release on successful commit as otherwise released on rollback
  }

  /**
   * Rolls back a transaction and releases the connection to the pool.
   */
  async rollback() {
    if (!this.dbc) return
    else
      try {
        await this.send('ROLLBACK')
      } finally {
        this.release()
      }
  }

  /**
   * Acquires a connection from this.pool, stored into this.dbc
   * This is for subclasses to intercept, if required.
   */
  async acquire() {
    return await this.pool.acquire()
  }

  /**
   * Releases own connection, i.e. tix.dbc, from this.pool
   * This is for subclasses to intercept, if required.
   */
  async release() {
    return this.pool.release(this.dbc)
  }

  // REVISIT: should happen automatically after a configurable time
  /**
   * @param {string} tenant
   */
  async disconnect(tenant) {
    const pool = this.pools[tenant]
    if (!pool) return
    await pool.drain()
    await pool.clear()
    delete this.pools[tenant]
  }

  /**
<<<<<<< HEAD
   * Infers the given query with this DatabaseService instance's model.
   * In general `this.model` is the same then `cds.model`
   * @param {CQN} query - the query to infer
   * @returns {CQN} the inferred query
   */
  infer(query) {
    return infer(query, this.model)
  }

  /**
   * DatabaseServices also support passing native query strings to underlying databases.
=======
   * Runs a Query on the database service
   * @param {import("@sap/cds/apis/cqn").Query} query
   * @param {unknown} data
   * @param  {...unknown} etc
   * @returns {Promise<unknown>}
>>>>>>> afa202ba
   */
  run(query, data, ...etc) {
    // Allow db.run('...',1,2,3,4)
    if (data !== undefined && typeof query === 'string' && typeof data !== 'object') data = [data, ...etc]
    return super.run(query, data)
  }

  /**
<<<<<<< HEAD
   * @returns {string} A url-like string used to print log output,
   * e.g., in cds.deploy()
   */
  url4(/*tenant*/) {
    return this.options.credentials?.url || this.options.url
  }
=======
   * Generated the database url for the given tenant
   * @param {string} tenant
   * @returns {string}
   */
  url4(tenant) {
    tenant
    let { url } = this.options?.credentials || this.options || {}
    return url
  }

  /**
   * Old name of url4
   * @deprecated
   * @param {string} tenant
   * @returns {string}
   */
  getDbUrl(tenant) {
    return this.url4(tenant)
  } // REVISIT: Remove after cds v6.7
}

const _set = (context, variable, value) => {
  Object.defineProperty(context, variable, { value, configurable: true })
  return value
}
const _validTo4 = validAt => {
  return validAt?.replace(/(\dZ?)$/, d => parseInt(d[0]) + 1 + d[1] || '')
>>>>>>> afa202ba
}

DatabaseService.prototype.isDatabaseService = true
module.exports = DatabaseService<|MERGE_RESOLUTION|>--- conflicted
+++ resolved
@@ -20,7 +20,6 @@
   get factory() {
     throw '2b overriden in subclass'
   }
-<<<<<<< HEAD
 
   /**
    * Set one or more session context variables like so:
@@ -33,65 +32,18 @@
    */
   set(variables) {
     // eslint-disable-line no-unused-vars
-=======
-  pools = { _factory: this.factory }
-
-  /**
-   * @returns {boolean} whether this service is multi tenant enabled
-   */
-  get isMultitenant() {
-    return 'multiTenant' in this.options ? this.options.multiTenant : cds.env.requires.multitenancy
-  }
-
-  /**
-   * @typedef {Object} DefaultSessionVariables
-   * @property {string} '$user.id'
-   * @property {string} '$user.locale'
-   * @property {string} '$valid.from'
-   * @property {string} '$valid.to'
-   */
-
-  /**
-   * Set one or more session context variables
-   * @example
-   * ```js
-   * const tx = cds.db.tx()
-   * tx.set({
-   *   '$user.name': 'Alice',
-   *   '$user.role': 'admin'
-   * })
-   * ```
-   * @param {unknown|DefaultSessionVariables} variables
-   */
-  set(variables) {
-    variables
->>>>>>> afa202ba
     throw '2b overridden by subclass'
   }
 
   /**
-<<<<<<< HEAD
    * Acquires a pooled connection and starts a session, including setting
    * session context like `$user.id` or `$user.locale`, and starting a
    * transaction with `BEGIN`
    * @returns this
-=======
-   * @param {import('@sap/cds/apis/cqn').Query} q
-   * @param {import('@sap/cds/apis/csn').CSN} m
-   * @returns {import('../infer/cqn').Query}
-   */
-  infer(q, m = this.model) {
-    return infer(q, m)
-  }
-
-  /**
-   * @returns {Promise<DatabaseService>}
->>>>>>> afa202ba
    */
   async begin() {
     // We expect tx.begin() being called for an txed db service
     const ctx = this.context
-<<<<<<< HEAD
     if (!ctx) return this.tx().begin() // REVISIT: Is this correct? When does this happen?
 
     // REVISIT: tenant should be undefined if !this.isMultitenant
@@ -105,30 +57,6 @@
     this.dbc = await this.acquire()
 
     // Begin a session...
-=======
-    if (!ctx) return this.tx().begin()
-    const tenant = this.isMultitenant && ctx.tenant
-    const pool = (this.pools[tenant] ??= new Pool(this.pools._factory, tenant))
-    const connections = pool._trackedConnections
-    let dbc
-    try {
-      /** @type {DatabaseDriver} */
-      dbc = this.dbc = await pool.acquire()
-    } catch (err) {
-      // TODO: add acquire timeout error check
-      err.stack += `\nActive connections:${connections.length}\n${connections.map(c => c._beginStack.stack).join('\n')}`
-      throw err
-    }
-    this._beginStack = new Error('begin called from:')
-    connections.push(this)
-    /**
-     * @param {DatabaseDriver} dbc
-     */
-    this._release = async dbc => {
-      await pool.release(dbc)
-      connections.splice(connections.indexOf(this), 1)
-    }
->>>>>>> afa202ba
     try {
       await this.set(new SessionContext(ctx))
       await this.send('BEGIN')
@@ -190,7 +118,6 @@
   }
 
   /**
-<<<<<<< HEAD
    * Infers the given query with this DatabaseService instance's model.
    * In general `this.model` is the same then `cds.model`
    * @param {CQN} query - the query to infer
@@ -202,13 +129,6 @@
 
   /**
    * DatabaseServices also support passing native query strings to underlying databases.
-=======
-   * Runs a Query on the database service
-   * @param {import("@sap/cds/apis/cqn").Query} query
-   * @param {unknown} data
-   * @param  {...unknown} etc
-   * @returns {Promise<unknown>}
->>>>>>> afa202ba
    */
   run(query, data, ...etc) {
     // Allow db.run('...',1,2,3,4)
@@ -217,42 +137,12 @@
   }
 
   /**
-<<<<<<< HEAD
    * @returns {string} A url-like string used to print log output,
    * e.g., in cds.deploy()
    */
   url4(/*tenant*/) {
     return this.options.credentials?.url || this.options.url
   }
-=======
-   * Generated the database url for the given tenant
-   * @param {string} tenant
-   * @returns {string}
-   */
-  url4(tenant) {
-    tenant
-    let { url } = this.options?.credentials || this.options || {}
-    return url
-  }
-
-  /**
-   * Old name of url4
-   * @deprecated
-   * @param {string} tenant
-   * @returns {string}
-   */
-  getDbUrl(tenant) {
-    return this.url4(tenant)
-  } // REVISIT: Remove after cds v6.7
-}
-
-const _set = (context, variable, value) => {
-  Object.defineProperty(context, variable, { value, configurable: true })
-  return value
-}
-const _validTo4 = validAt => {
-  return validAt?.replace(/(\dZ?)$/, d => parseInt(d[0]) + 1 + d[1] || '')
->>>>>>> afa202ba
 }
 
 DatabaseService.prototype.isDatabaseService = true
