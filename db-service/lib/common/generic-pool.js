// Fork of/drop-in replacement for https://github.com/coopernurse/node-pool
// TODO: min > 0?
// TODO: fifo: true?
// TODO: Queue from cds-mtxs for O(1) insert + delete + O(1) random access?

<<<<<<< HEAD
const cds = require('@sap/cds')
const { EventEmitter } = require('events')

const ResourceState = Object.freeze({
  ALLOCATED: 'ALLOCATED',
  IDLE: 'IDLE',
  INVALID: 'INVALID',
  VALIDATION: 'VALIDATION'
})

class PooledResource {
  constructor(resource) {
    this.obj = resource
    this.creationTime = Date.now()
    this.lastIdleTime = null
    this.state = ResourceState.IDLE
  }

  updateState(newState) {
    if (newState === ResourceState.IDLE) this.lastIdleTime = Date.now()
    this.state = newState
  }
}

class Queue {
  constructor() {
    this._queue = []
  }

  enqueue(request) {
    this._queue.push(request)
  }

  dequeue() {
    return this._queue.shift()
  }

  get length() {
    return this._queue.length
  }

  get tail() {
    return this._queue[this._queue.length - 1]
  }
}

const _vis = cds.requires.multitenancy?.diagnostics ? (name, ...body) => cds.emit(`pool:${name}`, ...body) : null

class Pool extends EventEmitter {

  constructor(factory, options = {}) {
    super()
    this.factory = factory
    this.options = Object.assign({
      testOnBorrow: false,
      evictionRunIntervalMillis: 100000,
      numTestsPerEvictionRun: 3,
      softIdleTimeoutMillis: -1,
      idleTimeoutMillis: 30000,
      acquireTimeoutMillis: null,
      destroyTimeoutMillis: null,
      min: 0,
      max: 10
    }, options)
    this._draining = false
    this._available = new Set()
    this._loans = new Map()
    this._all = new Set()
    this._creates = new Set()
    this._queue = new Queue()
    this.#scheduleEviction()
    for (let i = 0; i < this.options.min - this.size; i++) this.#createResource()
  }

  async acquire() {
    if (this._draining) throw new Error('Pool is draining and cannot accept work')
    const request = { state: 'pending' }
    _vis?.('acquire', { op: 'acquire', tenant: this.tenant, data: { pool: { request }}})
    request.promise = new Promise((resolve, reject) => {
      request.resolve = value => {
        clearTimeout(request.timeout)
        request.state = 'resolved'
        resolve(value)
      }
      request.reject = reason => {
        clearTimeout(request.timeout)
        request.state = 'rejected'
        reject(reason)
      }
      request.timeout = setTimeout(() => {
        request.reject(new Error('ResourceRequest timed out'))
      }, this.options.acquireTimeoutMillis)
    })
    this._queue.enqueue(request)
    this.#dispense()
    return request.promise
  }

  async release(resource) {
    const { database_id, tenant, schema } = resource._creds ?? {}
    _vis?.('release', { op: 'release', data: { pool: { database_id, tenant, schema }}})
    const loan = this._loans.get(resource)
    if (!loan) throw new Error('Resource not currently part of this pool')
    this._loans.delete(resource)
    const pooledResource = loan.pooledResource
    pooledResource.updateState(ResourceState.IDLE)
    this._available.add(pooledResource)
    this.#dispense()
    _vis?.('release:after', { op: 'release:after', data: { pool: { database_id, tenant, schema }}})
  }

  async destroy(resource) {
    const { database_id, tenant, schema } = resource._creds
    _vis?.('destroy', { op: 'destroy', data: { pool: { database_id, tenant, schema }}})
    const loan = this._loans.get(resource)
    if (!loan) throw new Error('Resource not currently part of this pool')
    this._loans.delete(resource)
    const pooledResource = loan.pooledResource
    await this.#destroy(pooledResource)
    this.#dispense()
    _vis?.('destroy:after', { op: 'destroy:after', data: { pool: { database_id, tenant, schema }}})
  }

  async drain() {
    _vis?.('drain', { op: 'drain', tenant: this.tenant })
    this._draining = true
    if (this._queue.length > 0) await this._queue.tail.promise
    await Promise.all(Array.from(this._loans.values()).map(loan => loan.pooledResource.promise))
    clearTimeout(this._scheduledEviction)
    await Promise.all(Array.from(this._creates))
    await Promise.all(Array.from(this._available).map(resource => this.#destroy(resource)))
    _vis?.('drain:after', { op: 'drain:after', tenant:this.tenant })
  }

  async #createResource() {
    _vis?.('createResource', { op: 'createResource', tenant: this.tenant })
    try {
      const resource = await this.factory.create()
      const pooledResource = new PooledResource(resource)
      this._all.add(pooledResource)
      pooledResource.updateState(ResourceState.IDLE)
      this._available.add(pooledResource)
    } catch (reason) {
      const request = this._queue.dequeue()
      if (request) request.reject(reason)
    } finally {
      this._creates.delete(this.factory.create)
      this.#dispense()
      _vis?.('createResource:after', { op: 'createResource:after', tenant: this.tenant })
    }
  }

  async #dispense() {
    _vis?.('dispense', { op: 'dispense', tenant: this.tenant })
    const waiting = this._queue.length
    if (waiting < 1) return
    const capacity = this._available.size + this._creates.size
    if (capacity < waiting && this.size < this.options.max) {
      const _create = this.#createResource()
      this._creates.add(_create)
      await _create
      this._creates.delete(_create)
    }
    const dispense = async resource => {
      const request = this._queue.dequeue()
      if (!request) {
        resource.updateState(ResourceState.IDLE)
        this._available.add(resource)
        return false
      }
      this._loans.set(resource.obj, { pooledResource: resource })
      resource.updateState(ResourceState.ALLOCATED)
      request.resolve(resource.obj)
      return true
    }

    const _dispenses = []
    for (let i = 0; i < Math.min(this._available.size, waiting); i++) {
      const resource = this._available.values().next().value
      this._available.delete(resource)
      if (this.options.testOnBorrow) {
        const validationPromise = (async () => {
          resource.updateState(ResourceState.VALIDATION)
          const isValid = await this.factory.validate(resource.obj)
          if (!isValid) {
            resource.updateState(ResourceState.INVALID)
            await this.#destroy(resource)
          }
          return dispense(resource)
        })()
        _dispenses.push(validationPromise)
      } else {
        _dispenses.push(dispense(resource))
      }
    }
    await Promise.all(_dispenses)
    _vis?.('dispense:after', { op: 'dispense:after', tenant: this.tenant })
  }

  async #destroy(resource) {
    _vis?.('destroy-internal', { op: 'destroy-internal', tenant: this.tenant })
    resource.updateState(ResourceState.INVALID)
    this._all.delete(resource)
    this._available.delete(resource)
    this._loans.delete(resource.obj)
    try {
      await this.factory.destroy(resource.obj)
    } finally {
      if (!this._draining && this.size < this.options.min) {
        await this.#createResource()
      }
    }
    _vis?.('destroy-internal:after', { op: 'destroy-internal:after', tenant: this.tenant, data: {pool: {resource}}})
  }

  #scheduleEviction() {
    _vis?.('scheduleEviction', { op: 'scheduleEviction', tenant: this.tenant })
    const { evictionRunIntervalMillis, numTestsPerEvictionRun, softIdleTimeoutMillis, min, idleTimeoutMillis } = this.options
    if (evictionRunIntervalMillis <= 0) return
    this._scheduledEviction = setTimeout(async () => {
=======
function ConnectionPool (factory, tenant) {
  let bound_factory = { __proto__: factory, create: factory.create.bind(null, tenant) }
  return createPool(bound_factory, factory.options)
}

function TrackedConnectionPool (factory, tenant) {
  const pool = new ConnectionPool (factory, tenant)
  const { acquire, release } = pool
  return Object.assign(pool, {
    async acquire() {
      const connections = (this._trackedConnections ??= new Set())
>>>>>>> 8c86b863
      try {
        const resourcesToEvict = Array.from(this._available)
          .slice(0, numTestsPerEvictionRun)
          .filter(resource => {
            const idleTime = Date.now() - resource.lastIdleTime
            const softEvict = softIdleTimeoutMillis > 0 && softIdleTimeoutMillis < idleTime && min < this._available.size
            return softEvict || idleTimeoutMillis < idleTime
          })
        await Promise.all(resourcesToEvict.map(resource => this.#destroy(resource)))
      } finally {
        this.#scheduleEviction()
      }
<<<<<<< HEAD
    }, evictionRunIntervalMillis).unref()
  }

  get size() {
    return this._all.size + this._creates.size
  }

  get available() {
    return this._available.size
  }

  get borrowed() {
    return this._loans.size
  }

  get tenant() {
    return this.options.tenant
  }

  get pending() {
    return this._queue.length
  }
}

const createPool = (factory, config) => new Pool(factory, config)

class ConnectionPool {
  constructor(factory, tenant) {
    let bound_factory = { __proto__: factory, create: factory.create.bind(null, tenant) }
    return createPool(bound_factory, { ...factory.options, tenant })
  }
}

// REVISIT: Is that really necessary ?!
// function _track_connections4(pool) {
//   const { acquire, release } = pool
//   return Object.assign(pool, {
//     async acquire() {
//       const connections = (this._trackedConnections ??= new Set())
//       try {
//         let dbc = await acquire.call(this)
//         connections.add((dbc._beginStack = new Error('begin called from:')))
//         return dbc
//       } catch (err) {
//         // TODO: add acquire timeout error check
//         err.stack += `\nActive connections:${connections.size}\n${[...connections].map(e => e.stack).join('\n')}`
//         throw err
//       }
//     },

//     release(dbc) {
//       this._trackedConnections?.delete(dbc._beginStack)
//       return release.call(this, dbc)
//     },
//   })
// }

module.exports = { ConnectionPool, createPool }
=======
    },
    release(dbc) {
      this._trackedConnections?.delete(dbc._beginStack)
      return release.call(this, dbc)
    },
  })
}

const DEBUG = /\bpool\b/.test(process.env.DEBUG)
module.exports = DEBUG ? TrackedConnectionPool : ConnectionPool
>>>>>>> 8c86b863
<|MERGE_RESOLUTION|>--- conflicted
+++ resolved
@@ -3,7 +3,6 @@
 // TODO: fifo: true?
 // TODO: Queue from cds-mtxs for O(1) insert + delete + O(1) random access?
 
-<<<<<<< HEAD
 const cds = require('@sap/cds')
 const { EventEmitter } = require('events')
 
@@ -224,19 +223,6 @@
     const { evictionRunIntervalMillis, numTestsPerEvictionRun, softIdleTimeoutMillis, min, idleTimeoutMillis } = this.options
     if (evictionRunIntervalMillis <= 0) return
     this._scheduledEviction = setTimeout(async () => {
-=======
-function ConnectionPool (factory, tenant) {
-  let bound_factory = { __proto__: factory, create: factory.create.bind(null, tenant) }
-  return createPool(bound_factory, factory.options)
-}
-
-function TrackedConnectionPool (factory, tenant) {
-  const pool = new ConnectionPool (factory, tenant)
-  const { acquire, release } = pool
-  return Object.assign(pool, {
-    async acquire() {
-      const connections = (this._trackedConnections ??= new Set())
->>>>>>> 8c86b863
       try {
         const resourcesToEvict = Array.from(this._available)
           .slice(0, numTestsPerEvictionRun)
@@ -249,7 +235,6 @@
       } finally {
         this.#scheduleEviction()
       }
-<<<<<<< HEAD
     }, evictionRunIntervalMillis).unref()
   }
 
@@ -276,39 +261,26 @@
 
 const createPool = (factory, config) => new Pool(factory, config)
 
-class ConnectionPool {
-  constructor(factory, tenant) {
-    let bound_factory = { __proto__: factory, create: factory.create.bind(null, tenant) }
-    return createPool(bound_factory, { ...factory.options, tenant })
-  }
-}
-
-// REVISIT: Is that really necessary ?!
-// function _track_connections4(pool) {
-//   const { acquire, release } = pool
-//   return Object.assign(pool, {
-//     async acquire() {
-//       const connections = (this._trackedConnections ??= new Set())
-//       try {
-//         let dbc = await acquire.call(this)
-//         connections.add((dbc._beginStack = new Error('begin called from:')))
-//         return dbc
-//       } catch (err) {
-//         // TODO: add acquire timeout error check
-//         err.stack += `\nActive connections:${connections.size}\n${[...connections].map(e => e.stack).join('\n')}`
-//         throw err
-//       }
-//     },
-
-//     release(dbc) {
-//       this._trackedConnections?.delete(dbc._beginStack)
-//       return release.call(this, dbc)
-//     },
-//   })
-// }
-
-module.exports = { ConnectionPool, createPool }
-=======
+function ConnectionPool (factory, tenant) {
+  let bound_factory = { __proto__: factory, create: factory.create.bind(null, tenant) }
+  return createPool(bound_factory, factory.options)
+}
+
+function TrackedConnectionPool (factory, tenant) {
+  const pool = new ConnectionPool (factory, tenant)
+  const { acquire, release } = pool
+  return Object.assign(pool, {
+    async acquire() {
+      const connections = (this._trackedConnections ??= new Set())
+      try {
+        let dbc = await acquire.call(this)
+        connections.add((dbc._beginStack = new Error('begin called from:')))
+        return dbc
+      } catch (err) {
+        // TODO: add acquire timeout error check
+        err.stack += `\nActive connections:${connections.size}\n${[...connections].map(e => e.stack).join('\n')}`
+        throw err
+      }
     },
     release(dbc) {
       this._trackedConnections?.delete(dbc._beginStack)
@@ -318,5 +290,4 @@
 }
 
 const DEBUG = /\bpool\b/.test(process.env.DEBUG)
-module.exports = DEBUG ? TrackedConnectionPool : ConnectionPool
->>>>>>> 8c86b863
+module.exports = DEBUG ? TrackedConnectionPool : ConnectionPool