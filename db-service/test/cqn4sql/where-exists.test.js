'use strict'
const cqn4sql = require('../../lib/cqn4sql')
const cds = require('@sap/cds/lib')
const { expect } = cds.test
/**
 * @TODO Review the mean tests and verify, that the resulting cqn 4 sql is valid.
 *       Especially w.r.t. to table aliases and bracing.
 */
describe('EXISTS predicate in where', () => {
  let model
  beforeAll(async () => {
    model = cds.model = await cds.load(__dirname + '/../bookshop/srv/cat-service').then(cds.linked)
  })

  describe('access association after `exists` predicate', () => {
    it('exists predicate for to-many assoc w/o alias', () => {
      let query = cqn4sql(CQL`SELECT from bookshop.Books { ID } where exists author`, model)
      expect(query).to.deep.equal(CQL`SELECT from bookshop.Books as Books { Books.ID } WHERE EXISTS (
          SELECT 1 from bookshop.Authors as author where author.ID = Books.author_ID
        )`)
    })
    it('exists predicate for assoc combined with path expression in xpr', () => {
      let query = cqn4sql(
        CQL`SELECT from bookshop.Books { ID } where exists author and ((author.name + 's') = 'Schillers')`,
        model,
      )
      expect(query).to.deep.equal(CQL`
      SELECT from bookshop.Books as Books
        left join bookshop.Authors as author on author.ID = Books.author_ID
        {
          Books.ID
        }
      WHERE EXISTS (
        SELECT 1 from bookshop.Authors as author2 where author2.ID = Books.author_ID
        ) and ((author.name + 's') = 'Schillers')`)
    })
    it('rejects $self following exists predicate', () => {
      expect(() => cqn4sql(CQL`SELECT from bookshop.Books { ID, author } where exists $self.author`, model)).to.throw(
        'Paths starting with “$self” must not contain steps of type “cds.Association”: ref: [ $self,author ]',
      )
    })

    it('handles simple where exists with implicit table alias', () => {
      let query = cqn4sql(CQL`SELECT from bookshop.Books { ID } where exists Books.author`, model)
      expect(query).to.deep.equal(CQL`SELECT from bookshop.Books as Books { Books.ID } WHERE EXISTS (
          SELECT 1 from bookshop.Authors as author where author.ID = Books.author_ID
        )`)
    })

    it('handles simple where exists with explicit table alias', () => {
      let query = cqn4sql(CQL`SELECT from bookshop.Authors { ID } WHERE EXISTS Authors.books`, model)
      expect(query).to.deep.equal(CQL`SELECT from bookshop.Authors as Authors { Authors.ID } WHERE EXISTS (
          SELECT 1 from bookshop.Books as books where books.author_ID = Authors.ID
        )`)
    })
    //
    // lonely association in EXISTS + variations with table alias
    // "give me all authors who have a book"
    //
    it('exists predicate for to-many assoc', () => {
      let query = cqn4sql(CQL`SELECT from bookshop.Authors { ID } WHERE EXISTS books`, model)
      expect(query).to.deep.equal(CQL`SELECT from bookshop.Authors as Authors { Authors.ID } WHERE EXISTS (
          SELECT 1 from bookshop.Books as books where books.author_ID = Authors.ID
        )`)
    })

    it('FROM clause has explicit table alias', () => {
      let query = cqn4sql(CQL`SELECT from bookshop.Authors as A { ID } WHERE EXISTS books`, model)
      expect(query).to.deep.equal(CQL`SELECT from bookshop.Authors as A { A.ID } WHERE EXISTS (
          SELECT 1 from bookshop.Books as books where books.author_ID = A.ID
        )`)
    })

    it('using explicit table alias of FROM clause', () => {
      let query = cqn4sql(CQL`SELECT from bookshop.Authors as A { ID } WHERE EXISTS A.books`, model)
      expect(query).to.deep.equal(CQL`SELECT from bookshop.Authors as A { A.ID } WHERE EXISTS (
          SELECT 1 from bookshop.Books as books where books.author_ID = A.ID
        )`)
    })

    it('FROM clause has table alias with the same name as the assoc', () => {
      let query = cqn4sql(CQL`SELECT from bookshop.Authors as books { ID } WHERE EXISTS books`, model)
      expect(query).to.deep.equal(CQL`SELECT from bookshop.Authors as books { books.ID } WHERE EXISTS (
          SELECT 1 from bookshop.Books as books2 where books2.author_ID = books.ID
        )`)
    })

    it('using the mean table alias of the FROM clause to access the association', () => {
      let query = cqn4sql(CQL`SELECT from bookshop.Authors as books { ID } WHERE EXISTS books.books`, model)
      expect(query).to.deep.equal(CQL`SELECT from bookshop.Authors as books { books.ID } WHERE EXISTS (
          SELECT 1 from bookshop.Books as books2 where books2.author_ID = books.ID
        )`)
    })

    it('exists predicate has additional condition', () => {
      let query = cqn4sql(CQL`SELECT from bookshop.Authors { ID } WHERE exists books and name = 'Horst'`, model)
      expect(query).to.deep.equal(CQL`SELECT from bookshop.Authors as Authors { Authors.ID }
          WHERE exists ( select 1 from bookshop.Books as books where books.author_ID = Authors.ID )
           AND Authors.name = 'Horst'
        `)
    })
  })
  describe('wrapped in expression', () => {
    it('exists predicate in xpr combined with infix filter', () => {
      let query = cqn4sql(
        CQL`SELECT from bookshop.Books { ID } where ( ( exists author[name = 'Schiller'] ) + 2 ) = 'foo'`,
        model,
      )
      expect(query).to.deep.equal(CQL`SELECT from bookshop.Books as Books { Books.ID }
        WHERE (
          (
            EXISTS ( SELECT 1 from bookshop.Authors as author where author.ID = Books.author_ID and author.name = 'Schiller' )
          ) + 2
        ) = 'foo'`)
    })
  })

  describe('infix filter', () => {
    it('where exists to-one association with additional filter', () => {
      // note: now all source side elements are addressed with their table alias
      let query = cqn4sql(CQL`SELECT from bookshop.Books { ID } where exists author[name = 'Sanderson']`, model)
      expect(query).to.deep.equal(CQL`SELECT from bookshop.Books as Books { Books.ID } WHERE EXISTS (
          SELECT 1 from bookshop.Authors as author where author.ID = Books.author_ID and author.name = 'Sanderson'
        )`)
    })
    it('where exists to-one association with additional filter with xpr', () => {
      // note: now all source side elements are addressed with their table alias
      let query = cqn4sql(CQL`SELECT from bookshop.Books { ID } where exists author[not (name = 'Sanderson')]`, model)
      expect(query).to.deep.equal(CQL`SELECT from bookshop.Books as Books { Books.ID } WHERE EXISTS (
          SELECT 1 from bookshop.Authors as author where author.ID = Books.author_ID and not (author.name = 'Sanderson')
        )`)
    })

    it('MUST ... with simple filter', () => {
      let query = cqn4sql(CQL`SELECT from bookshop.Authors { ID } WHERE EXISTS books[title = 'ABAP Objects']`, model)
      expect(query).to.deep.equal(CQL`SELECT from bookshop.Authors as Authors { Authors.ID } WHERE EXISTS (
          SELECT 1 from bookshop.Books as books where books.author_ID = Authors.ID AND books.title = 'ABAP Objects'
        )`)
    })

    it('MUST fail for unknown field in filter (1)', () => {
      expect(() =>
        cqn4sql(CQL`SELECT from bookshop.Authors { ID } WHERE EXISTS books[books.title = 'ABAP Objects']`, model),
      ).to.throw(/"books" not found in "books"/)
      // it would work if entity "Books" had a field called "books"
      // Done by cds.infer
    })

    it('MUST fail for unknown field in filter (2)', () => {
      expect(() =>
        cqn4sql(CQL`SELECT from bookshop.Authors { ID } WHERE EXISTS books[Authors.name = 'Horst']`, model),
      ).to.throw(/"Authors" not found in "books"/)
      //expect (query) .to.fail
    })

    it('MUST ... access struc fields in filter', () => {
      let query = cqn4sql(
        CQL`SELECT from bookshop.Authors { ID } WHERE EXISTS books[dedication.text = 'For Hasso']`,
        model,
      )
      // TODO original test had no before `dedication_text`
      expect(query).to.deep.equal(CQL`SELECT from bookshop.Authors as Authors { Authors.ID } WHERE EXISTS (
          SELECT 1 from bookshop.Books as books where books.author_ID = Authors.ID AND books.dedication_text = 'For Hasso'
        )`)
    })

    // accessing FK of managed assoc in filter
    it('MUST ... access FK of managed assoc in filter', () => {
      let query = cqn4sql(
        CQL`SELECT from bookshop.Authors { ID } WHERE EXISTS books[dedication.addressee.ID = 29]`,
        model,
      )
      expect(query).to.deep.equal(CQL`SELECT from bookshop.Authors as Authors { Authors.ID } WHERE EXISTS (
          SELECT 1 from bookshop.Books as books where books.author_ID = Authors.ID AND books.dedication_addressee_ID = 29
        )`)
    })

    it.skip('MUST fail if following managed assoc in filter', () => {
      expect(() =>
        cqn4sql(
          CQL`SELECT from bookshop.Authors { ID } WHERE EXISTS books[dedication.addressee.name = 'Hasso']`,
          model,
        ),
      ).to.throw()
    })

    it('MUST handle simple where exists with multiple association and also with $self backlink', () => {
      let query = cqn4sql(
        CQL`SELECT from bookshop.Books { ID } where exists author.books[title = 'Harry Potter']`,
        model,
      )
      expect(query).to.deep.equal(CQL`SELECT from bookshop.Books as Books { Books.ID } WHERE EXISTS (
          SELECT 1 from bookshop.Authors as author where author.ID = Books.author_ID and EXISTS (
            SELECT 1 from bookshop.Books as books2 where books2.author_ID = author.ID and books2.title = 'Harry Potter'
          )
        )`)
    })

    it('MUST handle simple where exists with additional filter, shourcut notation', () => {
      let query = cqn4sql(CQL`SELECT from bookshop.Books { ID } where exists author[17]`, model)
      expect(query).to.deep.equal(CQL`SELECT from bookshop.Books as Books { Books.ID } WHERE EXISTS (
          SELECT 1 from bookshop.Authors as author where author.ID = Books.author_ID and author.ID = 17
        )`)
    })
  })

  describe('nested exists in infix filter', () => {
    it('MUST handle simple where exists with multiple association and also with $self backlink in shortcut notation', () => {
      let query = cqn4sql(
        CQL`SELECT from bookshop.Books { ID } where exists author[exists books[title = 'Harry Potter']]`,
        model,
      )
      expect(query).to.deep.equal(CQL`SELECT from bookshop.Books as Books { Books.ID } WHERE EXISTS (
          SELECT 1 from bookshop.Authors as author where author.ID = Books.author_ID and EXISTS (
            SELECT 1 from bookshop.Books as books2 where books2.author_ID = author.ID and books2.title = 'Harry Potter'
            )
          )`)
    })

    // --> paths for exists predicates?

    // let { query2 } = cqn4sql (CQL`SELECT from bookshop.Books { ID } where exists author[exists books.title = 'Harry Potter']`, model)
    // let { query3 } = cqn4sql (CQL`SELECT from bookshop.Books { ID } where exists author[books.title = 'Harry Potter']`, model)
    // let { query4 } = cqn4sql (CQL`SELECT from bookshop.Books { ID } where exists author.books[title = 'Harry Potter']`, model)
    // let { query5 } = cqn4sql (CQL`SELECT from bookshop.Books { ID } where exists author.books.title = 'Harry Potter'`, model)

    it('MUST ... nested EXISTS with additional condition', () => {
      let query = cqn4sql(
        CQL`SELECT from bookshop.Authors { ID } WHERE EXISTS books[EXISTS author or title = 'Gravity']`,
        model,
      )
      expect(query).to.deep.equal(CQL`SELECT from bookshop.Authors as Authors { Authors.ID } WHERE
      EXISTS
        (
          SELECT 1 from bookshop.Books as books where books.author_ID = Authors.ID AND
          (
            EXISTS
              (
                SELECT 1 from bookshop.Authors as author where author.ID = books.author_ID
              ) or books.title = 'Gravity'
          )
        )`)
    })
    it('nested EXISTS with unmanaged assoc', () => {
      let query = cqn4sql(
        CQL`SELECT from bookshop.Authors { ID } WHERE EXISTS books[EXISTS coAuthorUnmanaged[EXISTS books]]`,
        model,
      )
      expect(query).to.deep.equal(CQL`SELECT from bookshop.Authors as Authors { Authors.ID } WHERE
      EXISTS
        (
          SELECT 1 from bookshop.Books as books where books.author_ID = Authors.ID AND
            EXISTS
              (
                SELECT 1 from bookshop.Authors as coAuthorUnmanaged
                  where coAuthorUnmanaged.ID = books.coAuthor_ID_unmanaged AND
                   EXISTS
                   (
                    SELECT 1 from bookshop.Books as books2 where
                      books2.author_ID = coAuthorUnmanaged.ID
                   )
              )
        )`)
    })
    it('MUST ... EXISTS with nested assoc', () => {
      let query = cqn4sql(CQL`SELECT from bookshop.Books { ID } WHERE EXISTS dedication.addressee`, model)
      expect(query).to.deep.equal(
        CQL`SELECT from bookshop.Books as Books { Books.ID }
              WHERE EXISTS (
                SELECT 1 from bookshop.Person as addressee where addressee.ID = Books.dedication_addressee_ID
              )`,
      )
    })

    it('MUST ... nested EXISTS with additional condition reversed', () => {
      let query = cqn4sql(
        CQL`SELECT from bookshop.Authors { ID } WHERE EXISTS books[title = 'Gravity' or EXISTS author]`,
        model,
      )
      expect(query).to.deep.equal(CQL`SELECT from bookshop.Authors as Authors { Authors.ID } WHERE EXISTS (
            SELECT 1 from bookshop.Books as books where
            books.author_ID = Authors.ID AND
            ( books.title = 'Gravity' or
              EXISTS
                (
                  SELECT 1 from bookshop.Authors as author where author.ID = books.author_ID
                )
            )
          )`)
    })

    it('MUST ... 3 nested EXISTS', () => {
      let query = cqn4sql(
        CQL`SELECT from bookshop.Authors { ID } WHERE EXISTS books[NOT EXISTS author[EXISTS books]]`,
        model,
      )
      expect(query).to.deep.equal(CQL`SELECT from bookshop.Authors as Authors { Authors.ID } WHERE EXISTS (
          SELECT 1 from bookshop.Books as books where books.author_ID = Authors.ID AND NOT EXISTS (
            SELECT 1 from bookshop.Authors as author where author.ID = books.author_ID AND EXISTS (
              SELECT 1 from bookshop.Books as books2 where books2.author_ID = author.ID
            )
          )
        )`)
    })

    //
    // nested EXISTS and more than one assoc
    //
    it('MUST ... 2 assocs with nested EXISTS (1)', () => {
      let query = cqn4sql(
        CQL`SELECT from bookshop.Authors { ID } WHERE EXISTS books[EXISTS author or title = 'Gravity'].genre[name = 'Fiction']`,
        model,
      )
      expect(query).to.deep.equal(CQL`SELECT from bookshop.Authors as Authors { Authors.ID } WHERE EXISTS (
          SELECT 1 from bookshop.Books as books where books.author_ID = Authors.ID AND ( EXISTS (
            SELECT 1 from bookshop.Authors as author where author.ID = books.author_ID
          ) or books.title = 'Gravity' ) AND  EXISTS (
            SELECT 1 from bookshop.Genres as genre where genre.ID = books.genre_ID and genre.name = 'Fiction'
          )
        )`)
    })

    // pretty weird ...
    // `EXISTS author or title = 'Gravity'` -> filter condition is wrapped in xpr because of `OR`
    //  compare to the second exits subquery which does not need to be wrapped in xpr
    it('MUST ... 2 assocs with nested EXISTS (2)', () => {
      let query = cqn4sql(
        CQL`SELECT from bookshop.Authors { ID } WHERE EXISTS books[EXISTS author or title = 'Gravity'].genre[name = 'Fiction' and exists children[name = 'Foo']]`,
        model,
      )
      expect(query).to.deep.equal(CQL`SELECT from bookshop.Authors as Authors { Authors.ID } WHERE EXISTS (
          SELECT 1 from bookshop.Books as books where books.author_ID = Authors.ID AND ( EXISTS (
            SELECT 1 from bookshop.Authors as author where author.ID = books.author_ID
          ) or books.title = 'Gravity') AND EXISTS (
            SELECT 1 from bookshop.Genres as genre where genre.ID = books.genre_ID AND genre.name = 'Fiction' AND EXISTS (
              SELECT 1 from bookshop.Genres as children where children.parent_ID = genre.ID AND children.name = 'Foo'
            )
          )
        )`)
    })
  })

  describe('navigating along associations', () => {
    //
    // more than one assoc in EXISTS
    //
    it('MUST ... with 2 assocs', () => {
      let query = cqn4sql(CQL`SELECT from bookshop.Authors { ID } WHERE EXISTS books.author`, model)
      expect(query).to.deep.equal(CQL`SELECT from bookshop.Authors as Authors { Authors.ID } WHERE EXISTS (
        SELECT 1 from bookshop.Books as books where books.author_ID = Authors.ID AND EXISTS (
          SELECT 1 from bookshop.Authors as author where author.ID = books.author_ID
        )
      )`)
    })

    it('MUST ... with 4 assocs', () => {
      let query = cqn4sql(CQL`SELECT from bookshop.Authors { ID } WHERE EXISTS books.author.books.author`, model)
      expect(query).to.deep.equal(CQL`SELECT from bookshop.Authors as Authors { Authors.ID } WHERE EXISTS (
        SELECT 1 from bookshop.Books as books where books.author_ID = Authors.ID AND EXISTS (
          SELECT 1 from bookshop.Authors as author where author.ID = books.author_ID AND EXISTS (
            SELECT 1 from bookshop.Books as books2 where books2.author_ID = author.ID AND EXISTS (
              SELECT 1 from bookshop.Authors as author2 where author2.ID = books2.author_ID
            )
          )
        )
      )`)
    })

    it('MUST ... adjacent EXISTS with 4 assocs each', () => {
      let query = cqn4sql(
        CQL`SELECT from bookshop.Authors { ID } WHERE EXISTS books.author.books.author AND EXISTS books.author.books.author`,
        model,
      )
      expect(query).to.deep.equal(CQL`SELECT from bookshop.Authors as Authors { Authors.ID } WHERE EXISTS (
        SELECT 1 from bookshop.Books as books where books.author_ID = Authors.ID AND EXISTS (
          SELECT 1 from bookshop.Authors as author where author.ID = books.author_ID AND EXISTS (
            SELECT 1 from bookshop.Books as books2 where books2.author_ID = author.ID AND EXISTS (
              SELECT 1 from bookshop.Authors as author2 where author2.ID = books2.author_ID
            )
          )
        )
      ) AND EXISTS (
        SELECT 1 from bookshop.Books as books3 where books3.author_ID = Authors.ID AND EXISTS (
          SELECT 1 from bookshop.Authors as author3 where author3.ID = books3.author_ID AND EXISTS (
            SELECT 1 from bookshop.Books as books4 where books4.author_ID = author3.ID AND EXISTS (
              SELECT 1 from bookshop.Authors as author4 where author4.ID = books4.author_ID
            )
          )
        )
      )`)
    })
    it.skip('COULD use the same table aliases in independent EXISTS subqueries', () => {
      let query = cqn4sql(
        CQL`SELECT from bookshop.Authors { ID } WHERE EXISTS books.author.books.author AND EXISTS books.author.books.author`,
        model,
      )
      expect(query).to.deep.equal(CQL`SELECT from bookshop.Authors as Authors { Authors.ID } WHERE EXISTS (
        SELECT 1 from bookshop.Books as books where author_ID = Authors.ID AND EXISTS (
          SELECT 1 from bookshop.Authors as author where ID = books.author_ID AND EXISTS (
            SELECT 1 from bookshop.Books as books2 where author_ID = author.ID AND EXISTS (
              SELECT 1 from bookshop.Authors as author2 where ID = books2.author_ID
            )
          )
        )
      ) AND EXISTS (
        SELECT 1 from bookshop.Books as books where author_ID = Authors.ID AND EXISTS (
          SELECT 1 from bookshop.Authors as author where ID = books.author_ID AND EXISTS (
            SELECT 1 from bookshop.Books as books2 where author_ID = author.ID AND EXISTS (
              SELECT 1 from bookshop.Authors as author2 where ID = books2.author_ID
            )
          )
        )
      )`)
    })

    it('MUST ... with 4 assocs and filters', () => {
      let query = cqn4sql(
        CQL`SELECT from bookshop.Authors { ID } WHERE EXISTS books[stock > 11].author[name = 'Horst'].books[price < 9.99].author[placeOfBirth = 'Rom']`,
        model,
      )
      expect(query).to.deep.equal(CQL`SELECT from bookshop.Authors as Authors { Authors.ID } WHERE EXISTS (
        SELECT 1 from bookshop.Books as books where books.author_ID = Authors.ID AND books.stock > 11 AND EXISTS (
          SELECT 1 from bookshop.Authors as author where author.ID = books.author_ID AND author.name = 'Horst' AND EXISTS (
            SELECT 1 from bookshop.Books as books2 where books2.author_ID = author.ID AND books2.price < 9.99 AND EXISTS (
              SELECT 1 from bookshop.Authors as author2 where author2.ID = books2.author_ID AND author2.placeOfBirth = 'Rom'
            )
          )
        )
      )`)
    })

    //
    // nested EXISTS
    //
  })

  describe('inside CASE statement', () => {
    //
    // exists inside CASE
    //
    it('MUST handle simple where exists in CASE', () => {
      let query = cqn4sql(
        CQL`SELECT from bookshop.Books {
        ID,
        case when exists author then 'yes'
             else 'no'
        end as x
       }`,
        model,
      )
      expect(query).to.deep.equal(CQL`SELECT from bookshop.Books as Books {
        Books.ID,
        case when exists (SELECT 1 from bookshop.Authors as author where author.ID = Books.author_ID) then 'yes'
             else 'no'
        end as x
      }`)
    })

    it('MUST handle simple where exists with filter in CASE', () => {
      let query = cqn4sql(
        CQL`SELECT from bookshop.Books {
        ID,
        case when exists author[name = 'Sanderson'] then 'yes'
             else 'no'
        end as x
       }`,
        model,
      )
      expect(query).to.deep.equal(CQL`SELECT from bookshop.Books as Books {
        Books.ID,
        case when exists
          (
            SELECT 1 from bookshop.Authors as author where author.ID = Books.author_ID and author.name = 'Sanderson'
          ) then 'yes'
             else 'no'
        end as x
      }`)
    })

    it('exists in case with two branches', () => {
      let query = cqn4sql(
        CQL`SELECT from bookshop.Authors
       { ID,
         case when exists books[price>10]  then 1
              when exists books[price>100] then 2
         end as descr
       }`,
        model,
      )
      expect(query).to.deep.equal(CQL`SELECT from bookshop.Authors as Authors
        { Authors.ID,
          case when exists
          (
            select 1 from bookshop.Books as books where books.author_ID = Authors.ID and books.price > 10
          )
          then 1
               when exists
               (
                  select 1 from bookshop.Books as books2 where books2.author_ID = Authors.ID and books2.price > 100
               )
               then 2
          end as descr
        }
      `)
    })
  })

  describe('association has structured keys', () => {
    //
    // association with filter in EXISTS
    //
    //
    // assocs with complicated ON
    //

    it('... managed association with structured FK', () => {
      let query = cqn4sql(CQL`SELECT from bookshop.AssocMaze1 as AM { ID } WHERE EXISTS a_struc`, model)
      expect(query).to.deep.equal(CQL`SELECT from bookshop.AssocMaze1 as AM { AM.ID } WHERE EXISTS (
        SELECT 1 from bookshop.AssocMaze2 as a_struc where a_struc.ID_1_a = AM.a_struc_ID_1_a and a_struc.ID_1_b = AM.a_struc_ID_1_b
                                                       and a_struc.ID_2_a = AM.a_struc_ID_2_a and a_struc.ID_2_b = AM.a_struc_ID_2_b
      )`)
    })

    it('... managed association with explicit simple FKs', () => {
      let query = cqn4sql(CQL`SELECT from bookshop.AssocMaze1 as AM { ID } where exists a_strucX`, model)
      expect(query).to.deep.equal(CQL`SELECT from bookshop.AssocMaze1 as AM { AM.ID } WHERE EXISTS (
        SELECT 1 from bookshop.AssocMaze2 as a_strucX where a_strucX.a = AM.a_strucX_a and a_strucX.b = AM.a_strucX_b
      )`)
    })

    it('... managed association with explicit structured FKs', () => {
      let query = cqn4sql(CQL`SELECT from bookshop.AssocMaze1 as AM { ID } where exists a_strucY`, model)
      expect(query).to.deep.equal(CQL`SELECT from bookshop.AssocMaze1 as AM { AM.ID } WHERE EXISTS (
        SELECT 1 from bookshop.AssocMaze2 as a_strucY where a_strucY.S_1_a = AM.a_strucY_S_1_a and a_strucY.S_1_b = AM.a_strucY_S_1_b
                                                        and a_strucY.S_2_a = AM.a_strucY_S_2_a and a_strucY.S_2_b = AM.a_strucY_S_2_b
      )`)
    })

    it('... managed association with explicit structured aliased FKs', () => {
      let query = cqn4sql(CQL`SELECT from bookshop.AssocMaze1 as AM { ID } where exists a_strucXA`, model)
      expect(query).to.deep.equal(CQL`SELECT from bookshop.AssocMaze1 as AM { AM.ID } WHERE EXISTS (
        SELECT 1 from bookshop.AssocMaze2 as a_strucXA where a_strucXA.S_1_a = AM.a_strucXA_T_1_a and a_strucXA.S_1_b = AM.a_strucXA_T_1_b
                                                         and a_strucXA.S_2_a = AM.a_strucXA_T_2_a and a_strucXA.S_2_b = AM.a_strucXA_T_2_b
      )`)
    })

    it('... managed associations with FKs being managed associations', () => {
      let query = cqn4sql(CQL`SELECT from bookshop.AssocMaze1 as AM { ID } where exists a_assoc`, model)
      expect(query).to.deep.equal(CQL`SELECT from bookshop.AssocMaze1 as AM { AM.ID } WHERE EXISTS (
        SELECT 1 from bookshop.AssocMaze3 as a_assoc where a_assoc.assoc1_ID_1_a = AM.a_assoc_assoc1_ID_1_a and a_assoc.assoc1_ID_1_b = AM.a_assoc_assoc1_ID_1_b
                                                       and a_assoc.assoc1_ID_2_a = AM.a_assoc_assoc1_ID_2_a and a_assoc.assoc1_ID_2_b = AM.a_assoc_assoc1_ID_2_b
                                                       and a_assoc.assoc2_ID_1_a = AM.a_assoc_assoc2_ID_1_a and a_assoc.assoc2_ID_1_b = AM.a_assoc_assoc2_ID_1_b
                                                       and a_assoc.assoc2_ID_2_a = AM.a_assoc_assoc2_ID_2_a and a_assoc.assoc2_ID_2_b = AM.a_assoc_assoc2_ID_2_b
      )`)
    })

    it('... managed association with explicit FKs being managed associations', () => {
      let query = cqn4sql(CQL`SELECT from bookshop.AssocMaze1 as AM { ID } where exists a_assocY`, model)
      expect(query).to.deep.equal(CQL`SELECT from bookshop.AssocMaze1 as AM { AM.ID } WHERE EXISTS (
        SELECT 1 from bookshop.AssocMaze2 as a_assocY where a_assocY.A_1_a = AM.a_assocY_A_1_a and a_assocY.A_1_b_ID = AM.a_assocY_A_1_b_ID
                                                        and a_assocY.A_2_a = AM.a_assocY_A_2_a and a_assocY.A_2_b_ID = AM.a_assocY_A_2_b_ID
      )`)
    })

    it('... managed association with explicit aliased FKs being managed associations', () => {
      let query = cqn4sql(CQL`SELECT from bookshop.AssocMaze1 as AM { ID } where exists a_assocYA`, model)
      expect(query).to.deep.equal(CQL`SELECT from bookshop.AssocMaze1 as AM { AM.ID } WHERE EXISTS (
        SELECT 1 from bookshop.AssocMaze2 as a_assocYA where a_assocYA.A_1_a = AM.a_assocYA_B_1_a and a_assocYA.A_1_b_ID = AM.a_assocYA_B_1_b_ID
                                                         and a_assocYA.A_2_a = AM.a_assocYA_B_2_a and a_assocYA.A_2_b_ID = AM.a_assocYA_B_2_b_ID
      )`)
    })

    it('... managed associations with FKs being mix of struc and managed assoc', () => {
      let query = cqn4sql(CQL`SELECT from bookshop.AssocMaze1 as AM { ID } where exists a_strass`, model)
      expect(query).to.deep.equal(CQL`SELECT from bookshop.AssocMaze1 as AM { AM.ID } WHERE EXISTS (
        SELECT 1 from bookshop.AssocMaze4 as a_strass where a_strass.A_1_a= AM.a_strass_A_1_a
                                                        and a_strass.A_1_b_assoc1_ID_1_a = AM.a_strass_A_1_b_assoc1_ID_1_a and a_strass.A_1_b_assoc1_ID_1_b = AM.a_strass_A_1_b_assoc1_ID_1_b
                                                        and a_strass.A_1_b_assoc1_ID_2_a = AM.a_strass_A_1_b_assoc1_ID_2_a and a_strass.A_1_b_assoc1_ID_2_b = AM.a_strass_A_1_b_assoc1_ID_2_b
                                                        and a_strass.A_1_b_assoc2_ID_1_a = AM.a_strass_A_1_b_assoc2_ID_1_a and a_strass.A_1_b_assoc2_ID_1_b = AM.a_strass_A_1_b_assoc2_ID_1_b
                                                        and a_strass.A_1_b_assoc2_ID_2_a = AM.a_strass_A_1_b_assoc2_ID_2_a and a_strass.A_1_b_assoc2_ID_2_b = AM.a_strass_A_1_b_assoc2_ID_2_b
                                                        and a_strass.A_2_a = AM.a_strass_A_2_a
                                                        and a_strass.A_2_b_assoc1_ID_1_a = AM.a_strass_A_2_b_assoc1_ID_1_a and  a_strass.A_2_b_assoc1_ID_1_b = AM.a_strass_A_2_b_assoc1_ID_1_b
                                                        and a_strass.A_2_b_assoc1_ID_2_a = AM.a_strass_A_2_b_assoc1_ID_2_a and  a_strass.A_2_b_assoc1_ID_2_b = AM.a_strass_A_2_b_assoc1_ID_2_b
                                                        and a_strass.A_2_b_assoc2_ID_1_a = AM.a_strass_A_2_b_assoc2_ID_1_a and  a_strass.A_2_b_assoc2_ID_1_b = AM.a_strass_A_2_b_assoc2_ID_1_b
                                                        and a_strass.A_2_b_assoc2_ID_2_a = AM.a_strass_A_2_b_assoc2_ID_2_a and  a_strass.A_2_b_assoc2_ID_2_b = AM.a_strass_A_2_b_assoc2_ID_2_b
      )`)
    })

    // TODO test with ...FKs being managed assoc with explicit aliased FKs
    // TODO test with ... assoc path in from with FKs being managed assoc with explicit aliased FKs

    it('... managed association with explicit FKs being path into a struc', () => {
      let query = cqn4sql(CQL`SELECT from bookshop.AssocMaze1 as AM { ID } where exists a_part`, model)
      expect(query).to.deep.equal(CQL`SELECT from bookshop.AssocMaze1 as AM { AM.ID } WHERE EXISTS (
        SELECT 1 from bookshop.AssocMaze2 as a_part where a_part.A_1_a = AM.a_part_a and a_part.S_2_b = AM.a_part_b
      )`)
    })
  })
})

describe('EXISTS predicate in infix filter', () => {
  let model
  beforeAll(async () => {
    model = cds.model = await cds.load(__dirname + '/../bookshop/srv/cat-service').then(cds.linked)
  })

  it('... in select', () => {
    let query = cqn4sql(CQL`SELECT from bookshop.Books {ID, genre[exists children].descr }`, model)
    expect(query).to.deep.equal(
      CQL`SELECT from bookshop.Books as Books
        LEFT OUTER JOIN bookshop.Genres as genre ON genre.ID = Books.genre_ID
          and EXISTS (
            SELECT 1 from bookshop.Genres as children where children.parent_ID = genre.ID
          )
        { Books.ID, genre.descr as genre_descr }`,
    )
  })

  it('... in select, nested', () => {
    let query = cqn4sql(CQL`SELECT from bookshop.Books {ID, genre[exists children[exists children]].descr }`, model)
    expect(query).to.deep.equal(
      CQL`SELECT from bookshop.Books as Books
        LEFT OUTER JOIN bookshop.Genres as genre ON genre.ID = Books.genre_ID
          and EXISTS (
            SELECT 1 from bookshop.Genres as children where children.parent_ID = genre.ID
            and EXISTS (
              SELECT 1 from bookshop.Genres as children2 where children2.parent_ID = children.ID
            )
          )
        { Books.ID, genre.descr as genre_descr }`,
    )
  })

  it('... in select, path with 2 assocs', () => {
    let query = cqn4sql(
      CQL`SELECT from bookshop.Books {ID, genre[exists children[code=2]].children[exists children[code=3]].descr }`,
      model,
    )
    expect(query).to.deep.equal(
      CQL`SELECT from bookshop.Books as Books
        LEFT OUTER JOIN bookshop.Genres as genre ON genre.ID = Books.genre_ID
          and EXISTS (
            SELECT 1 from bookshop.Genres as children2 where children2.parent_ID = genre.ID
            and children2.code = 2
          )
        LEFT OUTER JOIN bookshop.Genres as children ON children.parent_ID = genre.ID
          and EXISTS (
            SELECT 1 from bookshop.Genres as children3 where children3.parent_ID = children.ID
            and children3.code = 3
          )
      { Books.ID, children.descr as genre_children_descr }`,
    )
  })
})

/**
 * @TODO Review the mean tests and verify, that the resulting cqn 4 sql is valid.
 *       Especially w.r.t. to table aliases and bracing.
 */
describe('Path in FROM which ends on association must be transformed to where exists', () => {
  let model
  beforeAll(async () => {
    model = cds.model = await cds.load(__dirname + '/../bookshop/srv/cat-service').then(cds.linked)
  })

  it('does not ignore the expand root from being considered for the table alias calculation', () => {
    const originalQuery = CQL`SELECT from bookshop.Genres:parent.parent.parent { ID }`
    // table aliases for `query.SELECT.expand === true` are not materialized in the transformed query and must be ignored
    // however, for the main query having the `query.SELECT.expand === 'root'` we must consider the table aliases
    originalQuery.SELECT.expand = 'root'
    let query = cqn4sql(originalQuery, model)

    // clean up so that the queries match
    delete originalQuery.SELECT.expand

    expect(query).to.deep.equal(CQL`
      SELECT from bookshop.Genres as parent { parent.ID }
      where exists (
        SELECT 1 from bookshop.Genres as parent2
          where parent2.parent_ID = parent.ID and
          exists (
            SELECT 1 from bookshop.Genres as parent3
              where parent3.parent_ID = parent2.ID  and
              exists (
                SELECT 1 from bookshop.Genres as Genres
                where Genres.parent_ID = parent3.ID
              )
          )
      )
    `)
  })

  //TODO infix filter with association with structured foreign key

  //(SMW) TODO I'd prefer to have the cond from the filter before the cond coming from the WHERE
  // which, by the way, is the case in tests below where we have a path in FROM -> ???
  it('handles infix filter at entity and WHERE clause', () => {
    let query = cqn4sql(CQL`SELECT from bookshop.Books[price < 12.13]{Books.ID} where stock < 11`, model)
    expect(query).to.deep.equal(
      CQL`SELECT from bookshop.Books as Books {Books.ID} WHERE (Books.stock < 11) and (Books.price < 12.13)`,
    )
  })
  it('handles multiple assoc steps', () => {
    let query = cqn4sql(CQL`SELECT from bookshop.TestPublisher:texts {ID}`, model)
    expect(query).to.deep.equal(
      CQL`SELECT from bookshop.TestPublisher.texts as texts {texts.ID} WHERE exists (
        SELECT 1 from bookshop.TestPublisher as TestPublisher where texts.publisher_structuredKey_ID = TestPublisher.publisher_structuredKey_ID
      )`,
    )
  })
  it.skip('handles multiple assoc steps with renamed keys', () => {
    let query = cqn4sql(CQL`SELECT from bookshop.TestPublisher:textsRenamedPublisher {ID}`, model)
    expect(query).to.deep.equal(
      CQL`SELECT from bookshop.TestPublisher.texts as textsRenamedPublisher {textsRenamedPublisher.ID} WHERE exists (
        SELECT 1 from bookshop.TestPublisher as TestPublisher where textsRenamedPublisher.publisherRenamedKey_notID = TestPublisher.publisherRenamedKey_notID
      )`,
    )
  })

  it('handles infix filter with nested xpr at entity and WHERE clause', () => {
    let query = cqn4sql(
      CQL`
      SELECT from bookshop.Books[not (price < 12.13)] { Books.ID } where stock < 11
      `,
      model,
    )
    expect(query).to.deep.equal(
      CQL`SELECT from bookshop.Books as Books {Books.ID} WHERE (Books.stock < 11) and (not (Books.price < 12.13))`,
    )
  })

  //(SMW) TODO I'd prefer to have the cond from the filter before the cond coming from the WHERE
  // which, by the way, is the case in tests below where we have a path in FROM -> ???
  it('gets precedence right for infix filter at entity and WHERE clause', () => {
    let query = cqn4sql(
      CQL`SELECT from bookshop.Books[price < 12.13 or stock > 77] {Books.ID} where stock < 11 or price > 17.89`,
      model,
    )
    expect(query).to.deep.equal(
      CQL`SELECT from bookshop.Books as Books {Books.ID} WHERE (Books.stock < 11 or Books.price > 17.89) and (Books.price < 12.13 or Books.stock > 77)`,
    )
    //expect (query) .to.deep.equal (CQL`SELECT from bookshop.Books as Books {Books.ID} WHERE (Books.price < 12.13 or Books.stock > 77) and (Books.stock < 11 or Books.price > 17.89)`)  // (SMW) want this
  })

  it('FROM path ends on to-one association', () => {
    let query = cqn4sql(CQL`SELECT from bookshop.Books:author { name }`, model)
    expect(query).to.deep.equal(CQL`SELECT from bookshop.Authors as author { author.name }
        WHERE EXISTS ( SELECT 1 from bookshop.Books as Books where Books.author_ID = author.ID
      )`)
  })
  it('handles FROM path with association with explicit table alias', () => {
    let query = cqn4sql(CQL`SELECT from bookshop.Books:author as author { author.name }`, model)
    expect(query).to.deep.equal(CQL`SELECT from bookshop.Authors as author { author.name }
        WHERE EXISTS ( SELECT 1 from bookshop.Books as Books where Books.author_ID = author.ID
      )`)
  })

  it('handles FROM path with association with mean explicit table alias', () => {
    let query = cqn4sql(CQL`SELECT from bookshop.Books:author as Books { name, Books.dateOfBirth }`, model)
    expect(query).to.deep.equal(CQL`SELECT from bookshop.Authors as Books { Books.name, Books.dateOfBirth}
        WHERE EXISTS ( SELECT 1 from bookshop.Books as Books2 where Books2.author_ID = Books.ID
      )`)
  })

  it('handles FROM path with backlink association', () => {
    let query = cqn4sql(CQL`SELECT from bookshop.Authors:books {books.ID}`, model)
    expect(query).to.deep.equal(CQL`SELECT from bookshop.Books as books {books.ID} WHERE EXISTS (
        SELECT 1 from bookshop.Authors as Authors where Authors.ID = books.author_ID
      )`)
  })

  it('handles FROM path with unmanaged composition and prepends source side alias', () => {
    let query = cqn4sql(CQL`SELECT from bookshop.Books:texts { locale }`, model)
    expect(query).to.deep.equal(CQL`SELECT from bookshop.Books.texts as texts {texts.locale} WHERE EXISTS (
        SELECT 1 from bookshop.Books as Books where texts.ID = Books.ID
      )`)
  })

  it('handles FROM path with struct and association', () => {
    let query = cqn4sql(CQL`SELECT from bookshop.Books:dedication.addressee { dateOfBirth }`, model)
    expect(query).to.deep.equal(CQL`SELECT from bookshop.Person as addressee { addressee.dateOfBirth }
        WHERE EXISTS ( SELECT 1 from bookshop.Books as Books where Books.dedication_addressee_ID = addressee.ID
      )`)
  })

  it('handles FROM path with struct and association (2)', () => {
    let query = cqn4sql(CQL`SELECT from bookshop.DeepRecursiveAssoc:one.two.three.toSelf { ID }`, model)
    expect(query).to.deep.equal(CQL`SELECT from bookshop.DeepRecursiveAssoc as toSelf { toSelf.ID }
        WHERE EXISTS (
          SELECT 1 from bookshop.DeepRecursiveAssoc as DeepRecursiveAssoc where DeepRecursiveAssoc.one_two_three_toSelf_ID = toSelf.ID
      )`)
  })
  it('handles FROM path with filter at entity plus association', () => {
    let query = cqn4sql(CQL`SELECT from bookshop.Books[ID=201]:author {author.ID}`, model)
    expect(query).to.deep.equal(CQL`SELECT from bookshop.Authors as author {author.ID} WHERE EXISTS (
        SELECT 1 from bookshop.Books as Books where Books.author_ID = author.ID and Books.ID=201
      )`)
  })

  // (SMW) here the explicit WHERE comes at the end (as it should be)
  it('handles FROM path with association and filters and WHERE', () => {
    let query = cqn4sql(
      CQL`SELECT from bookshop.Books[ID=201 or ID=202]:author[ID=4711 or ID=4712]{author.ID} where author.name='foo' or name='bar'`,
      model,
    )
    expect(query).to.deep.equal(
      CQL`SELECT from bookshop.Authors as author {author.ID}
        WHERE EXISTS (
          SELECT 1 from bookshop.Books as Books where Books.author_ID = author.ID and (Books.ID=201 or Books.ID=202)
        ) and (author.ID=4711 or author.ID=4712) and (author.name='foo' or author.name='bar')`,
    )
  })

  it('handles FROM path with association with one infix filter at leaf step', () => {
    let query = cqn4sql(CQL`SELECT from bookshop.Books:author[ID=4711] {author.ID}`, model)
    expect(query).to.deep.equal(
      CQL`SELECT from bookshop.Authors as author {author.ID}
        WHERE EXISTS (
          SELECT 1 from bookshop.Books as Books where Books.author_ID = author.ID
        ) and author.ID=4711`,
    )
  })

  //
  // convenience:
  //   shortcut notation (providing only value) allowed in filter if association target has exactly one PK
  //

  // (SMW) TODO check
  // (PB) modified -> additional where condition e.g. infix filter in result are wrapped in `xpr`
  it('MUST ... in from clauses with infix filters, ODATA variant w/o mentioning key', () => {
    let query = cqn4sql(CQL`SELECT from bookshop.Books[201]:author[150] {ID}`, model)
    expect(query).to.deep.equal(CQL`SELECT from bookshop.Authors as author {author.ID} WHERE EXISTS (
        SELECT 1 from bookshop.Books as Books where Books.author_ID = author.ID and Books.ID=201
      ) AND author.ID = 150`)
  })

  // (PB) new
  // (SMW) can this be deleted?
  it.skip('MUST not ... in from clauses with infix filters, ODATA variant w/o mentioning structured key', () => {
    let query = cqn4sql(CQL`SELECT from bookshop.AssocWithStructuredKey:toStructuredKey[42]`, model)
    expect(query).to.deep.equal(CQL`SELECT from bookshop.WithStructuredKey as toStructuredKey {
        toStructuredKey.struct_mid_leaf,
        toStructuredKey.struct_mid_anotherLeaf,
        toStructuredKey.second
      } WHERE EXISTS (
        SELECT 1 from bookshop.AssocWithStructuredKey as AssocWithStructuredKey where
        AssocWithStructuredKey.toStructuredKey_struct_mid_leaf = toStructuredKey.struct_mid_leaf and
        AssocWithStructuredKey.toStructuredKey_struct_mid_anotherLeaf = toStructuredKey.struct_mid_anotherLeaf and
        AssocWithStructuredKey.toStructuredKey_second = toStructuredKey.second
      ) AND toStructuredKey.struct_mid_leaf = 42 and
      toStructuredKey.struct_mid_anotherLeaf = 42 and
      toStructuredKey.second = 42`)
  })

  // (SMW) TODO msg not good -> filter in general is ok for assoc with multiple FKS,
  // only shortcut notation is not allowed
  // TODO: message can include the fix: `write ”<key> = 42” explicitly`
  it('MUST ... reject filters on associations with multiple foreign keys', () => {
    expect(() => cqn4sql(CQL`SELECT from bookshop.AssocWithStructuredKey:toStructuredKey[42]`, model)).to.throw(
      /Filters can only be applied to managed associations which result in a single foreign key/,
    )
  })

  // (SMW) TODO: check
  it('MUST ... in from clauses with infix filters ODATA variant w/o mentioning key ORDERS/ITEMS', () => {
    let query = cqn4sql(CQL`SELECT from bookshop.Orders[201]:items[2] {pos}`, model)
    expect(query).to.deep.equal(CQL`SELECT from bookshop.Orders.items as items {items.pos} WHERE EXISTS (
        SELECT 1 from bookshop.Orders as Orders where Orders.ID = items.up__ID and Orders.ID = 201
      ) AND items.pos = 2`)
  })

  // (SMW) TODO: check
  // PB remark -> should `up__ID` be part of the where condition? Should this be an error?
  //              Usually filters on associations with multiple foreign keys are declined
  it.skip('MUST ... contain foreign keys of backlink association in on-condition?', () => {
    let query = cqn4sql(CQL`SELECT from bookshop.Orders:items[2] {pos}`, model)
    expect(query).to.throw()
  })

  it.skip('...', () => {
    let query = cqn4sql(CQL`SELECT from bookshop.Orders:items[pos=2] {pos}`, model)
    expect(query).to.deep.equal(CQL`SELECT from bookshop.Orders.items as items {items.pos} WHERE EXISTS (
        SELECT 1 from bookshop.Orders as Orders where Orders.ID = items.up__ID
      ) and items.pos = 2`)
  })

  // TODO
  it.skip('MUST ... contain foreign keys of backlink association in on-condition? (3)', () => {
    expect(() => cqn4sql(CQL`SELECT from bookshop.Orders.items[2] {pos}`, model)).to.throw(
      /Please specify all primary keys in the infix filter/,
    )
  })

  it('MUST ... be possible to address fully qualified, partial key in infix filter', () => {
    let query = cqn4sql(CQL`SELECT from bookshop.Orders.items[pos=2] {pos}`, model)
    expect(query).to.deep.equal(CQL`SELECT from bookshop.Orders.items as items {items.pos} where items.pos = 2`)
  })

  it('handles paths with two associations', () => {
    let query = cqn4sql(CQL`SELECT from bookshop.Authors:books.genre {genre.ID}`, model)
    expect(query).to.deep.equal(CQL`SELECT from bookshop.Genres as genre {genre.ID} WHERE EXISTS (
        SELECT 1 from bookshop.Books as books where books.genre_ID = genre.ID and EXISTS (
          SELECT 1 from bookshop.Authors as Authors where Authors.ID = books.author_ID
        )
      )`)
  })

  it('handles paths with two associations (mean alias)', () => {
    let query = cqn4sql(CQL`SELECT from bookshop.Authors:books.genre as books {books.ID}`, model)
    expect(query).to.deep.equal(CQL`SELECT from bookshop.Genres as books {books.ID} WHERE EXISTS (
        SELECT 1 from bookshop.Books as books2 where books2.genre_ID = books.ID and EXISTS (
          SELECT 1 from bookshop.Authors as Authors where Authors.ID = books2.author_ID
        )
      )`)
  })

  it('handles paths with three associations', () => {
    let query = cqn4sql(CQL`SELECT from bookshop.Authors:books.genre.parent {parent.ID}`, model)
    expect(query).to.deep.equal(CQL`SELECT from bookshop.Genres as parent {parent.ID} WHERE EXISTS (
        SELECT 1 from bookshop.Genres as genre where genre.parent_ID = parent.ID and EXISTS (
          SELECT 1 from bookshop.Books as books where books.genre_ID = genre.ID and EXISTS (
            SELECT 1 from bookshop.Authors as Authors where Authors.ID = books.author_ID
          )
        )
      )`)
  })

  it('handles paths with recursive associations', () => {
    let query = cqn4sql(CQL`SELECT from bookshop.Authors:books.genre.parent.parent.parent {parent.ID}`, model)
    expect(query).to.deep.equal(CQL`SELECT from bookshop.Genres as parent {parent.ID}
      WHERE EXISTS (
        SELECT 1 from bookshop.Genres as parent2 where parent2.parent_ID = parent.ID and EXISTS (
          SELECT 1 from bookshop.Genres as parent3 where parent3.parent_ID = parent2.ID and EXISTS (
            SELECT 1 from bookshop.Genres as genre where genre.parent_ID = parent3.ID and EXISTS (
              SELECT 1 from bookshop.Books as books where books.genre_ID = genre.ID and EXISTS (
                SELECT 1 from bookshop.Authors as Authors where Authors.ID = books.author_ID
              )
            )
          )
        )
      )`)
  })

  it('handles paths with unmanaged association', () => {
    let query = cqn4sql(CQL`SELECT from bookshop.Baz:parent {id}`, model)
    expect(query).to.deep.equal(CQL`SELECT from bookshop.Baz as parent {parent.id} WHERE EXISTS (
        SELECT 1 from bookshop.Baz as Baz where parent.id = Baz.parent_id or parent.id > 17
      )`)
  })

  it('handles paths with unmanaged association with alias', () => {
    let query = cqn4sql(CQL`SELECT from bookshop.Baz:parent as A {id}`, model)
    expect(query).to.deep.equal(CQL`SELECT from bookshop.Baz as A {A.id} WHERE EXISTS (
        SELECT 1 from bookshop.Baz as Baz where A.id = Baz.parent_id or A.id > 17
      )`)
  })

  // (SMW) need more tests with unmanaged ON conds using all sorts of stuff -> e.g. struc access in ON, FK of mgd assoc in FROM ...

  it('transforms unmanaged association to where exists subquery and infix filter', () => {
    let query = cqn4sql(CQL`SELECT from bookshop.Baz:parent[id<20] {parent.id}`, model)
    expect(query).to.deep.equal(CQL`SELECT from bookshop.Baz as parent {parent.id} WHERE EXISTS (
        SELECT 1 from bookshop.Baz as Baz where parent.id = Baz.parent_id or parent.id > 17
      ) AND parent.id < 20`)
  })
  it('transforms unmanaged association to where exists subquery with multiple infix filter', () => {
    let query = cqn4sql(CQL`SELECT from bookshop.Baz:parent[id<20 or id > 12] {parent.id}`, model)
    expect(query).to.deep.equal(CQL`SELECT from bookshop.Baz as parent {parent.id} WHERE EXISTS (
        SELECT 1 from bookshop.Baz as Baz where parent.id = Baz.parent_id or parent.id > 17
      ) AND (parent.id < 20 or parent.id > 12)`)
  })

  //
  // assocs with complicated ON
  //

  it('exists predicate in infix filter in FROM', () => {
    let query = cqn4sql(CQL`SELECT from bookshop.Authors[exists books] {ID}`, model)
    expect(query).to.deep.equal(
      CQL`SELECT from bookshop.Authors as Authors {Authors.ID}
        WHERE EXISTS (
          SELECT 1 from bookshop.Books as books where books.author_ID = Authors.ID
        )`,
    )
  })

  it('exists predicate in infix filter at ssoc path step in FROM', () => {
    let query = cqn4sql(CQL`SELECT from bookshop.Books:author[exists books] {ID}`, model)
    expect(query).to.deep.equal(
      CQL`SELECT from bookshop.Authors as author {author.ID}
        WHERE EXISTS (
          SELECT 1 from bookshop.Books as Books where Books.author_ID = author.ID
        ) and EXISTS (
          SELECT 1 from bookshop.Books as books2 where books2.author_ID = author.ID
        )`,
    )
  })

  it('exists predicate followed by unmanaged assoc as infix filter (also within xpr)', () => {
    let query = cqn4sql(
      CQL`SELECT from bookshop.Books:author[exists books[exists coAuthorUnmanaged or title = 'Sturmhöhe']] { ID }`,
      model,
    )
    expect(query).to.deep.equal(
      CQL`SELECT from bookshop.Authors as author {author.ID}
            where exists (
              SELECT 1 from bookshop.Books as Books where Books.author_ID = author.ID
            ) and exists (
              SELECT 1 from bookshop.Books as books2 where books2.author_ID = author.ID
              and
              (
                exists (
                SELECT 1 from bookshop.Authors as coAuthorUnmanaged where coAuthorUnmanaged.ID = books2.coAuthor_ID_unmanaged
                )  or books2.title = 'Sturmhöhe'
              )
            )
      `,
    )
  })

  it('exists predicate in infix filter followed by assoc in FROM', () => {
    let query = cqn4sql(CQL`SELECT from bookshop.Books[exists genre]:author {ID}`, model)
    expect(query).to.deep.equal(
      CQL`SELECT from bookshop.Authors as author {author.ID}
        WHERE EXISTS (
          SELECT 1 from bookshop.Books as Books where Books.author_ID = author.ID
            and EXISTS (
              SELECT 1 from bookshop.Genres as genre where genre.ID = Books.genre_ID
            )
        )`,
    )
  })

  it('exists predicate in infix filters in FROM', () => {
    let query = cqn4sql(CQL`SELECT from bookshop.Books[exists genre]:author[exists books] {ID}`, model)
    expect(query).to.deep.equal(
      CQL`SELECT from bookshop.Authors as author {author.ID}
        WHERE EXISTS (
          SELECT 1 from bookshop.Books as Books where Books.author_ID = author.ID
          and EXISTS (
            SELECT 1 from bookshop.Genres as genre where genre.ID = Books.genre_ID
          )
        ) and EXISTS (
          SELECT 1 from bookshop.Books as books2 where books2.author_ID = author.ID
        )`,
    )
  })

  // (SMW) revisit: semantically correct, but order of infix filter and exists subqueries not consistent
  it('exists predicate in infix filters in FROM, multiple assoc steps', () => {
    let query = cqn4sql(
      CQL`SELECT from bookshop.Books[exists genre]:author[exists books].books[exists genre] {ID}`,
      model,
    )
    expect(query).to.deep.equal(
      CQL`SELECT from bookshop.Books as books {books.ID}
        WHERE EXISTS (
          SELECT 1 from bookshop.Authors as author where author.ID = books.author_ID
            and EXISTS (
              SELECT 1 from bookshop.Books as books2 where books2.author_ID = author.ID
            )
            and EXISTS (
              SELECT 1 from bookshop.Books as Books3 where Books3.author_ID = author.ID
                and EXISTS (
                  SELECT 1 from bookshop.Genres as genre where genre.ID = Books3.genre_ID
                )
          )
        ) and EXISTS (
          SELECT 1 from bookshop.Genres as genre2 where genre2.ID = books.genre_ID
        )`,
    )
  })

  it('... managed association with structured FK', () => {
    let query = cqn4sql(CQL`SELECT from bookshop.AssocMaze1:a_struc { val }`, model)
    expect(query).to.deep.equal(CQL`SELECT from bookshop.AssocMaze2 as a_struc { a_struc.val } WHERE EXISTS (
        SELECT 1 from bookshop.AssocMaze1 as AssocMaze1 where AssocMaze1.a_struc_ID_1_a = a_struc.ID_1_a and AssocMaze1.a_struc_ID_1_b = a_struc.ID_1_b
                                                          and AssocMaze1.a_struc_ID_2_a = a_struc.ID_2_a and AssocMaze1.a_struc_ID_2_b =  a_struc.ID_2_b
      )`)
  })

  it('... managed association with explicit simple FKs', () => {
    let query = cqn4sql(CQL`SELECT from bookshop.AssocMaze1:a_strucX { val }`, model)
    expect(query).to.deep.equal(CQL`SELECT from bookshop.AssocMaze2 as a_strucX { a_strucX.val } WHERE EXISTS (
        SELECT 1 from bookshop.AssocMaze1 as AssocMaze1 where AssocMaze1.a_strucX_a = a_strucX.a and AssocMaze1.a_strucX_b = a_strucX.b
      )`)
  })

  it('... managed association with explicit structured FKs', () => {
    let query = cqn4sql(CQL`SELECT from bookshop.AssocMaze1:a_strucY { val }`, model)
    expect(query).to.deep.equal(CQL`SELECT from bookshop.AssocMaze2 as a_strucY { a_strucY.val } WHERE EXISTS (
        SELECT 1 from bookshop.AssocMaze1 as AssocMaze1 where AssocMaze1.a_strucY_S_1_a = a_strucY.S_1_a and AssocMaze1.a_strucY_S_1_b = a_strucY.S_1_b
                                                          and AssocMaze1.a_strucY_S_2_a = a_strucY.S_2_a and AssocMaze1.a_strucY_S_2_b = a_strucY.S_2_b
      )`)
  })

  it('... managed association with explicit structured aliased FKs', () => {
    let query = cqn4sql(CQL`SELECT from bookshop.AssocMaze1:a_strucXA { val }`, model)
    expect(query).to.deep.equal(CQL`SELECT from bookshop.AssocMaze2 as a_strucXA { a_strucXA.val } WHERE EXISTS (
        SELECT 1 from bookshop.AssocMaze1 as AssocMaze1 where AssocMaze1.a_strucXA_T_1_a = a_strucXA.S_1_a and AssocMaze1.a_strucXA_T_1_b = a_strucXA.S_1_b
                                                          and AssocMaze1.a_strucXA_T_2_a = a_strucXA.S_2_a and AssocMaze1.a_strucXA_T_2_b = a_strucXA.S_2_b
      )`)
  })

  it('... managed associations with FKs being managed associations', () => {
    let query = cqn4sql(CQL`SELECT from bookshop.AssocMaze1:a_assoc { val }`, model)
    expect(query).to.deep.equal(CQL`SELECT from bookshop.AssocMaze3 as a_assoc { a_assoc.val } WHERE EXISTS (
        SELECT 1 from bookshop.AssocMaze1 as AssocMaze1 where AssocMaze1.a_assoc_assoc1_ID_1_a = a_assoc.assoc1_ID_1_a and AssocMaze1.a_assoc_assoc1_ID_1_b = a_assoc.assoc1_ID_1_b
                                                          and AssocMaze1.a_assoc_assoc1_ID_2_a = a_assoc.assoc1_ID_2_a and AssocMaze1.a_assoc_assoc1_ID_2_b = a_assoc.assoc1_ID_2_b
                                                          and AssocMaze1.a_assoc_assoc2_ID_1_a = a_assoc.assoc2_ID_1_a and AssocMaze1.a_assoc_assoc2_ID_1_b = a_assoc.assoc2_ID_1_b
                                                          and AssocMaze1.a_assoc_assoc2_ID_2_a = a_assoc.assoc2_ID_2_a and AssocMaze1.a_assoc_assoc2_ID_2_b = a_assoc.assoc2_ID_2_b
      )`)
  })

  it('... managed association with explicit FKs being managed associations', () => {
    let query = cqn4sql(CQL`SELECT from bookshop.AssocMaze1:a_assocY { val }`, model)
    expect(query).to.deep.equal(CQL`SELECT from bookshop.AssocMaze2 as a_assocY { a_assocY.val } WHERE EXISTS (
        SELECT 1 from bookshop.AssocMaze1 as AssocMaze1 where AssocMaze1.a_assocY_A_1_a = a_assocY.A_1_a and AssocMaze1.a_assocY_A_1_b_ID = a_assocY.A_1_b_ID
                                                          and AssocMaze1.a_assocY_A_2_a = a_assocY.A_2_a and AssocMaze1.a_assocY_A_2_b_ID = a_assocY.A_2_b_ID
      )`)
  })

  it('... managed association with explicit aliased FKs being managed associations', () => {
    let query = cqn4sql(CQL`SELECT from bookshop.AssocMaze1:a_assocYA { val }`, model)
    expect(query).to.deep.equal(CQL`SELECT from bookshop.AssocMaze2 as a_assocYA { a_assocYA.val } WHERE EXISTS (
        SELECT 1 from bookshop.AssocMaze1 as AssocMaze1 where AssocMaze1.a_assocYA_B_1_a = a_assocYA.A_1_a and AssocMaze1.a_assocYA_B_1_b_ID = a_assocYA.A_1_b_ID
                                                          and AssocMaze1.a_assocYA_B_2_a = a_assocYA.A_2_a and AssocMaze1.a_assocYA_B_2_b_ID = a_assocYA.A_2_b_ID
      )`)
  })

  it('... managed associations with FKs being mix of struc and managed assoc', () => {
    let query = cqn4sql(CQL`SELECT from bookshop.AssocMaze1:a_strass { val }`, model)
    expect(query).to.deep.equal(CQL`SELECT from bookshop.AssocMaze4 as a_strass { a_strass.val } WHERE EXISTS (
        SELECT 1 from bookshop.AssocMaze1 as AssocMaze1
          where AssocMaze1.a_strass_A_1_a = a_strass.A_1_a
            and AssocMaze1.a_strass_A_1_b_assoc1_ID_1_a = a_strass.A_1_b_assoc1_ID_1_a and AssocMaze1.a_strass_A_1_b_assoc1_ID_1_b = a_strass.A_1_b_assoc1_ID_1_b
            and AssocMaze1.a_strass_A_1_b_assoc1_ID_2_a = a_strass.A_1_b_assoc1_ID_2_a and AssocMaze1.a_strass_A_1_b_assoc1_ID_2_b = a_strass.A_1_b_assoc1_ID_2_b
            and AssocMaze1.a_strass_A_1_b_assoc2_ID_1_a = a_strass.A_1_b_assoc2_ID_1_a and AssocMaze1.a_strass_A_1_b_assoc2_ID_1_b = a_strass.A_1_b_assoc2_ID_1_b
            and AssocMaze1.a_strass_A_1_b_assoc2_ID_2_a = a_strass.A_1_b_assoc2_ID_2_a and AssocMaze1.a_strass_A_1_b_assoc2_ID_2_b = a_strass.A_1_b_assoc2_ID_2_b
            and AssocMaze1.a_strass_A_2_a = a_strass.A_2_a
            and AssocMaze1.a_strass_A_2_b_assoc1_ID_1_a = a_strass.A_2_b_assoc1_ID_1_a and AssocMaze1.a_strass_A_2_b_assoc1_ID_1_b = a_strass.A_2_b_assoc1_ID_1_b
            and AssocMaze1.a_strass_A_2_b_assoc1_ID_2_a = a_strass.A_2_b_assoc1_ID_2_a and AssocMaze1.a_strass_A_2_b_assoc1_ID_2_b = a_strass.A_2_b_assoc1_ID_2_b
            and AssocMaze1.a_strass_A_2_b_assoc2_ID_1_a = a_strass.A_2_b_assoc2_ID_1_a and AssocMaze1.a_strass_A_2_b_assoc2_ID_1_b = a_strass.A_2_b_assoc2_ID_1_b
            and AssocMaze1.a_strass_A_2_b_assoc2_ID_2_a = a_strass.A_2_b_assoc2_ID_2_a and AssocMaze1.a_strass_A_2_b_assoc2_ID_2_b = a_strass.A_2_b_assoc2_ID_2_b
      )`)
  })

  it('on condition of to many composition in csn model has xpr', () => {
    const q = CQL`
      SELECT from bookshop.WorklistItems[ID = 1 and snapshotHash = 0]:releaseChecks[ID = 1 and snapshotHash = 0].detailsDeviations
    `
    const expected = CQL`
      SELECT from bookshop.QualityDeviations as detailsDeviations {
        detailsDeviations.snapshotHash,
        detailsDeviations.ID,
        detailsDeviations.batch_ID,
        detailsDeviations.material_ID,
      } where exists (
        SELECT 1 from bookshop.WorklistItem_ReleaseChecks as releaseChecks
        where detailsDeviations.material_ID = releaseChecks.parent_releaseDecisionTrigger_batch_material_ID
              and ( detailsDeviations.batch_ID = '*' or detailsDeviations.batch_ID = releaseChecks.parent_releaseDecisionTrigger_batch_ID )
              and detailsDeviations.snapshotHash = releaseChecks.snapshotHash
              and releaseChecks.ID = 1 and releaseChecks.snapshotHash = 0
              and exists (
                SELECT 1 from bookshop.WorklistItems as WorklistItems
                where releaseChecks.parent_ID = WorklistItems.ID
                  and releaseChecks.parent_snapshotHash = WorklistItems.snapshotHash
                  and WorklistItems.ID = 1 and WorklistItems.snapshotHash = 0
              )
      )
    `
    expect(cqn4sql(q)).to.deep.equal(expected)
  })
  it('on condition of to many composition in csn model has xpr and dangling filter', () => {
    const q = CQL`
      SELECT from bookshop.WorklistItems[ID = 1 and snapshotHash = 0]
      :releaseChecks[ID = 1 and snapshotHash = 0]
      .detailsDeviations[ID='0' and snapshotHash='0'and batch_ID='*' and material_ID='1']
    `
    const expected = CQL`
      SELECT from bookshop.QualityDeviations as detailsDeviations {
        detailsDeviations.snapshotHash,
        detailsDeviations.ID,
        detailsDeviations.batch_ID,
        detailsDeviations.material_ID,
      } where exists (
        SELECT 1 from bookshop.WorklistItem_ReleaseChecks as releaseChecks
        where detailsDeviations.material_ID = releaseChecks.parent_releaseDecisionTrigger_batch_material_ID
              and ( detailsDeviations.batch_ID = '*' or detailsDeviations.batch_ID = releaseChecks.parent_releaseDecisionTrigger_batch_ID )
              and detailsDeviations.snapshotHash = releaseChecks.snapshotHash
              and releaseChecks.ID = 1 and releaseChecks.snapshotHash = 0
              and exists (
                SELECT 1 from bookshop.WorklistItems as WorklistItems
                where releaseChecks.parent_ID = WorklistItems.ID
                  and releaseChecks.parent_snapshotHash = WorklistItems.snapshotHash
                  and WorklistItems.ID = 1 and WorklistItems.snapshotHash = 0
              )
      )
      and (
              detailsDeviations.ID = '0'
          and detailsDeviations.snapshotHash = '0'
          and detailsDeviations.batch_ID = '*'
          and detailsDeviations.material_ID = '1'
        )
    `
    expect(cqn4sql(q)).to.deep.equal(expected)
  })

  /**
   * TODO
   * - multiple query sources with path expressions in from
   * - merge where exists from assoc steps in from clause with existing where exists
   * - test with `… from <entity>.<struct>.<assoc> …`
   */
})

describe('Path expressions in from combined with `exists` predicate', () => {
  let model
  beforeAll(async () => {
    model = cds.model = await cds.load(__dirname + '/../bookshop/srv/cat-service').then(cds.linked)
  })
  //
  // mixing path in FROM and WHERE EXISTS
  // SMW -> move that in a seperate "describe" ?
  //
  it('MUST ... mixed with path in FROM clause', () => {
    let query = cqn4sql(CQL`SELECT from bookshop.Books:genre { ID } where exists parent`, model)
    expect(query).to.deep.equal(CQL`SELECT from bookshop.Genres as genre { genre.ID }
        WHERE EXISTS ( SELECT 1 from bookshop.Books as Books where Books.genre_ID = genre.ID )
          AND EXISTS ( SELECT 1 from bookshop.Genres as parent where parent.ID = genre.parent_ID )
      `)
  })

  // semantically same as above
  it('MUST ... EXISTS in filter in FROM', () => {
    let query = cqn4sql(CQL`SELECT from bookshop.Books:genre[exists parent] { ID }`, model)
    expect(query).to.deep.equal(CQL`SELECT from bookshop.Genres as genre { genre.ID }
        WHERE EXISTS ( SELECT 1 from bookshop.Books as Books where Books.genre_ID = genre.ID )
          AND EXISTS ( SELECT 1 from bookshop.Genres as parent where parent.ID = genre.parent_ID )
      `)
  })
})

<<<<<<< HEAD
=======
describe('cap issue', () => {
  let model
  beforeAll(async () => {
    model = cds.model = await cds.load(__dirname + '/model/cap_issue').then(cds.linked)
    model = cds.compile.for.nodejs(model)
  })
  it('MUST ... two EXISTS both on same path in where with real life example', () => {
    const cqn = CQL`SELECT from Foo:boos { ID } where exists foo.specialOwners[owner2_userID = $user.id] or exists foo.activeOwners[owner_userID = $user.id]`
    cqn.SELECT.localized = true
    let query = cqn4sql(cqn, model)
    expect(query).to.deep.equal(CQL`
    SELECT from localized.Boo as boos { boos.ID }
        WHERE EXISTS (
          SELECT 1 from localized.Foo as Foo3 where Foo3.ID = boos.foo_ID
        ) and
        (
          EXISTS (
            SELECT 1 from localized.Foo as foo where foo.ID = boos.foo_ID
              and EXISTS ( SELECT 1 from localized.SpecialOwner2 as specialOwners where specialOwners.foo_ID = foo.ID and specialOwners.owner2_userID = $user.id )
          )
          or EXISTS (
            SELECT 1 from localized.Foo as foo2 where foo2.ID = boos.foo_ID
              and EXISTS ( SELECT 1 from localized.ActiveOwner as activeOwners where activeOwners.foo_ID = foo2.ID and activeOwners.owner_userID = $user.id )
          )
        )
      `)
  })
})
>>>>>>> 55ffba64
describe('comparisons of associations in on condition of elements needs to be expanded', () => {
  let model
  beforeAll(async () => {
    model = cds.model = await cds.load(__dirname + '/A2J/schema').then(cds.linked)
  })

  it('OData lambda where exists comparing managed assocs', () => {
    const query = cqn4sql(CQL`SELECT from a2j.Foo { ID } where exists buz`, model)
    const expected = CQL`
      SELECT from a2j.Foo as Foo {
        Foo.ID
      } where exists (
        SELECT 1 FROM a2j.Buz as buz
          where (buz.bar_ID = Foo.bar_ID AND buz.bar_foo_ID = Foo.bar_foo_ID) and buz.foo_ID = Foo.ID
      )
    `
    expect(query).to.eql(expected)
  })
  it('OData lambda where exists comparing managed assocs with renamed keys', () => {
    const query = cqn4sql(CQL`SELECT from a2j.Foo { ID } where exists buzRenamed`, model)
    const expected = CQL`
      SELECT from a2j.Foo as Foo {
        Foo.ID
      } where exists (
        SELECT 1 FROM a2j.Buz as buzRenamed
          where (buzRenamed.barRenamed_renameID = Foo.barRenamed_renameID AND buzRenamed.barRenamed_foo_ID = Foo.barRenamed_foo_ID) and buzRenamed.foo_ID = Foo.ID
      )
    `
    expect(query).to.eql(expected)
  })
  it('OData lambda where exists with unmanaged assoc', () => {
    const query = cqn4sql(CQL`SELECT from a2j.Foo { ID } where exists buzUnmanaged`, model)
    const expected = CQL`
      SELECT from a2j.Foo as Foo {
        Foo.ID
      } where exists (
        SELECT 1 FROM a2j.Buz as buzUnmanaged
          where buzUnmanaged.bar_foo_ID = Foo.bar_foo_ID AND buzUnmanaged.bar_ID = Foo.bar_ID and buzUnmanaged.foo_ID = Foo.ID
      )
    `
    expect(query).to.eql(expected)
  })
})<|MERGE_RESOLUTION|>--- conflicted
+++ resolved
@@ -1242,8 +1242,6 @@
   })
 })
 
-<<<<<<< HEAD
-=======
 describe('cap issue', () => {
   let model
   beforeAll(async () => {
@@ -1251,6 +1249,20 @@
     model = cds.compile.for.nodejs(model)
   })
   it('MUST ... two EXISTS both on same path in where with real life example', () => {
+    // make sure that in a localized scenario, all aliases
+    // are properly replaced in the on-conditions.
+
+    // the issue here was that we had a where condition like
+    // `where exists foo[id=1] or exists foo[id=2]`
+    // with `foo` being an association `foo : Association to one Foo on foo.ID = foo_ID;`.
+    // While building up the where exists subqueries, we calculate unique table aliases for `foo`,
+    // which results in a table alias `foo2` for the second condition of the initial where clause.
+    // Now, if we incorporate the on-condition into the where clause of the second where exists subquery,
+    // we must replace the table alias `foo` from the on-condition with `foo2`.
+
+    // the described scenario didn't work because in a localized scenario, the localized `foo`
+    // association (pointing to `localized.Foo`) was compared to the non-localized version
+    // of the association (pointing to `Foo`) and hence, the alias was not properly replaced
     const cqn = CQL`SELECT from Foo:boos { ID } where exists foo.specialOwners[owner2_userID = $user.id] or exists foo.activeOwners[owner_userID = $user.id]`
     cqn.SELECT.localized = true
     let query = cqn4sql(cqn, model)
@@ -1272,7 +1284,6 @@
       `)
   })
 })
->>>>>>> 55ffba64
 describe('comparisons of associations in on condition of elements needs to be expanded', () => {
   let model
   beforeAll(async () => {
