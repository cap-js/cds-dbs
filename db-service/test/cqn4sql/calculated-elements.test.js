'use strict'

const cqn4sql = require('../../lib/cqn4sql')
const cds = require('@sap/cds/lib')
const { expect } = cds.test

describe('Unfolding calculated elements in select list', () => {
  let model
  beforeAll(async () => {
    model = cds.model = await cds.load(__dirname + '/model/booksWithExpr').then(cds.linked)
  })

  // todo: check inferred -> type should survive
  it('directly', () => {
    let query = cqn4sql(CQL`SELECT from booksCalc.Books { ID, stock2 }`, model)
    const expected = CQL`SELECT from booksCalc.Books as Books {
        Books.ID,
        Books.stock as stock2
      }`
    expect(query).to.deep.equal(expected)
  })

  // todo: check inferred -> type should be there
  it('directly', () => {
    let query = cqn4sql(CQL`SELECT from booksCalc.Books { ID, area }`, model)
    const expected = CQL`SELECT from booksCalc.Books as Books {
        Books.ID,
        Books.length * Books.width as area
      }`
    expect(query).to.deep.equal(expected)
  })

  // test with ce that has no type (for inferred)?

  // CDL style cast ?

  it('in expression', () => {
    let query = cqn4sql(CQL`SELECT from booksCalc.Books { ID, stock * area as f }`, model)
    const expected = CQL`SELECT from booksCalc.Books as Books {
        Books.ID,
        Books.stock * ( Books.length * Books.width ) as f
      }`
    expect(query).to.deep.equal(expected)
  })

  it('in function', () => {
    let query = cqn4sql(CQL`SELECT from booksCalc.Books { ID, round(area, 2) as f }`, model)
    const expected = CQL`SELECT from booksCalc.Books as Books {
        Books.ID,
        round(Books.length * Books.width, 2) as f
      }`
    expect(query).to.deep.equal(expected)
  })

  it('calc elem is function', () => {
    let query = cqn4sql(CQL`SELECT from booksCalc.Books { ID, ctitle }`, model)
    const expected = CQL`SELECT from booksCalc.Books as Books {
        Books.ID,
        substring(Books.title, 3, Books.stock) as ctitle
      }`
    expect(query).to.deep.equal(expected)
  })

  it('calc elem is function, nested in direct expression', () => {
    let query = cqn4sql(CQL`SELECT from booksCalc.Books { ID, ctitle || title as f }`, model)
    const expected = CQL`SELECT from booksCalc.Books as Books {
        Books.ID,
        substring(Books.title, 3, Books.stock) || Books.title as f;
      }`
    expect(query).to.deep.equal(expected)
  })

  it('nested calc elems', () => {
    let query = cqn4sql(CQL`SELECT from booksCalc.Books { ID, volume, storageVolume }`, model)
    const expected = CQL`SELECT from booksCalc.Books as Books {
        Books.ID,
        (Books.length * Books.width) * Books.height as volume,
        Books.stock * ((Books.length * Books.width) * Books.height) as storageVolume
      }`
    expect(query).to.deep.equal(expected)
  })

  it('nested calc elems, nested in direct expression', () => {
    let query = cqn4sql(CQL`SELECT from booksCalc.Books { ID, storageVolume / volume as f }`, model)
    const expected = CQL`SELECT from booksCalc.Books as Books {
        Books.ID,
        Books.stock * ((Books.length * Books.width) * Books.height)
          / (Books.length * Books.width) * Books.height as f
      }`
    expect(query).to.deep.equal(expected)
  })

  //
  // with associations
  //

  it('via an association path', () => {
    let query = cqn4sql(CQL`SELECT from booksCalc.Books { ID, author.name }`, model)
    // revisit: alias follows our "regular" naming scheme -> ref.join('_')
    const expected = CQL`SELECT from booksCalc.Books as Books
      left outer join booksCalc.Authors as author on author.ID = Books.author_ID {
        Books.ID,
<<<<<<< HEAD
        author.firstName || ' ' || author.lastName as author_name
=======
        author.firstName || ' ' || author.lastName as name
      }`
    expect(query).to.deep.equal(expected)
  })

  it('via an association path, nested in direct expression', () => {
    let query = cqn4sql(CQL`SELECT from booksCalc.Books { ID, substring(author.name, 2, stock) as f }`, model)
    const expected = CQL`SELECT from booksCalc.Books as Books
      left outer join booksCalc.Authors as author on author.ID = Books.author_ID {
        Books.ID,
        substring(author.firstName || ' ' || author.lastName, 2, Books.stock) as f
      }`
    expect(query).to.deep.equal(expected)
  })

  it('via two association paths', () => {
    let query = cqn4sql(
      CQL`SELECT from booksCalc.Authors { ID, books[stock<5].area,
                                                                books[stock>5].area as a2}`,
      model,
    )
    const expected = CQL`SELECT from booksCalc.Authors as Authors
      left outer join booksCalc.Books as books  on books.author_ID  = Authors.ID and books.stock  < 5
      left outer join booksCalc.Books as books2 on books2.author_ID = Authors.ID and books2.stock > 5
      {
        Authors.ID,
        books.length * books.width   as area,
        books2.length * books2.width as a2
      }`
    expect(query).to.deep.equal(expected)
  })

  it('in filter', () => {
    let query = cqn4sql(CQL`SELECT from booksCalc.Authors { ID, books[area >17].title`, model)
    // intermediate:
    // SELECT from booksCalc.Authors { ID, books[(length * width) > 1].title }
    const expected = CQL`SELECT from booksCalc.Authors as Authors
      left outer join booksCalc.Books as books on  books.author_ID  = Authors.ID
                                               and (books.length * books.width) > 17
      {
        Authors.ID,
        books.title
>>>>>>> 9a27826b
      }`
    expect(query).to.deep.equal(expected)
  })

  it('calc elem contains association', () => {
    let query = cqn4sql(CQL`SELECT from booksCalc.Books { ID, authorName, authorLastName }`, model)
    // intermediate:
    // SELECT from booksCalc.Books { ID, author.name, author.lastName }
    const expected = CQL`SELECT from booksCalc.Books as Books
      left outer join booksCalc.Authors as author on author.ID = Books.author_ID
      {
        Books.ID,
        author.firstName || ' ' || author.lastName as authorName,
        author.lastName as authorLastName
        
      }`
    expect(query).to.deep.equal(expected)
  })
  it('calc elem contains associations in xpr', () => {
    let query = cqn4sql(CQL`SELECT from booksCalc.Books { ID, authorFullName }`, model)
    // intermediate:
    // SELECT from booksCalc.Books { ID, author.name, author.lastName }
    const expected = CQL`SELECT from booksCalc.Books as Books
      left outer join booksCalc.Authors as author on author.ID = Books.author_ID
      {
        Books.ID,
        author.firstName || ' ' || author.lastName as authorFullName,
      }`
    expect(query).to.deep.equal(expected)
  })
  it('calc elem contains other calculated element in xpr with nested joins', () => {
    let query = cqn4sql(CQL`SELECT from booksCalc.Books { ID, authorFullNameWithAddress }`, model)
    // intermediate:
    // SELECT from booksCalc.Books { ID, author.name, author.lastName }
    const expected = CQL`SELECT from booksCalc.Books as Books
      left outer join booksCalc.Authors as author on author.ID = Books.author_ID
      left outer join booksCalc.Addresses as address on address.ID = author.address_ID
      {
        Books.ID,
        (author.firstName || ' ' || author.lastName) || ' ' || (address.street || ', ' || address.city)
         as authorFullNameWithAddress,
      }`
    expect(query).to.deep.equal(expected)
  })

  it('calc elem contains association, nested', () => {
    let query = cqn4sql(CQL`SELECT from booksCalc.Books { ID, authorAdrText }`, model)
    // intermediate:
    // SELECT from booksCalc.Books { ID, author.address.{street || ', ' || city} }
    const expected = CQL`SELECT from booksCalc.Books as Books
      left outer join booksCalc.Authors as author on author.ID = Books.author_ID
      left outer join booksCalc.Addresses as address on address.ID = author.address_ID
      {
        Books.ID,
        address.street || ', ' || address.city as authorAdrText
      }`
    expect(query).to.deep.equal(expected)
  })

  it('calc elem contains association with filter', () => {
    let query = cqn4sql(CQL`SELECT from booksCalc.Authors { ID, addressTextFilter }`, model)
    // intermediate:
    // SELECT from booksCalc.Authors { ID, address[number * 2 > 17].{street || ', ' || city}  }
    const expected = CQL`SELECT from booksCalc.Authors as Authors
<<<<<<< HEAD
      left outer join booksCalc.Books as books on books.author_ID = Authors.ID
        AND ( books.length * books.width ) > 1
      {
        Authors.ID,
        books.title as books_title
=======
      left outer join booksCalc.Addresses as address on address.ID = Authors.address_ID
                                                     and (address.number * 2) > 17
      {
        Authors.ID,
        address.street || ', ' || address.city as addressTextFilter
      }`
    expect(query).to.deep.equal(expected)
  })
})

describe.skip('Unfolding calculated elements in other places', () => {
  let model
  beforeAll(async () => {
    model = cds.model = await cds.load(__dirname + '/model/booksWithExpr').then(cds.linked)
  })

  it('in where', () => {
    let query = cqn4sql(CQL`SELECT from booksCalc.Books { ID } where area < 13`, model)
    const expected = CQL`SELECT from booksCalc.Books as Books { Books.ID }
      where (Books.length * Books.width) < 13
    `
    expect(query).to.deep.equal(expected)
  })

  it('in group by & having', () => {
    let query = cqn4sql(
      CQL`SELECT from booksCalc.Books { ID, sum(price) as tprice }
      group by ctitle having ctitle like 'A%'`,
      model,
    )
    const expected = CQL`SELECT from booksCalc.Books as Books {
        Books.ID, sum(Books.price) as tprice
      } group by substring(Books.title, 3, Books.stock)
        having substring(Books.title, 3, Books.stock) like 'A%'
    `
    expect(query).to.deep.equal(expected)
  })

  it('in order by', () => {
    let query = cqn4sql(CQL`SELECT from booksCalc.Books { ID, title } order by ctitle`, model)
    const expected = CQL`SELECT from booksCalc.Books as Books {
        Books.ID, Books.title
      } order by substring(Books.title, 3, Books.stock)
    `
    expect(query).to.deep.equal(expected)
  })

  it('in filter in path in FROM', () => {
    let query = cqn4sql(CQL`SELECT from booksCalc.Authors[name like 'A%'].books[storageVolume < 4] { ID }`, model)
    const expected = CQL`SELECT from booksCalc.Books as Books {
      Books.ID
    } where (Books.stock * ((Books.length * Books.width) * Books.height)) < 4
        and exists (select 1 from booksCalc.Authors as Authors 
                      where Authors.ID = books.author_ID
                        and (Authors.firstName || ' ' || Authors.lastName) like 'A%')
    `
    expect(query).to.deep.equal(expected)
  })
})

// ? calc elem at several places in one query (select, where, order ...) ?

describe.skip('Unfolding calculated elements ... misc', () => {
  let model
  beforeAll(async () => {
    model = cds.model = await cds.load(__dirname + '/model/booksWithExpr').then(cds.linked)
  })

  it('calculated element on-write (stored) is not unfolded', () => {
    let query = cqn4sql(CQL`SELECT from booksCalc.Books { ID, areaS }`, model)
    const expected = CQL`SELECT from booksCalc.Books as Books { Books.ID, Books.areaS }`
    expect(query).to.deep.equal(expected)
  })
})

describe.skip('Unfolding calculated elements and localized', () => {
  let model
  beforeAll(async () => {
    model = cds.model = await cds.load(__dirname + '/model/booksWithExpr').then(cds.linked)
  })

  it('presence of localized element should not affect unfolding', () => {
    const q = CQL`SELECT from booksCalc.LBooks { ID, title, area }`
    q.SELECT.localized = true
    let query = cqn4sql(q, model)
    const expected = CQL`SELECT from localized.booksCalc.LBooks as LBooks {
        LBooks.ID,
        LBooks.title,
        LBooks.length * LBooks.width as area
      }`
    expect(query).to.deep.equal(expected)
  })

  it('calculated element refers to localized element', () => {
    const q = CQL`SELECT from booksCalc.LBooks { ID, title, ctitle }`
    q.SELECT.localized = true
    let query = cqn4sql(q, model)
    const expected = CQL`SELECT from localized.booksCalc.LBooks as LBooks {
        LBooks.ID,
        LBooks.title,
        substring(LBooks.title, 3, 3) as ctitle
>>>>>>> 9a27826b
      }`
    expect(query).to.deep.equal(expected)
  })
})<|MERGE_RESOLUTION|>--- conflicted
+++ resolved
@@ -100,52 +100,7 @@
     const expected = CQL`SELECT from booksCalc.Books as Books
       left outer join booksCalc.Authors as author on author.ID = Books.author_ID {
         Books.ID,
-<<<<<<< HEAD
         author.firstName || ' ' || author.lastName as author_name
-=======
-        author.firstName || ' ' || author.lastName as name
-      }`
-    expect(query).to.deep.equal(expected)
-  })
-
-  it('via an association path, nested in direct expression', () => {
-    let query = cqn4sql(CQL`SELECT from booksCalc.Books { ID, substring(author.name, 2, stock) as f }`, model)
-    const expected = CQL`SELECT from booksCalc.Books as Books
-      left outer join booksCalc.Authors as author on author.ID = Books.author_ID {
-        Books.ID,
-        substring(author.firstName || ' ' || author.lastName, 2, Books.stock) as f
-      }`
-    expect(query).to.deep.equal(expected)
-  })
-
-  it('via two association paths', () => {
-    let query = cqn4sql(
-      CQL`SELECT from booksCalc.Authors { ID, books[stock<5].area,
-                                                                books[stock>5].area as a2}`,
-      model,
-    )
-    const expected = CQL`SELECT from booksCalc.Authors as Authors
-      left outer join booksCalc.Books as books  on books.author_ID  = Authors.ID and books.stock  < 5
-      left outer join booksCalc.Books as books2 on books2.author_ID = Authors.ID and books2.stock > 5
-      {
-        Authors.ID,
-        books.length * books.width   as area,
-        books2.length * books2.width as a2
-      }`
-    expect(query).to.deep.equal(expected)
-  })
-
-  it('in filter', () => {
-    let query = cqn4sql(CQL`SELECT from booksCalc.Authors { ID, books[area >17].title`, model)
-    // intermediate:
-    // SELECT from booksCalc.Authors { ID, books[(length * width) > 1].title }
-    const expected = CQL`SELECT from booksCalc.Authors as Authors
-      left outer join booksCalc.Books as books on  books.author_ID  = Authors.ID
-                                               and (books.length * books.width) > 17
-      {
-        Authors.ID,
-        books.title
->>>>>>> 9a27826b
       }`
     expect(query).to.deep.equal(expected)
   })
@@ -210,13 +165,6 @@
     // intermediate:
     // SELECT from booksCalc.Authors { ID, address[number * 2 > 17].{street || ', ' || city}  }
     const expected = CQL`SELECT from booksCalc.Authors as Authors
-<<<<<<< HEAD
-      left outer join booksCalc.Books as books on books.author_ID = Authors.ID
-        AND ( books.length * books.width ) > 1
-      {
-        Authors.ID,
-        books.title as books_title
-=======
       left outer join booksCalc.Addresses as address on address.ID = Authors.address_ID
                                                      and (address.number * 2) > 17
       {
@@ -318,7 +266,6 @@
         LBooks.ID,
         LBooks.title,
         substring(LBooks.title, 3, 3) as ctitle
->>>>>>> 9a27826b
       }`
     expect(query).to.deep.equal(expected)
   })
