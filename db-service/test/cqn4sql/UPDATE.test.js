// cqn4sql must flatten and transform where exists shortcuts into subqueries
'use strict'
const cqn4sql = require('../../lib/cqn4sql')
const cds = require('@sap/cds/lib')
const { expect } = cds.test

describe('UPDATE', () => {
  let model
  beforeAll(async () => {
    model = cds.model = await cds.load(__dirname + '/../bookshop/db/schema').then(cds.linked)
  })

  // PB: entity is always parsed as simple string
  //     cqn4sql normalizes it to `entity: {"ref": […], "as": "…"}`
  it('normalize update target format', () => {
    const { UPDATE } = cds.ql
    let u = UPDATE.entity('bookshop.Books').where({ 'dedication.text': { '=': 'foo' } })
    const query = cqn4sql(u)
    const expected = JSON.parse(
      '{"UPDATE":{"entity":{"ref":["bookshop.Books"], "as": "Books"},"where":[{"ref":["Books","dedication_text"]},"=",{"val":"foo"}]}}',
    )
    expect(query.UPDATE).to.deep.equal(expected.UPDATE)
  })

  it('UPDATE with data', () => {
    const { UPDATE } = cds.ql
    let u = UPDATE.entity('bookshop.Books').data({ ID: 5, name: 'test' })
    const query = cqn4sql(u, model)
    expect(query.__proto__.UPDATE.__proto__).to.haveOwnProperty('data')
  })
  it('xpr in UPDATE with "with" are be considered', () => {
    const { UPDATE } = cds.ql
    let u = UPDATE.entity('bookshop.Books').with({
      applyDiscount: {
        func: 'discount',
<<<<<<< HEAD
        args: [{ ref: ['price'] }, { ref: ['dedication', 'sub', 'foo'] }]
=======
        args: [{ ref: ['price'] }, { ref: ['dedication', 'sub', 'foo'] }],
>>>>>>> f0afffe3
      },
      getAuthors: {
        SELECT: {
          from: { ref: ['bookshop.Authors'] },
          columns: [
            { ref: ['name'] },
            {
              func: 'dummy',
<<<<<<< HEAD
              args: [{ ref: ['Authors', 'address', 'street'] }]
            }
          ]
        }
      }
=======
              args: [{ ref: ['Authors', 'address', 'street'] }],
            },
          ],
        },
      },
>>>>>>> f0afffe3
    })
    const query = cqn4sql(u, model)
    expect(query.UPDATE.with).deep.equal({
      applyDiscount: {
        func: 'discount',
<<<<<<< HEAD
        args: [{ ref: ['Books', 'price'] }, { ref: ['Books', 'dedication_sub_foo'] }]
=======
        args: [{ ref: ['Books', 'price'] }, { ref: ['Books', 'dedication_sub_foo'] }],
>>>>>>> f0afffe3
      },
      getAuthors: {
        SELECT: {
          from: { ref: ['bookshop.Authors'], as: 'Authors' },
          columns: [
            { ref: ['Authors', 'name'] },
            {
              func: 'dummy',
              args: [{ ref: ['Authors', 'address_street'] }],
<<<<<<< HEAD
              as: 'dummy'
            }
          ]
        }
      }
=======
              as: 'dummy',
            },
          ],
        },
      },
>>>>>>> f0afffe3
    })
  })

  // table alias in subquery should address Books instead of bookshop.Books
  it('UPDATE with where exists expansion', () => {
    const { UPDATE } = cds.ql
    let u = UPDATE.entity('bookshop.Books').where('exists author')
    const query = cqn4sql(u)
    // console.log(JSON.stringify(query))
    // how to express this in CQN?
    // DELETE.from({ref: ['bookshop.Authors'], as: 'author'}).where('exists ( SELECT 1 from bookshop.Books as Books where author_ID = author.ID)')
    const expected = JSON.parse(`{
        "UPDATE": {
          "where": [
            "exists",
            {
              "SELECT": {
                "from": {
                  "ref": [
                    "bookshop.Authors"
                  ],
                  "as": "author"
                },
                "columns": [
                  {
                    "val": 1
                  }
                ],
                "where": [
                  {
                    "ref": [
                      "author",
                      "ID"
                    ]
                  },
                  "=",
                  {
                    "ref": [
                      "Books",
                      "author_ID"
                    ]
                  }
                ]
              }
            }
          ],
          "entity": {"ref": ["bookshop.Books"], "as": "Books"}
        }
      }`)
    expect(query.UPDATE).to.deep.equal(expected.UPDATE)
  })
})<|MERGE_RESOLUTION|>--- conflicted
+++ resolved
@@ -33,11 +33,7 @@
     let u = UPDATE.entity('bookshop.Books').with({
       applyDiscount: {
         func: 'discount',
-<<<<<<< HEAD
         args: [{ ref: ['price'] }, { ref: ['dedication', 'sub', 'foo'] }]
-=======
-        args: [{ ref: ['price'] }, { ref: ['dedication', 'sub', 'foo'] }],
->>>>>>> f0afffe3
       },
       getAuthors: {
         SELECT: {
@@ -46,29 +42,17 @@
             { ref: ['name'] },
             {
               func: 'dummy',
-<<<<<<< HEAD
               args: [{ ref: ['Authors', 'address', 'street'] }]
             }
           ]
         }
       }
-=======
-              args: [{ ref: ['Authors', 'address', 'street'] }],
-            },
-          ],
-        },
-      },
->>>>>>> f0afffe3
     })
     const query = cqn4sql(u, model)
     expect(query.UPDATE.with).deep.equal({
       applyDiscount: {
         func: 'discount',
-<<<<<<< HEAD
         args: [{ ref: ['Books', 'price'] }, { ref: ['Books', 'dedication_sub_foo'] }]
-=======
-        args: [{ ref: ['Books', 'price'] }, { ref: ['Books', 'dedication_sub_foo'] }],
->>>>>>> f0afffe3
       },
       getAuthors: {
         SELECT: {
@@ -78,19 +62,11 @@
             {
               func: 'dummy',
               args: [{ ref: ['Authors', 'address_street'] }],
-<<<<<<< HEAD
               as: 'dummy'
             }
           ]
         }
       }
-=======
-              as: 'dummy',
-            },
-          ],
-        },
-      },
->>>>>>> f0afffe3
     })
   })
 
