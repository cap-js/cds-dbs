--- conflicted
+++ resolved
@@ -321,13 +321,8 @@
             ref: ['author'],
             expand: [
               {
-<<<<<<< HEAD
                 ref: ['name']
               }
-=======
-                ref: ['name'],
-              },
->>>>>>> f0afffe3
             ],
             where: ['exists', { ref: ['books', { id: 'author', where: [{ ref: ['name'] }, '=', { val: 'King' }] }] }],
             limit: {
