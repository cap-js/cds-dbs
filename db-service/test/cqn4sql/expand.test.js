'use strict'

const _cqn4sql = require('../../lib/cqn4sql')
function cqn4sql(q, model = cds.model) {
  return _cqn4sql(q, model)
}
const cds = require('@sap/cds')
const { expect } = cds.test

describe('Unfold expands on structure', () => {
  beforeAll(async () => {
    cds.model = await cds.load(__dirname + '/../bookshop/db/schema').then(cds.linked)
  })
  it('supports nested projections for structs', () => {
    let query = CQL`SELECT from bookshop.Books { ID, dedication { addressee } }`
    let transformed = cqn4sql(query)
    expect(transformed).to.deep.eql(
      CQL`SELECT from bookshop.Books as Books { Books.ID,
        Books.dedication_addressee_ID,
      }`,
    )
  })
  it('supports deeply nested projections for structs', () => {
    let query = CQL`SELECT from bookshop.Books { ID, dedication { addressee, sub { foo } } }`
    let transformed = cqn4sql(query)
    expect(transformed).to.deep.eql(
      CQL`SELECT from bookshop.Books as Books { Books.ID,
        Books.dedication_addressee_ID,
        Books.dedication_sub_foo,
      }`,
    )
  })
  it('supports deeply nested projections for structs w/ wildcard', () => {
    let query = CQL`SELECT from bookshop.Books { ID, dedication { addressee, sub { * } } }`
    let transformed = cqn4sql(query)
    expect(transformed).to.deep.eql(
      CQL`SELECT from bookshop.Books as Books {
        Books.ID,
        Books.dedication_addressee_ID,
        Books.dedication_sub_foo,
      }`,
    )
  })
  it('supports renaming', () => {
    let query = CQL`SELECT from bookshop.Books { ID as foo, dedication as bubu { addressee, sub { * } } }`
    let transformed = cqn4sql(query)
    expect(transformed).to.deep.eql(
      CQL`SELECT from bookshop.Books as Books {
        Books.ID as foo,
        Books.dedication_addressee_ID as bubu_addressee_ID,
        Books.dedication_sub_foo as bubu_sub_foo,
      }`,
    )
  })
  it('supports nested projections for structs w/ order by', () => {
    let query = CQL`SELECT from bookshop.Books { ID, dedication as bubu { addressee, sub { * } } } order by bubu.sub.foo`
    let transformed = cqn4sql(query)
    expect(transformed).to.deep.eql(
      CQL`SELECT from bookshop.Books as Books {
        Books.ID,
        Books.dedication_addressee_ID as bubu_addressee_ID,
        Books.dedication_sub_foo as bubu_sub_foo,
      } order by bubu_sub_foo`,
    )
  })

  it('supports nested projections for structs with wildcard select and respects order', () => {
    let query = CQL`SELECT from bookshop.Books { dedication {text, * } }`
    let transformed = cqn4sql(query)
    expect(transformed).to.deep.eql(
      CQL`SELECT from bookshop.Books as Books {
        Books.dedication_text,
        Books.dedication_addressee_ID,
        Books.dedication_sub_foo,
        Books.dedication_dedication,
      }`,
    )
  })
  it('supports nested projections for structs with wildcard select', () => {
    let query = CQL`SELECT from bookshop.Books { ID, dedication { * } }`
    let transformed = cqn4sql(query)
    expect(transformed).to.deep.eql(
      CQL`SELECT from bookshop.Books as Books { Books.ID,
        Books.dedication_addressee_ID,
        Books.dedication_text,
        Books.dedication_sub_foo,
        Books.dedication_dedication,
      }`,
    )
  })
  it('supports nested projections for structs with smart wildcard', () => {
    let query = CQL`SELECT from bookshop.Books { ID, dedication { *, 5 as text } }`
    let transformed = cqn4sql(query)
    expect(transformed).to.deep.eql(
      CQL`SELECT from bookshop.Books as Books {
        Books.ID,
        Books.dedication_addressee_ID,
        5 as dedication_text,
        Books.dedication_sub_foo,
        Books.dedication_dedication,
      }`,
    )
  })

  it('supports nested projections for structs with join relevant path expression', () => {
    let query = CQL`SELECT from bookshop.Books { ID, dedication { addressee.name } }`
    let transformed = cqn4sql(query)
    expect(transformed).to.deep.eql(
      CQL`SELECT from bookshop.Books as Books
          left outer join bookshop.Person as addressee on addressee.ID = Books.dedication_addressee_ID {
            Books.ID,
            addressee.name as dedication_addressee_name
      }`,
    )
  })
  it('supports nested projections for structs with join relevant path expression w/ infix filter', () => {
    let query = CQL`SELECT from bookshop.Books { ID, dedication { addressee[ID=42].name } }`
    let transformed = cqn4sql(query)
    expect(transformed).to.deep.eql(
      CQL`SELECT from bookshop.Books as Books
          left outer join bookshop.Person as addressee on addressee.ID = Books.dedication_addressee_ID and addressee.ID = 42 {
            Books.ID,
            addressee.name as dedication_addressee_name
      }`,
    )
  })
  it('nested projection of assoc within structured expand', () => {
    let query = CQL`SELECT from bookshop.Books {
                    ID,
                    dedication { text, addressee { name } }
                  }`
    let transformed = cqn4sql(query)
    expect(JSON.parse(JSON.stringify(transformed))).to.deep.eql(
      CQL`SELECT from bookshop.Books as Books {
            Books.ID,
            Books.dedication_text,
            (
              SELECT dedication_addressee.name
              from bookshop.Person as dedication_addressee
              where Books.dedication_addressee_ID = dedication_addressee.ID
            ) as dedication_addressee
      }`,
    )
  })

  it('handles smart wildcard and respects order', () => {
    let query = CQL`SELECT from bookshop.Books { dedication { 'first' as first, 'second' as sub, *, 5 as ![5], 'Baz' as text } }`
    let transformed = cqn4sql(query)
    expect(transformed).to.deep.eql(
      CQL`SELECT from bookshop.Books as Books {
        'first' as dedication_first,
        'second' as dedication_sub,
        Books.dedication_addressee_ID,
        'Baz' as dedication_text,
        Books.dedication_dedication,
        5 as dedication_5
      }`,
    )
  })

  it('structured expand within nested projection of assoc within structured expand', () => {
    let query = CQL`SELECT from bookshop.Books {
                    ID,
                    dedication { text, addressee { name, address { * } } }
                  }`
    let transformed = cqn4sql(query)
    expect(JSON.parse(JSON.stringify(transformed))).to.deep.eql(
      CQL`SELECT from bookshop.Books as Books {
            Books.ID,
            Books.dedication_text,
            (
              SELECT
                dedication_addressee.name,
                dedication_addressee.address_street,
                dedication_addressee.address_city
              from bookshop.Person as dedication_addressee
              where Books.dedication_addressee_ID = dedication_addressee.ID
            ) as dedication_addressee
      }`,
    )
  })
})
describe('Unfold expands on associations to special subselects', () => {
  let model
  beforeAll(async () => {
    cds.model = model = await cds.load(__dirname + '/../bookshop/db/schema').then(cds.linked)
  })

  // Expands along associations are translated to subqueries.
  // These subqueries may be invalid from SQL perspective, because
  // - they can select multiple columns
  // - they can return multiple rows
  it('rejects unmanaged association in infix filter of expand path', () => {
    expect(() => cqn4sql(CQL`SELECT from bookshop.Books { author[books.title = 'foo'] { name } }`, model)).to.throw(
      /Unexpected unmanaged association “books” in filter expression of “author”/,
    )
  })
  it('rejects non-fk access in infix filter of expand path', () => {
    expect(() =>
      cqn4sql(CQL`SELECT from bookshop.EStrucSibling { self[sibling.struc1 = 'foo'] { ID } }`, model),
    ).to.throw(/Only foreign keys of “sibling” can be accessed in infix filter/)
  })
  it('unfold expand, one field', () => {
    const q = CQL`SELECT from bookshop.Books {
      author { name }
    }`
    const res = cqn4sql(q)
    expect(res.SELECT.columns[0].SELECT).to.have.property('expand').that.equals(true)
    expect(res.SELECT.columns[0].SELECT).to.have.property('one').that.equals(true)
    const expected = CQL`SELECT from bookshop.Books as Books {
      (
        SELECT from bookshop.Authors as author {
          author.name
        } where Books.author_ID = author.ID
      ) as author
    }`
    expect(JSON.parse(JSON.stringify(res)))
      .to.deep.equal(expected)
      .to.deep.equal({
        SELECT: {
          from: { ref: ['bookshop.Books'], as: 'Books' },
          columns: [
            {
              SELECT: {
                from: { ref: ['bookshop.Authors'], as: 'author' },
                columns: [{ ref: ['author', 'name'] }],
                where: [{ ref: ['Books', 'author_ID'] }, '=', { ref: ['author', 'ID'] }],
              },
              as: 'author',
            },
          ],
        },
      })
  })
  it('do not loose additional properties on expand column', () => {
    const q = {
      SELECT: {
        from: {
          ref: ['bookshop.Books'],
        },
        columns: [
          {
            ref: ['author'],
            expand: [
              {
                ref: ['name'],
              },
            ],
            limit: {
              offset: {
                val: 1,
              },
              rows: {
                val: 1,
              },
            },
            orderBy: [
              {
                ref: ['name'],
                sort: 'asc',
              },
            ],
          },
        ],
      },
    }

    const res = cqn4sql(q)
    const expected = CQL`SELECT from bookshop.Books as Books {
      (
        SELECT from bookshop.Authors as author {
          author.name
        }
        where Books.author_ID = author.ID
        order by name ASC
        limit 1
        offset 1
      ) as author
    }`
    expect(JSON.parse(JSON.stringify(res))).to.deep.equal(expected)
  })

  it('add where exists <assoc> shortcut to expand subquery where condition', () => {
    const q = {
      SELECT: {
        from: {
          ref: ['bookshop.Books'],
        },
        columns: [
          {
            ref: ['author'],
            expand: [
              {
                ref: ['name'],
              },
            ],
            where: ['exists', { ref: ['books', { id: 'author', where: [{ ref: ['name'] }, '=', { val: 'King' }] }] }],
            limit: {
              offset: {
                val: 1,
              },
              rows: {
                val: 1,
              },
            },
            orderBy: [
              {
                ref: ['name'],
                sort: 'asc',
              },
            ],
          },
        ],
      },
    }

    const expected = CQL`SELECT from bookshop.Books as Books {
      (
        SELECT from bookshop.Authors as author {
          author.name
        }
        where Books.author_ID = author.ID and
            exists ( SELECT 1 from bookshop.Books as books2 where
                books2.author_ID = author.ID and exists (
                  SELECT 1 from bookshop.Authors as author2 where
                    author2.ID = books2.author_ID and
                    author2.name = 'King'
                  )
              )
        order by name ASC
        limit 1
        offset 1
      ) as author
    }`

    const res = cqn4sql(q)
    expect(JSON.parse(JSON.stringify(res))).to.deep.equal(expected)
  })

  it('unfold expand, make sure the prototype of the subquery is not polluted', () => {
    const q = CQL`SELECT from bookshop.Books {
      author { name }
    }`
    const res = cqn4sql(q)
    expect(res.SELECT.columns[0].SELECT).to.not.have.property('ref')
    expect(res.SELECT.columns[0].SELECT).to.have.property('expand').that.equals(true)
  })

  it('enforce external alias to texts expand', () => {
    const q = CQL`SELECT from bookshop.Books as NotBooks {
      ID,
      texts { locale }
    }`
    const qx = CQL`SELECT from bookshop.Books as NotBooks {
      NotBooks.ID,
      (
        SELECT texts.locale
        from bookshop.Books.texts as texts
        where texts.ID = NotBooks.ID
      ) as texts
    }`
    const res = cqn4sql(q)
    expect(JSON.parse(JSON.stringify(res))).to.deep.equal(qx)
  })

  it('unfold expand, one field w/ infix filter', () => {
    const q = CQL`SELECT from bookshop.Books {
      author[name='King' or name like '%Sanderson'] { name }
    }`
    const qx = CQL`SELECT from bookshop.Books as Books {
      (SELECT author.name from bookshop.Authors as author
        where Books.author_ID = author.ID and (author.name = 'King' or author.name like '%Sanderson')) as author
    }`
    const res = cqn4sql(q)
    expect(res.SELECT.columns[0].SELECT).to.have.property('expand').that.equals(true)
    expect(res.SELECT.columns[0].SELECT).to.have.property('one').that.equals(true)
    expect(JSON.parse(JSON.stringify(res))).to.deep.eql(qx)
  })

  it('backlink with simple condition AND backlink', () => {
    let query = cqn4sql(CQL`
      SELECT from bookshop.SoccerTeams {
        goalKeeper { name }
      }
    `)
    let expected = CQL`
      SELECT from bookshop.SoccerTeams as SoccerTeams {
        (
          SELECT from bookshop.SoccerPlayers as goalKeeper {
            goalKeeper.name
          } where goalKeeper.jerseyNumber = 1 and (SoccerTeams.ID = goalKeeper.team_ID)
        ) as goalKeeper
      }
    `
    expect(JSON.parse(JSON.stringify(query))).to.eql(expected)
  })

  // TODO: aliases of outer query needs to be considered
  // still valid sql in this case
  it('unfold expand, with subquery in expand', () => {
    const q = CQL`SELECT from bookshop.Books {
      author { name, (select title from bookshop.Books) as book }
    }`
    const qx = CQL`SELECT from bookshop.Books as Books {
      (SELECT
          author.name,
          (select Books2.title from bookshop.Books as Books2) as book
        from bookshop.Authors as author
        where Books.author_ID = author.ID) as author
    }`
    const res = cqn4sql(q)
    expect(res.SELECT.columns[0].SELECT).to.have.property('expand').that.equals(true)
    expect(res.SELECT.columns[0].SELECT).to.have.property('one').that.equals(true)
    expect(JSON.parse(JSON.stringify(res))).to.deep.eql(qx)
  })

  it('correctly builds correlated subquery if selecting from subquery', () => {
    const q = CQL`SELECT from (select author from bookshop.Books) as book {
      author { name }
    }`
    const qx = CQL`SELECT from (select Books.author_ID from bookshop.Books as Books) as book {
      (SELECT
          author.name
        from bookshop.Authors as author
        where book.author_ID = author.ID) as author
    }`
    const res = cqn4sql(q)
    expect(JSON.parse(JSON.stringify(res))).to.deep.eql(qx)
  })

  it('unfold expand, several fields with alias', () => {
    const q = CQL`SELECT from bookshop.Books {
      author { name, dateOfBirth as dob, placeOfBirth as pob}
    }`
    const qx = CQL`SELECT from bookshop.Books as Books {
      (SELECT author.name, author.dateOfBirth as dob, author.placeOfBirth as pob
         from bookshop.Authors as author where Books.author_ID = author.ID) as author
    }`
    const res = cqn4sql(q)
    expect(res.SELECT.columns[0].SELECT).to.have.property('expand').that.equals(true)
    expect(res.SELECT.columns[0].SELECT).to.have.property('one').that.equals(true)
    expect(JSON.parse(JSON.stringify(res))).to.deep.equal(qx)
  })

  it('unfold expand, several fields with expressions', () => {
    const q = CQL`SELECT from bookshop.Books {
      author { name, substring(placeOfBirth, 1, 1) as pob }
    }`
    const qx = CQL`SELECT from bookshop.Books as Books {
      (SELECT author.name, substring(author.placeOfBirth, 1, 1) as pob
         from bookshop.Authors as author where Books.author_ID = author.ID) as author
    }`
    const res = cqn4sql(q)
    expect(res.SELECT.columns[0].SELECT).to.have.property('expand').that.equals(true)
    expect(res.SELECT.columns[0].SELECT).to.have.property('one').that.equals(true)
    expect(JSON.parse(JSON.stringify(res))).to.deep.equal(qx)
  })

  it('unfold expand, structured field', () => {
    const q = CQL`SELECT from bookshop.Books {
      author { name, address }
    }`
    const qx = CQL`SELECT from bookshop.Books as Books {
      ( SELECT
        author.name, author.address_street, author.address_city
        from bookshop.Authors as author where Books.author_ID = author.ID) as author
    }`
    const res = cqn4sql(q)
    expect(res.SELECT.columns[0].SELECT).to.have.property('expand').that.equals(true)
    expect(res.SELECT.columns[0].SELECT).to.have.property('one').that.equals(true)
    expect(JSON.parse(JSON.stringify(res))).to.deep.equal(qx)
  })
  it('unfold expand, structured field with alias', () => {
    const q = CQL`SELECT from bookshop.Books {
      author { name, address as BUBU }
    }`
    const qx = CQL`SELECT from bookshop.Books as Books {
      ( SELECT
        author.name, author.address_street as BUBU_street, author.address_city as BUBU_city
        from bookshop.Authors as author where Books.author_ID = author.ID) as author
    }`
    const res = cqn4sql(q)
    expect(res.SELECT.columns[0].SELECT).to.have.property('expand').that.equals(true)
    expect(res.SELECT.columns[0].SELECT).to.have.property('one').that.equals(true)
    expect(JSON.parse(JSON.stringify(res))).to.deep.equal(qx)
  })

  it('unfold expand, *', () => {
    const q = CQL`SELECT from bookshop.Books {
      author { * }
    }`
    const qx = CQL`SELECT from bookshop.Books as Books {
      ( SELECT
        author.createdAt, author.createdBy, author.modifiedAt, author.modifiedBy,
        author.ID, author.name, author.dateOfBirth, author.dateOfDeath, author.placeOfBirth, author.placeOfDeath,
        author.address_street, author.address_city
        from bookshop.Authors as author where Books.author_ID = author.ID) as author
    }`
    const res = cqn4sql(q)
    expect(res.SELECT.columns[0].SELECT).to.have.property('expand').that.equals(true)
    expect(res.SELECT.columns[0].SELECT).to.have.property('one').that.equals(true)
    expect(JSON.parse(JSON.stringify(res))).to.deep.equal(qx)
  })

  // explicit alias for struc name is also used as table alias for subquery
  it('unfold expand, with association alias', () => {
    const q = CQL`SELECT from bookshop.Books {
      author as a { name }
    }`
    const qx = CQL`SELECT from bookshop.Books as Books {
      (SELECT a.name from bookshop.Authors as a where Books.author_ID  = a.ID) as a
    }`
    const res = cqn4sql(q)
    expect(JSON.parse(JSON.stringify(res))).to.deep.equal(qx)
  })

  // if the provided alias needs to be renamed when used as table alias, the alias for the element
  // must not change
  it('unfold expand, with duplicate association alias', () => {
    const q = CQL`SELECT from bookshop.Books {
      author as books { name }
    }`
    const qx = CQL`SELECT from bookshop.Books as Books {
      (SELECT books2.name from bookshop.Authors as books2 where Books.author_ID = books2.ID) as books
    }`
    const res = cqn4sql(q)
    expect(JSON.parse(JSON.stringify(res))).to.deep.equal(qx)
  })

  it('unfold expand, two expands', () => {
    const q = CQL`SELECT from bookshop.Books {
      author as a1 { name },
      author as a2 { name }
    }`
    const qx = CQL`SELECT from bookshop.Books as Books {
      (SELECT a1.name from bookshop.Authors as a1
        where Books.author_ID = a1.ID) as a1,
      (SELECT a2.name from bookshop.Authors as a2
        where Books.author_ID = a2.ID) as a2
    }`
    const res = cqn4sql(q)
    expect(res.SELECT.columns[0].SELECT).to.have.property('expand').that.equals(true)
    expect(res.SELECT.columns[0].SELECT).to.have.property('one').that.equals(true)
    expect(res.SELECT.columns[1].SELECT).to.have.property('expand').that.equals(true)
    expect(res.SELECT.columns[1].SELECT).to.have.property('one').that.equals(true)
    expect(JSON.parse(JSON.stringify(res))).to.deep.eql(qx)
  })

  it('unfold expand, with path expressions in nested projection', () => {
    const q = CQL`SELECT from bookshop.Authors {
      books {
        title,
        genre.name
      }
    }`
    const qx = CQL`SELECT from bookshop.Authors as Authors {
      (SELECT books.title, genre.name AS genre_name
        FROM bookshop.Books AS books
        LEFT JOIN bookshop.Genres AS genre ON genre.ID = books.genre_ID
        WHERE Authors.ID = books.author_ID
      ) as books
    }`
    const res = cqn4sql(q)
    expect(res.SELECT.columns[0].SELECT).to.have.property('expand').that.equals(true)
    expect(res.SELECT.columns[0].SELECT).to.have.property('one').that.equals(false)
    expect(JSON.parse(JSON.stringify(res))).to.deep.equal(qx)
  })

  it('unfold expand, expand after association', () => {
    const q = CQL`SELECT from bookshop.Books {
      title,
      author.books { title }
    }`
    const qx = CQL`SELECT from bookshop.Books as Books
      left outer join bookshop.Authors as author on author.ID = Books.author_ID
      {
        Books.title,
        (SELECT author_books.title from bookshop.Books as author_books where author.ID = author_books.author_ID) as author_books
    }`
    const res = cqn4sql(q)
    expect(res.SELECT.columns[1].SELECT).to.have.property('expand').that.equals(true)
    expect(res.SELECT.columns[1].SELECT).to.have.property('one').that.equals(false)
    expect(JSON.parse(JSON.stringify(res))).to.deep.equal(qx)
  })

  // TODO (SMW) new test
  it('unfold expand, expand after association (2)', () => {
    const q = CQL`SELECT from bookshop.Books {
      title,
      author.name,
      author.books { title }
    }`
    const qx = CQL`SELECT from bookshop.Books as Books
      left outer join bookshop.Authors as author on author.ID = Books.author_ID
      {
        Books.title,
        author.name as author_name,
        (SELECT author_books.title from bookshop.Books as author_books where author.ID = author_books.author_ID) as author_books
    }`
    const res = cqn4sql(q)
    expect(res.SELECT.columns[2].SELECT).to.have.property('expand').that.equals(true)
    expect(res.SELECT.columns[2].SELECT).to.have.property('one').that.equals(false)
    expect(JSON.parse(JSON.stringify(res))).to.deep.equal(qx)
  })

  it('unfold expand, expand after association (3) with infix filter on last step', () => {
    const q = CQL`SELECT from bookshop.Books {
      title,
      author.name,
      author.books[title = 'foo'] { title }
    }`
    const qx = CQL`SELECT from bookshop.Books as Books
      left outer join bookshop.Authors as author on author.ID = Books.author_ID
      {
        Books.title,
        author.name as author_name,
        (SELECT author_books.title from bookshop.Books as author_books where author.ID = author_books.author_ID and author_books.title = 'foo') as author_books
    }`
    const res = cqn4sql(q)
    expect(res.SELECT.columns[2].SELECT).to.have.property('expand').that.equals(true)
    expect(res.SELECT.columns[2].SELECT).to.have.property('one').that.equals(false)
    expect(JSON.parse(JSON.stringify(res))).to.deep.equal(qx)
  })

  it('unfold expand, expand after association (4) with infix filter in intermediate step', () => {
    const q = CQL`SELECT from bookshop.Books {
      title,
      author.name,
      Books.author.books.genre[name = 'foo'] { name }
    }`
    const qx = CQL`SELECT from bookshop.Books as Books
      left outer join bookshop.Authors as author on author.ID = Books.author_ID
      left outer join bookshop.Books as books2 on books2.author_ID = author.ID
      {
        Books.title,
        author.name as author_name,
        (SELECT author_books_genre.name from bookshop.Genres as author_books_genre where books2.genre_ID = author_books_genre.ID and author_books_genre.name = 'foo') as author_books_genre
    }`
    const res = cqn4sql(q)
    expect(res.SELECT.columns[2].SELECT).to.have.property('expand').that.equals(true)
    expect(res.SELECT.columns[2].SELECT).to.have.property('one').that.equals(true)
    expect(JSON.parse(JSON.stringify(res))).to.deep.equal(qx)
  })
  it('unfold expand, expand after association (5) with infix filter on first step', () => {
    const q = CQL`SELECT from bookshop.Books {
      title,
      author[name='Sanderson'].name,
      author[name='Sanderson'].books.genre { name }
    }`
    const qx = CQL`SELECT from bookshop.Books as Books
      left outer join bookshop.Authors as author on author.ID = Books.author_ID and author.name = 'Sanderson'
      left outer join bookshop.Books as books2 on books2.author_ID = author.ID
      {
        Books.title,
        author.name as author_name,
        (SELECT author_books_genre.name from bookshop.Genres as author_books_genre where books2.genre_ID = author_books_genre.ID) as author_books_genre
    }`
    const res = cqn4sql(q)
    expect(res.SELECT.columns[2].SELECT).to.have.property('expand').that.equals(true)
    expect(res.SELECT.columns[2].SELECT).to.have.property('one').that.equals(true)
    expect(JSON.parse(JSON.stringify(res))).to.deep.equal(qx)
  })

  it('unfold expand, expand after association (6) with assoc as key', () => {
    const q = CQL`SELECT from bookshop.AssocAsKey {
      foo,
      toAuthor.books { title }
    }`
    const qx = CQL`SELECT from bookshop.AssocAsKey as AssocAsKey
    left outer join bookshop.Authors as toAuthor on toAuthor.ID = AssocAsKey.toAuthor_ID
      {
        AssocAsKey.foo,
        (
          SELECT toAuthor_books.title
            from bookshop.Books as toAuthor_books
            where toAuthor.ID = toAuthor_books.author_ID
        ) as toAuthor_books
    }`
    const res = cqn4sql(q)
    expect(res.SELECT.columns[1].SELECT).to.have.property('expand').that.equals(true)
    expect(res.SELECT.columns[1].SELECT).to.have.property('one').that.equals(false)
    expect(JSON.parse(JSON.stringify(res))).to.deep.equal(qx)
  })

  // TODO clarify if it would be okay to only forbid addressing to many expands
  it('unfold expand // reference in order by is NOT referring to expand column', () => {
    const input = CQL`SELECT from bookshop.Books.twin { author { name } } order by author.name asc`
    let qx = CQL`SELECT from bookshop.Books.twin as twin
    left outer join bookshop.Authors as author on author.ID = twin.author_ID
    {
      (
        select author2.name from bookshop.Authors as author2
        where twin.author_ID = author2.ID
      ) as author
    } order by author.name asc
  `
    let res = cqn4sql(input)
    expect(JSON.parse(JSON.stringify(res))).to.deep.equal(qx)
  })

  it('unfold expand within structure', () => {
    const q = CQL`SELECT from bookshop.DeepRecursiveAssoc {
      ID,
      one.two.three.toSelf { ID }
    }`
    const qx = CQL`SELECT from bookshop.DeepRecursiveAssoc as DeepRecursiveAssoc {
        DeepRecursiveAssoc.ID,
        (
          SELECT one_two_three_toSelf.ID
            from bookshop.DeepRecursiveAssoc as one_two_three_toSelf
            where DeepRecursiveAssoc.one_two_three_toSelf_ID = one_two_three_toSelf.ID
        ) as one_two_three_toSelf
    }`
    const res = cqn4sql(q)
    expect(res.SELECT.columns[1].SELECT).to.have.property('expand').that.equals(true)
    expect(res.SELECT.columns[1].SELECT).to.have.property('one').that.equals(true)
    expect(JSON.parse(JSON.stringify(res))).to.deep.equal(qx)
  })
  it('unfold expand within structure (2) + joins', () => {
    const q = CQL`SELECT from bookshop.DeepRecursiveAssoc {
      ID,
      one.two.three.toSelf.one.two.three.toSelf { ID }
    }`
    const qx = CQL`SELECT from bookshop.DeepRecursiveAssoc as DeepRecursiveAssoc
    left outer join bookshop.DeepRecursiveAssoc as toSelf on
      toSelf.ID = DeepRecursiveAssoc.one_two_three_toSelf_ID
    {
        DeepRecursiveAssoc.ID,
        (
          SELECT one_two_three_toSelf_one_two_three_toSelf.ID
            from bookshop.DeepRecursiveAssoc as one_two_three_toSelf_one_two_three_toSelf
            where toSelf.one_two_three_toSelf_ID = one_two_three_toSelf_one_two_three_toSelf.ID
        ) as one_two_three_toSelf_one_two_three_toSelf
    }`
    const res = cqn4sql(q)
    expect(res.SELECT.columns[1].SELECT).to.have.property('expand').that.equals(true)
    expect(res.SELECT.columns[1].SELECT).to.have.property('one').that.equals(true)
    expect(JSON.parse(JSON.stringify(res))).to.deep.equal(qx)
  })

  it('unfold nested expands', () => {
    const q = CQL`SELECT from bookshop.Books {
      author {
        books {
          genre {
            name
          }
        }
      }
    }`
    const qx = CQL`SELECT from bookshop.Books as Books {
      ( SELECT
          ( SELECT
            ( SELECT genre.name
              FROM bookshop.Genres as genre WHERE books2.genre_ID = genre.ID
            ) as genre
            FROM bookshop.Books AS books2 WHERE author.ID = books2.author_ID
          ) as books
        FROM bookshop.Authors as author WHERE Books.author_ID = author.ID
      ) as author
    }`
    const res = cqn4sql(q)
    // author
    expect(res.SELECT.columns[0].SELECT).to.have.property('expand').that.equals(true)
    expect(res.SELECT.columns[0].SELECT).to.have.property('one').that.equals(true)
    // books
    expect(res.SELECT.columns[0].SELECT.columns[0].SELECT).to.have.property('expand').that.equals(true)
    expect(res.SELECT.columns[0].SELECT.columns[0].SELECT).to.have.property('one').that.equals(false)
    // genre
    expect(res.SELECT.columns[0].SELECT.columns[0].SELECT.columns[0].SELECT)
      .to.have.property('expand')
      .that.equals(true)
    expect(res.SELECT.columns[0].SELECT.columns[0].SELECT.columns[0].SELECT).to.have.property('one').that.equals(true)

    expect(JSON.parse(JSON.stringify(res))).to.deep.equal(qx)
  })

  it('unfold expand, with assoc in FROM', () => {
    const q = CQL`SELECT from bookshop.Books:author {
      name,
      books { title }
    }`
    const qx = CQL`SELECT from bookshop.Authors as author {
      author.name,
      (SELECT books2.title from bookshop.Books as books2
        where author.ID = books2.author_ID) as books
    } where exists (SELECT 1 from bookshop.Books as Books where Books.author_ID = author.ID)`
    const res = cqn4sql(q)
    expect(res.SELECT.columns[1].SELECT).to.have.property('expand').that.equals(true)
    expect(res.SELECT.columns[1].SELECT).to.have.property('one').that.equals(false)
    expect(JSON.parse(JSON.stringify(res))).to.deep.eql(qx)
  })
  it('expand on assoc respects smart wildcard rules', () => {
    const q = CQL`SELECT from bookshop.Authors {
      name,
      books { 'first' as first, 'second' as ID, *, 'third' as createdAt, 'last' as last }
    }`
    const qx = CQL`SELECT from bookshop.Authors as Authors {
      Authors.name,
      (SELECT
        'first' as first,
        'second' as ID,
        'third' as createdAt,
        books.createdBy,
        books.modifiedAt,
        books.modifiedBy,
        books.anotherText,
        books.title,
        books.descr,
        books.author_ID,
        books.coAuthor_ID,
        books.genre_ID,
        books.stock,
        books.price,
        books.currency_code,
        books.dedication_addressee_ID,
        books.dedication_text,
        books.dedication_sub_foo,
        books.dedication_dedication,
        books.coAuthor_ID_unmanaged,
        'last' as last
        from bookshop.Books as books
        where Authors.ID = books.author_ID
      ) as books
    }`
    const res = cqn4sql(q)
    expect(res.SELECT.columns[1].SELECT).to.have.property('expand').that.equals(true)
    expect(res.SELECT.columns[1].SELECT).to.have.property('one').that.equals(false)
    expect(JSON.parse(JSON.stringify(res))).to.deep.eql(qx)
  })

  it('correctly calculates aliases for refs of on condition within xpr', () => {
    const q = CQL`SELECT from bookshop.WorklistItems {
      ID,
      releaseChecks {
        ID,
        detailsDeviations {
          ID
        }
      }
    }`
    const expected = CQL`SELECT from bookshop.WorklistItems as WorklistItems {
      WorklistItems.ID,
      (
        SELECT from bookshop.WorklistItem_ReleaseChecks as releaseChecks {
          releaseChecks.ID,
          (
            SELECT from bookshop.QualityDeviations as detailsDeviations {
              detailsDeviations.ID
            } where detailsDeviations.material_ID  = releaseChecks.parent_releaseDecisionTrigger_batch_material_ID
            and (
                    detailsDeviations.batch_ID = '*'
                or detailsDeviations.batch_ID = releaseChecks.parent_releaseDecisionTrigger_batch_ID
            )
            and detailsDeviations.snapshotHash = releaseChecks.snapshotHash
          ) as detailsDeviations
        } where releaseChecks.parent_ID = WorklistItems.ID
            and releaseChecks.parent_snapshotHash = WorklistItems.snapshotHash
      ) as releaseChecks
    }
    `
    expect(JSON.parse(JSON.stringify(cqn4sql(q)))).to.deep.eql(expected)
  })

  it('ignores expands which target ”@cds.persistence.skip”', () => {
    const q = CQL`SELECT from bookshop.NotSkipped {
      ID, skipped { text }
    }`
    const qx = CQL`SELECT from bookshop.NotSkipped as NotSkipped {
      NotSkipped.ID
    }`
    const res = cqn4sql(q)
    expect(JSON.parse(JSON.stringify(res))).to.deep.equal(qx)
  })
  it('ignores expand if assoc in path expression has target ”@cds.persistence.skip”', () => {
    const q = CQL`SELECT from bookshop.NotSkipped {
      ID, skipped.notSkipped { text }
    }`
    const qx = CQL`SELECT from bookshop.NotSkipped as NotSkipped {
      NotSkipped.ID
    }`
    const res = cqn4sql(q)
    expect(JSON.parse(JSON.stringify(res))).to.deep.equal(qx)
  })
  describe('anonymous expand', () => {
    it('scalar elements', () => {
      const q = CQL`SELECT from bookshop.Books {
        ID,
        {
          title,
          descr,
          price
        } as bookInfos
      }`
      const qx = CQL`SELECT from bookshop.Books as Books {
        Books.ID,
        Books.title as bookInfos_title,
        Books.descr as bookInfos_descr,
        Books.price as bookInfos_price
      }`
      const res = cqn4sql(q)
      expect(JSON.parse(JSON.stringify(res))).to.deep.equal(qx)
    })
    it('scalar elements, structure with renaming and association', () => {
      const q = CQL`SELECT from bookshop.Books {
        ID,
        {
          title,
          author,
          dedication.text as widmung,
          dedication.sub as deep
        } as bookInfos
      }`
      const qx = CQL`SELECT from bookshop.Books as Books {
        Books.ID,
        Books.title as bookInfos_title,
        Books.author_ID as bookInfos_author_ID,
        Books.dedication_text as bookInfos_widmung,
        Books.dedication_sub_foo as bookInfos_deep_foo
      }`
      const res = cqn4sql(q)
      expect(JSON.parse(JSON.stringify(res))).to.deep.equal(qx)
    })
    it('mixed with inline', () => {
      const q = CQL`SELECT from bookshop.Books {
        ID,
        {
          dedication.{
            *
          }
        } as bookInfos
      }`
      const qx = CQL`SELECT from bookshop.Books as Books {
        Books.ID,
        Books.dedication_addressee_ID as bookInfos_dedication_addressee_ID,
        Books.dedication_text as bookInfos_dedication_text,
        Books.dedication_sub_foo as bookInfos_dedication_sub_foo,
        Books.dedication_dedication as bookInfos_dedication_dedication,
      }`
      const res = cqn4sql(q)
      expect(JSON.parse(JSON.stringify(res))).to.deep.equal(qx)
    })
    it('join relevant association', () => {
      const q = CQL`SELECT from bookshop.Books {
        ID,
        {
          author.name
        } as bookInfos
      }`
      const qx = CQL`SELECT from bookshop.Books as Books
        left join bookshop.Authors as author on author.ID = Books.author_ID
      {
        Books.ID,
        author.name as bookInfos_author_name,
      }`
      const res = cqn4sql(q)
      expect(JSON.parse(JSON.stringify(res))).to.deep.equal(qx)
    })
  })
  describe('comparisons of associations in on condition of elements needs to be expanded', () => {
    let model
    beforeAll(async () => {
      model = cds.model = await cds.load(__dirname + '/A2J/schema').then(cds.linked)
    })

    it('assoc comparison needs to be expanded in on condition calculation', () => {
      const query = cqn4sql(CQL`SELECT from a2j.Foo { ID, buz { foo } }`, model)
      const expected = CQL`
        SELECT from a2j.Foo as Foo {
          Foo.ID,
          (
            SELECT buz.foo_ID from a2j.Buz as buz
              where (buz.bar_ID = Foo.bar_ID AND buz.bar_foo_ID = Foo.bar_foo_ID) and buz.foo_ID = Foo.ID
          ) as buz
        }`
      expect(JSON.parse(JSON.stringify(query))).to.eql(expected)
    })
    it('unmanaged association path traversal in on condition needs to be flattened', () => {
      const query = cqn4sql(CQL`SELECT from a2j.Foo { ID, buzUnmanaged { foo } }`, model)
      const expected = CQL`
        SELECT from a2j.Foo as Foo {
          Foo.ID,
          (
            SELECT buzUnmanaged.foo_ID from a2j.Buz as buzUnmanaged
              where buzUnmanaged.bar_foo_ID = Foo.bar_foo_ID and buzUnmanaged.bar_ID = Foo.bar_ID and buzUnmanaged.foo_ID = Foo.ID
          ) as buzUnmanaged
        }`
      expect(JSON.parse(JSON.stringify(query))).to.eql(expected)
    })
  })
  it('nested expand with multiple conditions', async () => {
    // innermost expand on association with backlink plus additional condition
    // must be properly linked
    const model = await cds.load(__dirname + '/model/collaborations').then(cds.linked)
    const q = CQL`
      SELECT from Collaborations {
        id,
        leads {
          id
        },
        subCollaborations {
          id,
          leads {
            id
          }
        }
      }
    `
    let transformed = cqn4sql(q, cds.compile.for.nodejs(JSON.parse(JSON.stringify(model))))
    expect(JSON.parse(JSON.stringify(transformed))).to.deep.eql(CQL`
      SELECT from Collaborations as Collaborations {
        Collaborations.id,
        (
          SELECT from CollaborationLeads as leads {
            leads.id
          } where ( Collaborations.id = leads.collaboration_id ) and leads.isLead = true
        ) as leads,
        (
          SELECT from SubCollaborations as subCollaborations {
            subCollaborations.id,
            (
              SELECT from SubCollaborationAssignments as leads2 {
                leads2.id
              } where ( subCollaborations.id = leads2.subCollaboration_id ) and leads2.isLead = true
            ) as leads
          } where Collaborations.id = subCollaborations.collaboration_id
        ) as subCollaborations
      }
    `)
  })
})

describe('Expands with aggregations are special', () => {
  let model
  beforeAll(async () => {
    cds.model = model = await cds.load(__dirname + '/../bookshop/db/schema').then(cds.linked)
  })

  it('simple aggregation', () => {
    const q = CQL`SELECT from bookshop.Books {
      ID,
      Books.author { name }
    } group by author.name`

    const qx = CQL`SELECT from bookshop.Books as Books left join bookshop.Authors as author on author.ID = Books.author_ID {
      Books.ID,
      (SELECT from DUMMY { author.name as name }) as author
    } group by author.name`
    qx.SELECT.columns[1].SELECT.from = null
    const res = cqn4sql(q, model)
    expect(JSON.parse(JSON.stringify(res))).to.deep.equal(qx)
  })
<<<<<<< HEAD

  it('aggregation with mulitple path steps', () => {
    const q = CQL`SELECT from bookshop.Intermediate {
      ID,
      toAssocWithStructuredKey { toStructuredKey { second } }
    } group by toAssocWithStructuredKey.toStructuredKey.second`

    const qx = CQL`SELECT from bookshop.Intermediate as Intermediate
    left join bookshop.AssocWithStructuredKey as toAssocWithStructuredKey
      on toAssocWithStructuredKey.ID = Intermediate.toAssocWithStructuredKey_ID
    {
      Intermediate.ID,
      (SELECT from DUMMY {
        (SELECT from DUMMY {
          toAssocWithStructuredKey.toStructuredKey_second as second 
        }) as toStructuredKey
      }) as toAssocWithStructuredKey
    } group by toAssocWithStructuredKey.toStructuredKey_second`
    qx.SELECT.columns[1].SELECT.from = null
    qx.SELECT.columns[1].SELECT.columns[0].SELECT.from = null
=======
  it.skip('simple aggregation expand ref wrapped in func', () => {
    // TODO: how to detect the nested ref?
    const q = CQL`SELECT from bookshop.Books {
      ID,
      Books.author { toLower(name) as lower }
    } group by author.name`

    const qx = CQL`SELECT from bookshop.Books as Books left join bookshop.Authors as author on author.ID = Books.author_ID {
      Books.ID,
      (SELECT from DUMMY { toLower(author.name) as name }) as author
    } group by author.name`
    qx.SELECT.columns[1].SELECT.from = null
>>>>>>> bbe7be00
    const res = cqn4sql(q, model)
    expect(JSON.parse(JSON.stringify(res))).to.deep.equal(qx)
  })

<<<<<<< HEAD
=======
  it('wildcard expand vanishes for aggregations', () => {
    const q = CQL`SELECT from bookshop.TestPublisher {
      ID
    } group by ID, publisher.structuredKey_ID, publisher.title`

    const qx = CQL`SELECT from bookshop.TestPublisher as TestPublisher
    left join bookshop.Publisher as publisher on publisher.structuredKey_ID = TestPublisher.publisher_structuredKey_ID {
      TestPublisher.ID
    } group by TestPublisher.ID, TestPublisher.publisher_structuredKey_ID, publisher.title`
    // the key is not flat in the model so we use a flat csn for this test
    const res = cqn4sql(q, cds.compile.for.nodejs(model))
    expect(JSON.parse(JSON.stringify(res))).to.deep.equal(qx)
  })
>>>>>>> bbe7be00
  it('aggregation with structure', () => {
    const q = CQL`SELECT from bookshop.Authors as Authors {
      ID,
      books { dedication }
    } group by books.dedication`

    const qx = CQL`SELECT from bookshop.Authors as Authors left join bookshop.Books as books on books.author_ID = Authors.ID {
      Authors.ID,
      (SELECT from DUMMY { 
        books.dedication_addressee_ID as dedication_addressee_ID,
        books.dedication_text as dedication_text,
        books.dedication_sub_foo as dedication_sub_foo,
        books.dedication_dedication as dedication_dedication
      }) as books
    } group by books.dedication_addressee_ID, books.dedication_text, books.dedication_sub_foo, books.dedication_dedication`
    qx.SELECT.columns[1].SELECT.from = null
    const res = cqn4sql(q, model)
    expect(JSON.parse(JSON.stringify(res))).to.deep.equal(qx)
  })
  it('optimized foreign key access', () => {
    const q = CQL`SELECT from bookshop.Books {
      ID,
      Books.author { name, ID }
    } group by author.name, author.ID`

    const qx = CQL`SELECT from bookshop.Books as Books left join bookshop.Authors as author on author.ID = Books.author_ID {
      Books.ID,
      (SELECT from DUMMY { author.name as name, Books.author_ID as ID }) as author
    } group by author.name, Books.author_ID`
    qx.SELECT.columns[1].SELECT.from = null
    const res = cqn4sql(q, model)
    expect(JSON.parse(JSON.stringify(res))).to.deep.equal(qx)
  })
  it('foreign key access renamed', () => {
    const q = CQL`SELECT from bookshop.Books {
      ID,
      Books.author { name, ID as foo }
    } group by author.name, author.ID`

    const qx = CQL`SELECT from bookshop.Books as Books left join bookshop.Authors as author on author.ID = Books.author_ID {
      Books.ID,
      (SELECT from DUMMY { author.name as name, Books.author_ID as foo }) as author
    } group by author.name, Books.author_ID`
    qx.SELECT.columns[1].SELECT.from = null
    const res = cqn4sql(q, model)
    expect(JSON.parse(JSON.stringify(res))).to.deep.equal(qx)
  })
  it('non optimized foreign key access with filters', () => {
    const q = CQL`SELECT from bookshop.Books {
      ID,
      Books.author[ID = 201] { name, ID }
    } group by author[ID = 201].name, author[ID = 201].ID`

    const qx = CQL`SELECT from bookshop.Books as Books
      left join bookshop.Authors as author on author.ID = Books.author_ID and author.ID = 201
    {
      Books.ID,
      (SELECT from DUMMY { author.name as name, author.ID as ID}) as author
    } group by author.name, author.ID`
    qx.SELECT.columns[1].SELECT.from = null
    const res = cqn4sql(q, model)
    expect(JSON.parse(JSON.stringify(res))).to.deep.equal(qx)
  })
  it('expand path with filter must be an exact match in group by', () => {
    const q = CQL`SELECT from bookshop.Books {
      Books.ID,
      author[name='King'] { name }
    } group by author[name='King'].name`

    const qx = CQL`SELECT from bookshop.Books as Books
    left join bookshop.Authors as author on author.ID = Books.author_ID and author.name = 'King' {
      Books.ID,
      (SELECT from DUMMY { author.name as name }) as author
    } group by author.name`
    qx.SELECT.columns[1].SELECT.from = null
    const res = cqn4sql(q, model)
    expect(JSON.parse(JSON.stringify(res))).to.deep.equal(qx)
  })

  it('with multiple expands', () => {
    const q = CQL`SELECT from bookshop.Books {
      ID,
      Books.author { name },
      genre { name }
    } group by author.name, genre.name`

    const qx = CQL`SELECT from bookshop.Books as Books
    left join bookshop.Authors as author on author.ID = Books.author_ID
    left join bookshop.Genres as genre on genre.ID = Books.genre_ID
    {
      Books.ID,
      (SELECT from DUMMY { author.name as name}) as author,
      (SELECT from DUMMY { genre.name as name}) as genre
    } group by author.name, genre.name`
    qx.SELECT.columns[1].SELECT.from = null
    qx.SELECT.columns[2].SELECT.from = null
    const res = cqn4sql(q, model)
    expect(JSON.parse(JSON.stringify(res))).to.deep.equal(qx)
  })
  it('with nested expands', () => {
    const q = CQL`SELECT from bookshop.Genres {
      ID,
      Genres.parent { parent { name } },
    } group by parent.parent.name`

    const qx = CQL`SELECT from bookshop.Genres as Genres
    left join bookshop.Genres as parent on parent.ID = Genres.parent_ID
    left join bookshop.Genres as parent2 on parent2.ID = parent.parent_ID
    {
      Genres.ID,
      (
        SELECT from DUMMY {
          (SELECT from DUMMY { parent2.name as name }) as parent
        }
      ) as parent,
    } group by parent2.name`
    qx.SELECT.columns[1].SELECT.from = null
    qx.SELECT.columns[1].SELECT.columns[0].SELECT.from = null
    const res = cqn4sql(q, model)
    expect(JSON.parse(JSON.stringify(res))).to.deep.equal(qx)
  })
  it('with nested expands and non-nested sibling', () => {
    const q = CQL`SELECT from bookshop.Genres {
      ID,
      Genres.parent { parent { name }, name },
    } group by parent.parent.name, parent.name`

    const qx = CQL`SELECT from bookshop.Genres as Genres
    left join bookshop.Genres as parent on parent.ID = Genres.parent_ID
    left join bookshop.Genres as parent2 on parent2.ID = parent.parent_ID
    {
      Genres.ID,
      (
        SELECT from DUMMY {
          (SELECT from DUMMY { parent2.name as name}) as parent,
          parent.name as name
        }
      ) as parent,
    } group by parent2.name, parent.name`
    qx.SELECT.columns[1].SELECT.from = null
    qx.SELECT.columns[1].SELECT.columns[0].SELECT.from = null
    const res = cqn4sql(q, model)
    expect(JSON.parse(JSON.stringify(res))).to.deep.equal(qx)
  })

  // negative tests
  it('simple path not part of group by', () => {
    const q = CQL`SELECT from bookshop.Books {
      ID,
      Books.author { name, ID }
    } group by author.name`

    expect(() => cqn4sql(q, model)).to.throw(/The expanded column "author.ID" must be part of the group by clause/)
  })
  it('nested path not part of group by', () => {
    const q = CQL`SELECT from bookshop.Books {
      ID,
      Books.author { books {title}, ID }
    } group by author.ID`

    expect(() => cqn4sql(q, model)).to.throw(
      /The expanded column "author.books.title" must be part of the group by clause/,
    )
  })
  it('deeply nested path not part of group by', () => {
    const q = CQL`SELECT from bookshop.Books {
      ID,
      Books.author { books { author { name } } , ID }
    } group by author.ID`

    expect(() => cqn4sql(q, model)).to.throw(
      /The expanded column "author.books.author.name" must be part of the group by clause/,
    )
  })

  it('expand path with filter must be an exact match in group by', () => {
    const q = CQL`SELECT from bookshop.Books {
      Books.ID,
      author[name='King'] { name }
    } group by author.name`

    expect(() => cqn4sql(q, model)).to.throw(
      `The expanded column "author[{"ref":["name"]},"=",{"val":"King"}].name" must be part of the group by clause`,
    )
  })
  it('expand path with filter must be an exact match in group by (2)', () => {
    const q = CQL`SELECT from bookshop.Books {
      Books.ID,
      author { name }
    } group by author[name='King'].name`

    expect(() => cqn4sql(q, model)).to.throw(`The expanded column "author.name" must be part of the group by clause`)
  })
})
// the tests in here are a copy of the tests in `./inline.test.js`
// and should behave exactly the same.
// `.inline` and `.expand` on a `struct` are semantically equivalent.
describe('expand on structure part II', () => {
  let model
  beforeAll(async () => {
    model = cds.model = await await cds.load(`${__dirname}/model/nestedProjections`).then(cds.linked)
  })

  it('simple structural expansion', () => {
    let expandQuery = CQL`select from Employee {
      office {
        floor,
        room
      }
    }`

    let expected = CQL`select from Employee as Employee {
      Employee.office_floor,
      Employee.office_room
    }`
    expect(cqn4sql(expandQuery, model)).to.eql(expected)
  })
  it('structural expansion with path expression', () => {
    let expandQuery = CQL`select from Employee {
      office {
        floor,
        building.name
      }
    }`
    let expected = CQL`select from Employee as Employee
    left join Building as building on building.id = Employee.office_building_id
    {
      Employee.office_floor,
      building.name as office_building_name
    }`
    expect(cqn4sql(expandQuery, model)).to.eql(expected)
  })

  it('deep expand', () => {
    let expandQuery = CQL`select from Employee {
          office {
            floor,
            address {
              city,
              street
            }
          }
    }`
    let expected = CQL`SELECT from Employee as Employee {
        Employee.office_floor,
        Employee.office_address_city,
        Employee.office_address_street
    }`
    expect(cqn4sql(expandQuery, model)).to.eql(expected)
  })

  it('multi expand with star - foreign key must survive in flat mode', () => {
    let expandQuery = CQL`select from Employee {
        *,
        department {
          id,
          name
        },
        assets {
          id,
          descr
        }
    } excluding { office_floor, office_address_country, office_building, office_room, office_building_id, office_address_city, office_building_id, office_address_street, office_address_country_code, office_address_country_code, office_furniture_chairs,office_furniture_desks }`
    let expected = CQL`SELECT from Employee as Employee {
        Employee.id,
        Employee.name,
        Employee.job,
        Employee.department_id,
        (SELECT department.id, department.name from Department as department where Employee.department_id = department.id) as department,
        (SELECT assets.id, assets.descr from Assets as assets where Employee.id = assets.owner_id) as assets
    }`
    expect(
      JSON.parse(JSON.stringify(cqn4sql(expandQuery, cds.compile.for.nodejs(JSON.parse(JSON.stringify(model)))))),
    ).to.eql(expected)
  })

  it('multi expand with star but foreign key does not survive in structured mode', () => {
    let expandQuery = CQL`select from Employee {
        *,
        department {
          id,
          name
        },
        assets {
          id,
          descr
        }
    } excluding { office }`
    let expected = CQL`SELECT from Employee as Employee {
        Employee.id,
        Employee.name,
        Employee.job,
        (SELECT department.id, department.name from Department as department where Employee.department_id = department.id) as department,
        (SELECT assets.id, assets.descr from Assets as assets where Employee.id = assets.owner_id) as assets
    }`
    expect(JSON.parse(JSON.stringify(cqn4sql(expandQuery, model)))).to.eql(expected)
  })

  it('structured expand with deep assoc expand', () => {
    let expandQuery = CQL`select from Employee {
      office {
        floor,
        address {
          city,
          street,
          country {code}
        }
      }
    }`
    let expected = CQL`select from Employee as Employee {
      Employee.office_floor,
      Employee.office_address_city,
      Employee.office_address_street,
      (
        SELECT office_address_country.code from Country as office_address_country
        where Employee.office_address_country_code = office_address_country.code
      ) as office_address_country
    }`
    // expand subqueries have special non-enumerable props -> ignore them
    expect(JSON.parse(JSON.stringify(cqn4sql(expandQuery, model)))).to.eql(expected)
  })
  it('deep, structured expand', () => {
    let expandQuery = CQL`select from Employee {
      office {
        floor,
        address {
          city,
          street
        }
      }
    }`
    let expected = CQL`select from Employee as Employee{
      Employee.office_floor,
      Employee.office_address_city,
      Employee.office_address_street,
    }`
    expect(cqn4sql(expandQuery, model)).to.eql(expected)
  })
  it('deep expand on assoc within structure expand', () => {
    let expandQuery = CQL`select from Employee {
      office {
        floor,
        building {
          id
        }
      }
    }`
    let expected = CQL`select from Employee as Employee {
      Employee.office_floor,
      (
        select office_building.id from Building as office_building
        where Employee.office_building_id = office_building.id
      ) as office_building
    }`
    // expand subqueries have special non-enumerable props -> ignore them
    expect(JSON.parse(JSON.stringify(cqn4sql(expandQuery, model)))).to.eql(expected)
  })

  it('wildcard expand toplevel', () => {
    let expandQuery = CQL`select from EmployeeNoUnmanaged {
      office { * }
    }`
    let absolutePaths = CQL`select from EmployeeNoUnmanaged {
      office.floor,
      office.room,
      office.building,
      office.address,
      office.furniture
    }`

    let expected = CQL`select from EmployeeNoUnmanaged as EmployeeNoUnmanaged {
      EmployeeNoUnmanaged.office_floor,
      EmployeeNoUnmanaged.office_room,
      EmployeeNoUnmanaged.office_building_id,
      EmployeeNoUnmanaged.office_address_city,
      EmployeeNoUnmanaged.office_address_street,
      EmployeeNoUnmanaged.office_address_country_code,
      EmployeeNoUnmanaged.office_furniture_chairs,
      EmployeeNoUnmanaged.office_furniture_desks
    }`
    let wildcard = cqn4sql(expandQuery)
    let absolute = cqn4sql(absolutePaths)
    expect(wildcard).to.eql(absolute).to.eql(expected)
  })
  it('wildcard on expand deep', () => {
    let expandQuery = CQL`select from EmployeeNoUnmanaged {
      office { address {*} }
    }`
    let expected = CQL`select from EmployeeNoUnmanaged as EmployeeNoUnmanaged {
      EmployeeNoUnmanaged.office_address_city,
      EmployeeNoUnmanaged.office_address_street,
      EmployeeNoUnmanaged.office_address_country_code,
    }`

    expect(cqn4sql(expandQuery, model)).to.eql(expected)
  })

  it('smart wildcard - assoc overwrite after *', () => {
    // office.address.city replaces office.floor
    let expandQuery = CQL`select from EmployeeNoUnmanaged {
      office { *, furniture as building, address.city as floor, building.id as room }
    }`
    let expected = CQL`select from EmployeeNoUnmanaged as EmployeeNoUnmanaged {
      EmployeeNoUnmanaged.office_address_city as office_floor,
      EmployeeNoUnmanaged.office_building_id as office_room,
      EmployeeNoUnmanaged.office_furniture_chairs as office_building_chairs,
      EmployeeNoUnmanaged.office_furniture_desks as office_building_desks,
      EmployeeNoUnmanaged.office_address_city,
      EmployeeNoUnmanaged.office_address_street,
      EmployeeNoUnmanaged.office_address_country_code,
      EmployeeNoUnmanaged.office_furniture_chairs,
      EmployeeNoUnmanaged.office_furniture_desks

    }`
    expect(cqn4sql(expandQuery, model)).to.eql(expected)
  })

  it('smart wildcard - structure overwritten by assoc before *', () => {
    // intermediate structures are overwritten
    let expandQuery = CQL`select from EmployeeNoUnmanaged {
      office.{ building as furniture, * }
    }`
    let expected = CQL`select from EmployeeNoUnmanaged as EmployeeNoUnmanaged {
     EmployeeNoUnmanaged.office_building_id as office_furniture_id,
     EmployeeNoUnmanaged.office_floor,
     EmployeeNoUnmanaged.office_room,
     EmployeeNoUnmanaged.office_building_id,
     EmployeeNoUnmanaged.office_address_city,
     EmployeeNoUnmanaged.office_address_street,
     EmployeeNoUnmanaged.office_address_country_code
    }`
    expect(cqn4sql(expandQuery, model)).to.eql(expected)
  })
  it('smart wildcard - structure overwritten by join relevant assoc before *', () => {
    // intermediate structures are overwritten
    let expandQuery = CQL`select from EmployeeNoUnmanaged {
      office { building[name='mega tower'].name as furniture, * }
    }`
    let expected = CQL`select from EmployeeNoUnmanaged as EmployeeNoUnmanaged
      left join Building as building on building.id = EmployeeNoUnmanaged.office_building_id and building.name = 'mega tower'
    {
     building.name as office_furniture,
     EmployeeNoUnmanaged.office_floor,
     EmployeeNoUnmanaged.office_room,
     EmployeeNoUnmanaged.office_building_id,
     EmployeeNoUnmanaged.office_address_city,
     EmployeeNoUnmanaged.office_address_street,
     EmployeeNoUnmanaged.office_address_country_code
    }`
    expect(cqn4sql(expandQuery, model)).to.eql(expected)
  })
  it('wildcard - no overwrite but additional cols', () => {
    // intermediate structures are overwritten
    let expandQuery = CQL`select from EmployeeNoUnmanaged {
      office { *, 'foo' as last }
    }`
    let expected = CQL`select from EmployeeNoUnmanaged as EmployeeNoUnmanaged
    {
     EmployeeNoUnmanaged.office_floor,
     EmployeeNoUnmanaged.office_room,
     EmployeeNoUnmanaged.office_building_id,
     EmployeeNoUnmanaged.office_address_city,
     EmployeeNoUnmanaged.office_address_street,
     EmployeeNoUnmanaged.office_address_country_code,
     EmployeeNoUnmanaged.office_furniture_chairs,
     EmployeeNoUnmanaged.office_furniture_desks,
     'foo' as office_last
    }`
    expect(cqn4sql(expandQuery, model)).to.eql(expected)
  })
  it('assigning alias within expand only influences name of element, prefix still appended', () => {
    // intermediate structures are overwritten
    let expandQuery = CQL`select from EmployeeNoUnmanaged {
      office { floor as x }
    }`
    let expected = CQL`select from EmployeeNoUnmanaged as EmployeeNoUnmanaged {
     EmployeeNoUnmanaged.office_floor as office_x,
    }`
    expect(cqn4sql(expandQuery, model)).to.eql(expected)
  })
  it('smart wildcard - structured overwrite before *', () => {
    // intermediate structures are overwritten
    let expandQuery = CQL`select from EmployeeNoUnmanaged {
      office { 'first' as furniture, 'second' as building, * }
    }`
    let expected = CQL`select from EmployeeNoUnmanaged as EmployeeNoUnmanaged {
     'first' as office_furniture,
     'second' as office_building,
     EmployeeNoUnmanaged.office_floor,
     EmployeeNoUnmanaged.office_room,
     EmployeeNoUnmanaged.office_address_city,
     EmployeeNoUnmanaged.office_address_street,
     EmployeeNoUnmanaged.office_address_country_code,
    }`
    expect(cqn4sql(expandQuery, model)).to.eql(expected)
  })
  it('smart wildcard - structured overwrite after *', () => {
    // intermediate structures are overwritten
    let expandQuery = CQL`select from EmployeeNoUnmanaged {
      office {*, 'third' as building, 'fourth' as address }
    }`
    let expected = CQL`select from EmployeeNoUnmanaged as EmployeeNoUnmanaged {
     EmployeeNoUnmanaged.office_floor,
     EmployeeNoUnmanaged.office_room,
     'third' as office_building,
     'fourth' as office_address,
     EmployeeNoUnmanaged.office_furniture_chairs,
     EmployeeNoUnmanaged.office_furniture_desks
    }`
    expect(cqn4sql(expandQuery, model)).to.eql(expected)
  })

  it('wildcard expansion - exclude association', () => {
    // intermediate structures are overwritten
    let expandQuery = CQL`select from EmployeeNoUnmanaged {
      office {*} excluding { building, address }
    }`
    let expected = CQL`select from EmployeeNoUnmanaged as EmployeeNoUnmanaged {
     EmployeeNoUnmanaged.office_floor,
     EmployeeNoUnmanaged.office_room,
     EmployeeNoUnmanaged.office_furniture_chairs,
     EmployeeNoUnmanaged.office_furniture_desks
    }`
    expect(cqn4sql(expandQuery, model)).to.eql(expected)
  })

  it('wildcard expansion sql style on table alias', () => {
    let expandQuery = CQL`select from EmployeeNoUnmanaged as E {
      E {*}
    }`
    let regularWildcard = CQL`select from EmployeeNoUnmanaged as E {
      *
    }`
    let expected = CQL`select from EmployeeNoUnmanaged as E {
     E.id,
     E.name,
     E.job,
     E.department_id,
     E.office_floor,
     E.office_room,
     E.office_building_id,
     E.office_address_city,
     E.office_address_street,
     E.office_address_country_code,
     E.office_furniture_chairs,
     E.office_furniture_desks,
    }`
    expect(cqn4sql(expandQuery)).to.eql(cqn4sql(regularWildcard)).to.eql(expected)
  })
  it('wildcard expansion sql style on table alias - exclude stuff', () => {
    let expandQuery = CQL`select from EmployeeNoUnmanaged as E {
      E {*} excluding { office }
    }`
    let regularWildcard = CQL`select from EmployeeNoUnmanaged as E {
      *
    } excluding { office }`
    let expected = CQL`select from EmployeeNoUnmanaged as E {
     E.id,
     E.name,
     E.job,
     E.department_id

    }`
    expect(cqn4sql(expandQuery, model))
      .to.eql(expected)
      .to.eql(JSON.parse(JSON.stringify(cqn4sql(regularWildcard)))) // prototype is different
  })
  it('wildcard expansion sql style on IMPLICIT table alias - exclude stuff', () => {
    let expandQuery = CQL`select from EmployeeNoUnmanaged as E {
      {*} excluding { office } as FOO
    }`
    let expected = CQL`select from EmployeeNoUnmanaged as E {
     E.FOO_id,
     E.FOO_name,
     E.FOO_job,
     E.FOO_department_id

    }`
    expect(cqn4sql(expandQuery, model)).to.eql(expected)
  })
})<|MERGE_RESOLUTION|>--- conflicted
+++ resolved
@@ -1050,7 +1050,6 @@
     const res = cqn4sql(q, model)
     expect(JSON.parse(JSON.stringify(res))).to.deep.equal(qx)
   })
-<<<<<<< HEAD
 
   it('aggregation with mulitple path steps', () => {
     const q = CQL`SELECT from bookshop.Intermediate {
@@ -1071,7 +1070,9 @@
     } group by toAssocWithStructuredKey.toStructuredKey_second`
     qx.SELECT.columns[1].SELECT.from = null
     qx.SELECT.columns[1].SELECT.columns[0].SELECT.from = null
-=======
+    const res = cqn4sql(q, model)
+    expect(JSON.parse(JSON.stringify(res))).to.deep.equal(qx)
+  })
   it.skip('simple aggregation expand ref wrapped in func', () => {
     // TODO: how to detect the nested ref?
     const q = CQL`SELECT from bookshop.Books {
@@ -1084,13 +1085,11 @@
       (SELECT from DUMMY { toLower(author.name) as name }) as author
     } group by author.name`
     qx.SELECT.columns[1].SELECT.from = null
->>>>>>> bbe7be00
+
     const res = cqn4sql(q, model)
     expect(JSON.parse(JSON.stringify(res))).to.deep.equal(qx)
   })
 
-<<<<<<< HEAD
-=======
   it('wildcard expand vanishes for aggregations', () => {
     const q = CQL`SELECT from bookshop.TestPublisher {
       ID
@@ -1104,7 +1103,7 @@
     const res = cqn4sql(q, cds.compile.for.nodejs(model))
     expect(JSON.parse(JSON.stringify(res))).to.deep.equal(qx)
   })
->>>>>>> bbe7be00
+
   it('aggregation with structure', () => {
     const q = CQL`SELECT from bookshop.Authors as Authors {
       ID,
