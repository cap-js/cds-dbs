'use strict'

const cqn4sql = require('../../lib/cqn4sql')
const cds = require('@sap/cds/lib')
const { expect } = cds.test

describe('Unfolding Association Path Expressions to Joins', () => {
  let model
  beforeAll(async () => {
    model = cds.model = await cds.load(__dirname + '/../bookshop/db/schema').then(cds.linked)
  })

  // (SMW) note: tests are not yet systematic, just a collection of different situations that are interesting ...

  // (SMW) need to decide: which fields to put on lhs of ON and which on right?
  // this test assumes that the "target" fields come on lhs
  it('in select, one assoc, one field', () => {
    let query = cqn4sql(CQL`SELECT from bookshop.Books { ID, author.name }`, model)
    const expected = CQL`SELECT from bookshop.Books as Books
        left outer join bookshop.Authors as author on author.ID = Books.author_ID
        { Books.ID, author.name as author_name }
      `
    expect(query).to.deep.equal(expected)
  })

  it('in select, one deep assoc, with filter', () => {
    let query = cqn4sql(CQL`SELECT from bookshop.Books { ID, dedication.addressee[name = 'Hasso'].name }`, model)
    const expected = CQL`SELECT from bookshop.Books as Books
        left outer join bookshop.Person as addressee on addressee.ID = Books.dedication_addressee_ID and addressee.name = 'Hasso'
        { Books.ID, addressee.name as dedication_addressee_name }
      `
    expect(query).to.deep.equal(expected)
  })

  it('in select, two assocs, second navigates to foreign key', () => {
    let query = cqn4sql(CQL`SELECT from bookshop.Authors { ID, books.genre.ID }`, model)
    const expected = CQL`SELECT from bookshop.Authors as Authors
        left outer join bookshop.Books as books on books.author_ID = Authors.ID
        { Authors.ID, books.genre_ID as books_genre_ID }
      `
    expect(query).to.deep.equal(expected)
  })
  it('in select, two assocs, second shortcuts to foreign key', () => {
    let query = cqn4sql(CQL`SELECT from bookshop.Authors { ID, books.genre }`, model)
    const expected = CQL`SELECT from bookshop.Authors as Authors
        left outer join bookshop.Books as books on books.author_ID = Authors.ID
        { Authors.ID, books.genre_ID as books_genre_ID }
      `
    expect(query).to.deep.equal(expected)
  })
  it('in select, three assocs, last navigates to foreign key', () => {
    let query = cqn4sql(CQL`SELECT from bookshop.Authors { ID, books.genre.parent.ID }`, model)
    const expected = CQL`SELECT from bookshop.Authors as Authors
        left outer join bookshop.Books as books on books.author_ID = Authors.ID
        left outer join bookshop.Genres as genre on genre.ID = books.genre_ID
        { Authors.ID, genre.parent_ID as books_genre_parent_ID }
      `
    expect(query).to.deep.equal(expected)
  })
  it('in select, two assocs, last shortcuts to structured foreign key', () => {
    let query = cqn4sql(CQL`SELECT from bookshop.Intermediate { ID, toAssocWithStructuredKey.toStructuredKey }`, model)
    const expected = CQL`SELECT from bookshop.Intermediate as Intermediate
        left outer join bookshop.AssocWithStructuredKey as toAssocWithStructuredKey on toAssocWithStructuredKey.ID = Intermediate.toAssocWithStructuredKey_ID
        { Intermediate.ID,
          toAssocWithStructuredKey.toStructuredKey_struct_mid_leaf as toAssocWithStructuredKey_toStructuredKey_struct_mid_leaf,
          toAssocWithStructuredKey.toStructuredKey_struct_mid_anotherLeaf as toAssocWithStructuredKey_toStructuredKey_struct_mid_anotherLeaf,
          toAssocWithStructuredKey.toStructuredKey_second as toAssocWithStructuredKey_toStructuredKey_second
        }
      `
    expect(query).to.deep.equal(expected)
  })
  it('in select, one assoc, structured access', () => {
    let query = cqn4sql(CQL`SELECT from bookshop.EStrucSibling { ID, self.struc1 }`, model)
    const expected = CQL`SELECT from bookshop.EStrucSibling as EStrucSibling
        left outer join bookshop.EStrucSibling as self on self.ID = EStrucSibling.self_ID
        {
          EStrucSibling.ID,
          self.struc1_deeper_foo as  self_struc1_deeper_foo,
          self.struc1_deeper_bar as  self_struc1_deeper_bar
        }
      `
    expect(query).to.deep.equal(expected)
  })

  // same assoc used twice -> only one JOIN
  it('in select, two paths, same assoc', () => {
    let query = cqn4sql(CQL`SELECT from bookshop.Books { ID, author.name, author.dateOfBirth }`, model)
    expect(query).to.deep.equal(CQL`SELECT from bookshop.Books as Books
        left outer join bookshop.Authors as author on author.ID = Books.author_ID
        { Books.ID, author.name as author_name, author.dateOfBirth as author_dateOfBirth }
      `)
  })

  // same assoc used twice -> only one JOIN
  it('in select, path with assoc.struct', () => {
    let query = cqn4sql(CQL`SELECT from bookshop.Books { ID, author.name, author.address.street }`, model)
    expect(query).to.deep.equal(CQL`SELECT from bookshop.Books as Books
        left outer join bookshop.Authors as author on author.ID = Books.author_ID
        { Books.ID, author.name as author_name, author.address_street as author_address_street }
      `)
  })

  // same assoc used twice -> only one JOIN
  it('in select, path with assoc.struc, with explicit table alias', () => {
    let query = cqn4sql(CQL`SELECT from bookshop.Books as B { ID, author.name, B.author.address.street }`, model)
    expect(query).to.deep.equal(CQL`SELECT from bookshop.Books as B
        left outer join bookshop.Authors as author on author.ID = B.author_ID
        { B.ID, author.name as author_name, author.address_street as author_address_street }
      `)
  })

  // assoc inside struc
  // -> to be clarified: what should be the table alias?
  it('in select, path with struct.assoc', () => {
    let query = cqn4sql(CQL`SELECT from bookshop.Books { ID, dedication.addressee.name }`, model)
    expect(query).to.deep.equal(CQL`SELECT from bookshop.Books as Books
        left outer join bookshop.Person as addressee on addressee.ID = Books.dedication_addressee_ID
        { Books.ID, addressee.name as dedication_addressee_name }
      `)
  })

  // order of select items should stay untouched, no matter what path they follow
  it('in select, path with two assocs', () => {
    let query = cqn4sql(
      CQL`SELECT from bookshop.Authors {
              name,
              books.genre.descr,
              books.title as books_title,
              books.genre.code as books_genre_code
            }`,
      model,
    )
    const expected = CQL`SELECT from bookshop.Authors as Authors
      left outer join bookshop.Books as books on books.author_ID = Authors.ID
      left outer join bookshop.Genres as genre on genre.ID = books.genre_ID
      { Authors.name,
        genre.descr as books_genre_descr,
        books.title as books_title,
        genre.code as books_genre_code
        }
    `

    expect(query).to.deep.equal(expected)
  })

  it('in select, path with two assocs / respect explicit column alias', () => {
    let query = cqn4sql(
      CQL`SELECT from bookshop.Authors {
              name,
              books.genre.descr as foo,
              books.title as books_title,
              books.genre.code as books_genre_code
            }`,
      model,
    )
    const expected = CQL`SELECT from bookshop.Authors as Authors
      left outer join bookshop.Books as books on books.author_ID = Authors.ID
      left outer join bookshop.Genres as genre on genre.ID = books.genre_ID
      { Authors.name,
        genre.descr as foo,
        books.title as books_title,
        genre.code as books_genre_code
        }
    `

    expect(query).to.deep.equal(expected)
  })

  it('in select, unrelated paths', () => {
    let query = cqn4sql(
      CQL`SELECT from bookshop.Books { ID, author.name, genre.descr, dedication.addressee.name, author.dateOfBirth }`,
      model,
    )
    let expected = CQL`SELECT from bookshop.Books as Books
      left outer join bookshop.Authors as author on author.ID = Books.author_ID
      left outer join bookshop.Genres as genre on genre.ID = Books.genre_ID
      left outer join bookshop.Person as addressee on addressee.ID = Books.dedication_addressee_ID
      { Books.ID,
        author.name as author_name,
        genre.descr as genre_descr,
        addressee.name as dedication_addressee_name,
        author.dateOfBirth as author_dateOfBirth }
    `
    expect(query).to.deep.equal(expected)
  })

  // 2 different assocs lead to 2 JOINs, even if they have same target
  it('in select, different assocs with same target', () => {
    let query = cqn4sql(CQL`SELECT from bookshop.Books { ID, author.name, coAuthor.name }`, model)
    expect(query).to.deep.equal(CQL`SELECT from bookshop.Books as Books
        left outer join bookshop.Authors as author on author.ID = Books.author_ID
        left outer join bookshop.Authors as coAuthor on coAuthor.ID = Books.coAuthor_ID
        { Books.ID, author.name as author_name, coAuthor.name as coAuthor_name }
      `)
  })

  it('in select, paths with common prefix path', () => {
    let query = cqn4sql(
      CQL`SELECT from bookshop.Authors {
        name, books.genre.descr, books.coAuthor.name, books.genre.code, books.coAuthor.dateOfBirth }`,
      model,
    )
    expect(query).to.deep.equal(CQL`SELECT from bookshop.Authors as Authors
        left outer join bookshop.Books as books on books.author_ID = Authors.ID
        left outer join bookshop.Genres as genre on genre.ID = books.genre_ID
        left outer join bookshop.Authors as coAuthor on coAuthor.ID = books.coAuthor_ID
        { Authors.name,
          genre.descr as books_genre_descr,
          coAuthor.name as books_coAuthor_name,
          genre.code as books_genre_code,
          coAuthor.dateOfBirth as books_coAuthor_dateOfBirth
        }
      `)
  })

  it('in select, following recursive assoc', () => {
    let query = cqn4sql(
      CQL`SELECT from bookshop.Books {
        title,
        genre.descr,
        genre.parent.descr,
        genre.parent.parent.descr,
        genre.parent.parent.parent.descr,
        genre.parent.code
      }`,
      model,
    )
    const expected = CQL`SELECT from bookshop.Books as Books
        left outer join bookshop.Genres as genre on genre.ID = Books.genre_ID
        left outer join bookshop.Genres as parent on parent.ID = genre.parent_ID
        left outer join bookshop.Genres as parent2 on parent2.ID = parent.parent_ID
        left outer join bookshop.Genres as parent3 on parent3.ID = parent2.parent_ID
        { Books.title,
          genre.descr as genre_descr,
          parent.descr as genre_parent_descr,
          parent2.descr as genre_parent_parent_descr,
          parent3.descr as genre_parent_parent_parent_descr,
          parent.code as genre_parent_code
        }
      `
    expect(query).to.deep.equal(expected)
  })
  it('in select, following recursive assoc with same name as table alias', () => {
    let query = cqn4sql(
      CQL`SELECT from bookshop.Genres as parent {
        parent.parent.parent.descr
      }`,
      model,
    )

    const expected = CQL`SELECT from bookshop.Genres as parent
        left outer join bookshop.Genres as parent2 on parent2.ID = parent.parent_ID
        left outer join bookshop.Genres as parent3 on parent3.ID = parent2.parent_ID
        {
          parent3.descr as parent_parent_descr,
        }
        `
    expect(query).to.deep.equal(expected)
  })

  it('in select, follow managed assoc, select FK', () => {
    let query = cqn4sql(CQL`SELECT from bookshop.Books { author.ID }`, model)
    const expected = CQL`SELECT from bookshop.Books as Books
        {
          Books.author_ID
        }
        `
    expect(query).to.deep.equal(expected)
  })

  // TODO (SMW) decide: if we generate a join, should we then take the FK from source or from target?
  //                    currently we take it from the source
  it('in select, follow managed assoc, select FK and other field', () => {
    let query = cqn4sql(CQL`SELECT from bookshop.Books { author.ID, author.name }`, model)
    const expected = CQL`SELECT from bookshop.Books as Books
        left outer join bookshop.Authors as author on author.ID = Books.author_ID
        {
          Books.author_ID,
          author.name as author_name
        }
        `
    expect(query).to.deep.equal(expected)
  })

  it('in where, one assoc, one field', () => {
    let query = cqn4sql(CQL`SELECT from bookshop.Books { ID } where author.name = 'Schiller'`, model)
    expect(query).to.deep.equal(CQL`SELECT from bookshop.Books as Books
        left outer join bookshop.Authors as author on author.ID = Books.author_ID
        { Books.ID } WHERE author.name = 'Schiller'
      `)
  })

  it('in where, one assoc, one field (2)', () => {
    let query = cqn4sql(CQL`SELECT from bookshop.Books { ID } where author.name like 'Schiller'`, model)
    expect(query).to.deep.equal(CQL`SELECT from bookshop.Books as Books
        left outer join bookshop.Authors as author on author.ID = Books.author_ID
        { Books.ID } WHERE author.name like 'Schiller'
      `)
  })

  it('in where, one assoc in xpr, one field', () => {
    let query = cqn4sql(CQL`SELECT from bookshop.Books { ID } where ((author.name + 's') = 'Schillers')`, model)
    expect(query).to.deep.equal(CQL`SELECT from bookshop.Books as Books
        left outer join bookshop.Authors as author on author.ID = Books.author_ID
        { Books.ID } WHERE ((author.name + 's') = 'Schillers')
      `)
  })

  it('in where, one assoc in multiple xpr, one field', () => {
    let query = cqn4sql(
      CQL`SELECT from bookshop.Books { ID } where ((author.name + 's') = 'Schillers') or ((author.name + 's') = 'Goethes')`,
<<<<<<< HEAD
      model
=======
      model,
>>>>>>> f0afffe3
    )
    expect(query).to.deep.equal(CQL`SELECT from bookshop.Books as Books
        left outer join bookshop.Authors as author on author.ID = Books.author_ID
        { Books.ID } WHERE ((author.name + 's') = 'Schillers') or ((author.name + 's') = 'Goethes')
      `)
  })

  it('list in where', () => {
    let query = CQL`SELECT from bookshop.Books { ID } where (author.name, 1) in ('foo', 'bar')`
    let expected = CQL`SELECT from bookshop.Books as Books
      left outer join bookshop.Authors as author on author.ID = Books.author_ID
      { Books.ID }where (author.name, 1) in ('foo', 'bar')`
    expect(cqn4sql(query, model)).to.deep.equal(expected)
  })
  it('tuple list in where', () => {
    let query = CQL`SELECT from bookshop.Books { ID } where ((author.name, genre.name), 1) in (('foo', 1), ('bar', 2))`
    let expected = CQL`SELECT from bookshop.Books as Books
      left outer join bookshop.Authors as author on author.ID = Books.author_ID
      left outer join bookshop.Genres as genre on genre.ID = Books.genre_ID
      { Books.ID }where ((author.name, genre.name), 1) in (('foo', 1), ('bar', 2))`
    expect(cqn4sql(query, model)).to.deep.equal(expected)
  })
  it('list in having', () => {
    let query = CQL`SELECT from bookshop.Books { ID } having (author.name, 1) in ('foo', 'bar')`
    let expected = CQL`SELECT from bookshop.Books as Books
      left outer join bookshop.Authors as author on author.ID = Books.author_ID
      { Books.ID } having (author.name, 1) in ('foo', 'bar')`
    expect(cqn4sql(query, model)).to.deep.equal(expected)
  })

  it('in select & where, same assoc', () => {
    let query = cqn4sql(
      CQL`SELECT from bookshop.Books { ID, author.name } where author.placeOfBirth = 'Marbach'`,
      model,
    )
    expect(query).to.deep.equal(CQL`SELECT from bookshop.Books as Books
        left outer join bookshop.Authors as author on author.ID = Books.author_ID
        { Books.ID, author.name as author_name } WHERE author.placeOfBirth = 'Marbach'
      `)
  })

  // to discuss: same assoc handling in all clauses? (select, where, group, having, order)

  // fun with filters ... (far from complete)

  // filters are not part of the implicit alias generated for the result columns
  it('in select, assoc with filter', () => {
    let query = cqn4sql(CQL`SELECT from bookshop.Books { ID, author[placeOfBirth='Marbach'].name }`, model)
    expect(query).to.deep.equal(CQL`SELECT from bookshop.Books as Books
        left outer join bookshop.Authors as author on author.ID = Books.author_ID AND author.placeOfBirth = 'Marbach'
        { Books.ID, author.name as author_name }
      `)
  })

  it('in select, assoc with filter - no special handling for FK access in filter', () => {
    let query = cqn4sql(CQL`SELECT from bookshop.Books { ID, author[ID=2].name }`, model)
    expect(query).to.deep.equal(CQL`SELECT from bookshop.Books as Books
        left outer join bookshop.Authors as author on author.ID = Books.author_ID AND author.ID = 2
        { Books.ID, author.name as author_name }
      `)
  })

  it('in select, same field with different filters requires alias', () => {
    expect(() => cqn4sql(CQL`SELECT from bookshop.Books { ID, author[ID=1].name, author[ID=2].name }`), model).to.throw(
      /Duplicate definition of element “author_name”/,
    )
  })

  // TODO (SMW) new test
  it('in select, assoc with filter using OR', () => {
    let query = cqn4sql(
      CQL`SELECT from bookshop.Books { ID, author[placeOfBirth='Marbach' OR placeOfDeath='Marbach'].name }`,
      model,
    )
    expect(query).to.deep.equal(CQL`SELECT from bookshop.Books as Books
        left outer join bookshop.Authors as author on author.ID = Books.author_ID
                                                  AND (author.placeOfBirth = 'Marbach' OR author.placeOfDeath = 'Marbach')
        { Books.ID, author.name as author_name }
      `)
  })

  // TODO (SMW) new test
  // if FK field is accessed with filter, a JOIN is generated and the FK must be fetched from the association target
  it('in select, access to FK field with filter', () => {
    let query = cqn4sql(CQL`SELECT from bookshop.Books { title, author[name='Mr. X' or name = 'Mr. Y'].ID }`, model)
    expect(query).to.deep.equal(CQL`SELECT from bookshop.Books as Books
        left outer join bookshop.Authors as author on author.ID = Books.author_ID AND (author.name='Mr. X' or author.name = 'Mr. Y')
        { Books.title, author.ID as author_ID }
      `)
  })

  it('in select + having, assoc with filter is always join relevant', () => {
    let query = cqn4sql(
      CQL`SELECT from bookshop.Books {
        ID,
        author[placeOfBirth='Marbach'].ID as aID1,
      } having author[placeOfBirth='Foobach'].ID and genre[parent.ID='fiction'].ID`,
      model,
    )

    const expected = CQL`SELECT from bookshop.Books as Books
      left outer join bookshop.Authors as author on author.ID = Books.author_ID AND author.placeOfBirth = 'Marbach'
      left outer join bookshop.Authors as author2 on author2.ID = Books.author_ID AND author2.placeOfBirth = 'Foobach'
      left outer join bookshop.Genres as genre on genre.ID = Books.genre_ID AND genre.parent_ID = 'fiction'
        { Books.ID,
          author.ID as aID1
        } having author2.ID and genre.ID
      `
    // console.log(JSON.stringify(expected, null, 2))
    expect(query).to.deep.equal(expected)
  })

  // same assoc with and without filter -> 2 joins
  it('in select, assoc with and without filter', () => {
    let query = cqn4sql(
      CQL`SELECT from bookshop.Books {
        ID,
        author[placeOfBirth='Marbach'].name as n1,
        author.name as n2
      }`,
      model,
    )
    expect(query).to.deep.equal(CQL`SELECT from bookshop.Books as Books
        left outer join bookshop.Authors as author on author.ID = Books.author_ID AND author.placeOfBirth = 'Marbach'
        left outer join bookshop.Authors as author2 on author2.ID = Books.author_ID
        { Books.ID,
          author.name as n1,
          author2.name as n2
        }
      `)
  })

  // same filter - same join
  it('in select, several assocs with filter', () => {
    let query = cqn4sql(
      CQL`SELECT from bookshop.Books
       { ID,
         author[placeOfBirth='Marbach'].name as n1,
         author[placeOfBirth='Erfurt'].name as n2,
         author[placeOfBirth='Marbach'].dateOfBirth as d1,
         author[placeOfBirth='Erfurt'].dateOfBirth as d2
       }`,
      model,
    )
    expect(query).to.deep.equal(CQL`SELECT from bookshop.Books as Books
        left outer join bookshop.Authors as author on author.ID = Books.author_ID AND author.placeOfBirth = 'Marbach'
        left outer join bookshop.Authors as author2 on author2.ID = Books.author_ID AND author2.placeOfBirth = 'Erfurt'
        { Books.ID,
          author.name as n1,
          author2.name as n2,
          author.dateOfBirth as d1,
          author2.dateOfBirth as d2
        }
      `)
  })

  // we compare filters based on AST
  it('in select, filters with reversed conditino are not treated as equal', () => {
    let query = cqn4sql(
      CQL`SELECT from bookshop.Books
       { ID,
         author[placeOfBirth='Marbach'].name as n1,
         author['Marbach'=placeOfBirth].name as n2
       }`,
      model,
    )
    expect(query).to.deep.equal(CQL`SELECT from bookshop.Books as Books
        left outer join bookshop.Authors as author on author.ID = Books.author_ID AND author.placeOfBirth = 'Marbach'
        left outer join bookshop.Authors as author2 on author2.ID = Books.author_ID AND 'Marbach' = author2.placeOfBirth
        { Books.ID,
          author.name as n1,
          author2.name as n2
        }
      `)
  })

  it('in select, two levels of assocs (1)', () => {
    let query = cqn4sql(
      CQL`SELECT from bookshop.Authors
       { ID,
         books[stock=1].genre[code='A'].descr as d1,
         books[stock=1].genre[code='A'].descr as d2
       }`,
      model,
    )
    expect(query).to.deep.equal(CQL`SELECT from bookshop.Authors as Authors
        left outer join bookshop.Books as books on books.author_ID = Authors.ID AND books.stock = 1
        left outer join bookshop.Genres as genre on genre.ID = books.genre_ID AND genre.code = 'A'
        { Authors.ID,
          genre.descr as d1,
          genre.descr as d2
        }
      `)
  })

  it('in select, two levels of assocs (2)', () => {
    let query = cqn4sql(
      CQL`SELECT from bookshop.Authors
       { ID,
         books[stock=1].genre[code='A'].descr as d1,
         books[stock=1].genre[code='B'].descr as d2
       }`,
      model,
    )
    expect(query).to.deep.equal(CQL`SELECT from bookshop.Authors as Authors
        left outer join bookshop.Books as books on books.author_ID = Authors.ID AND books.stock = 1
        left outer join bookshop.Genres as genre on genre.ID = books.genre_ID AND genre.code = 'A'
        left outer join bookshop.Genres as genre2 on genre2.ID = books.genre_ID AND genre2.code = 'B'
        { Authors.ID,
          genre.descr as d1,
          genre2.descr as d2
        }
      `)
  })

  it('in select, two levels of assocs (3)', () => {
    let query = cqn4sql(
      CQL`SELECT from bookshop.Authors
       { ID,
         books[stock=1].genre[code='A'].descr as d1,
         books[stock=2].genre[code='A'].descr as d2
       }`,
      model,
    )
    expect(query).to.deep.equal(CQL`SELECT from bookshop.Authors as Authors
        left outer join bookshop.Books as books on books.author_ID = Authors.ID AND books.stock = 1
        left outer join bookshop.Genres as genre on genre.ID = books.genre_ID AND genre.code = 'A'
        left outer join bookshop.Books as books2 on books2.author_ID = Authors.ID AND books2.stock = 2
        left outer join bookshop.Genres as genre2 on genre2.ID = books2.genre_ID AND genre2.code = 'A'
        { Authors.ID,
          genre.descr as d1,
          genre2.descr as d2
        }
      `)
  })

  it('in select/where, two levels of assocs', () => {
    let query = cqn4sql(
      CQL`SELECT from bookshop.Authors
       { ID,
         books[stock=1].genre[code='A'].descr
       } where books[stock=1].genre[code='B'].descr = 'foo'`,
      model,
    )
    expect(query).to.deep.equal(CQL`SELECT from bookshop.Authors as Authors
        left outer join bookshop.Books as books on books.author_ID = Authors.ID AND books.stock = 1
        left outer join bookshop.Genres as genre on genre.ID = books.genre_ID AND genre.code = 'A'
        left outer join bookshop.Genres as genre2 on genre2.ID = books.genre_ID AND genre2.code = 'B'
        { Authors.ID,
          genre.descr as books_genre_descr
        } where genre2.descr = 'foo'
      `)
  })

  it('in select, two levels of assocs, with case', () => {
    let query = cqn4sql(
      CQL`SELECT from bookshop.Authors
       { ID,
         case when ID<4 then books[stock=1].genre[code='A'].descr
              when ID>4 then books[stock=1].genre[code='B'].descr
         end as descr
       }`,
      model,
    )
    expect(query).to.deep.equal(CQL`SELECT from bookshop.Authors as Authors
        left outer join bookshop.Books as books on books.author_ID = Authors.ID AND books.stock = 1
        left outer join bookshop.Genres as genre on genre.ID = books.genre_ID AND genre.code = 'A'
        left outer join bookshop.Genres as genre2 on genre2.ID = books.genre_ID AND genre2.code = 'B'
        { Authors.ID,
          case when Authors.ID<4 then genre.descr
               when Authors.ID>4 then genre2.descr
          end as descr
        }
      `)
  })

  // TODO (SMW) new test
  it('in select, two levels of assocs, with case and exists', () => {
    let query = cqn4sql(
      CQL`SELECT from bookshop.Authors
       { ID,
         case when exists books[price>10]  then books[stock=1].genre[code='A'].descr
              when exists books[price>100] then books[stock=1].genre[code='B' or code='C'].descr
         end as descr
       }`,
      model,
    )
    expect(query).to.deep.equal(CQL`SELECT from bookshop.Authors as Authors
        left outer join bookshop.Books as books on books.author_ID = Authors.ID AND books.stock = 1
        left outer join bookshop.Genres as genre on genre.ID = books.genre_ID AND genre.code = 'A'
        left outer join bookshop.Genres as genre2 on genre2.ID = books.genre_ID AND (genre2.code = 'B' or genre2.code = 'C')
        { Authors.ID,
          case when exists (select 1 from bookshop.Books as books2 where books2.author_ID = Authors.ID and books2.price > 10)
               then genre.descr
               when exists (select 1 from bookshop.Books as books3 where books3.author_ID = Authors.ID and books3.price > 100)
               then genre2.descr
          end as descr
        }
      `)
  })

  it('in select, filter with exists', () => {
    let query = cqn4sql(
      CQL`SELECT from bookshop.Authors
       { ID,
         books[exists genre[code='A']].title
       }`,
      model,
    )
    expect(query).to.deep.equal(CQL`SELECT from bookshop.Authors as Authors
        left outer join bookshop.Books as books on books.author_ID = Authors.ID AND
          exists (select 1 from bookshop.Genres as genre where genre.ID = books.genre_ID and genre.code = 'A')
        { Authors.ID,
          books.title as books_title
        }
      `)
  })

  it('in select, filter (with OR needs bracelets) with exists ', () => {
    let query = cqn4sql(
      CQL`SELECT from bookshop.Authors
       { ID,
         books[exists genre[code='A' or code='B']].title
       }`,
      model,
    )
    expect(query).to.deep.equal(CQL`SELECT from bookshop.Authors as Authors
        left outer join bookshop.Books as books on books.author_ID = Authors.ID AND
          exists (select 1 from bookshop.Genres as genre where genre.ID = books.genre_ID and (genre.code = 'A' or genre.code = 'B'))
        { Authors.ID,
          books.title as books_title
        }
      `)
  })

  it('in having, one assoc, one field', () => {
    let query = cqn4sql(CQL`SELECT from bookshop.Books { ID } having author.name = 'Schiller'`, model)
    expect(query).to.deep.equal(CQL`SELECT from bookshop.Books as Books
        left outer join bookshop.Authors as author on author.ID = Books.author_ID
        { Books.ID } having author.name = 'Schiller'
      `)
  })

  it('in select & having, same assoc', () => {
    let query = cqn4sql(
      CQL`SELECT from bookshop.Books { ID, author.name } having author.placeOfBirth = 'Marbach'`,
      model,
    )
    expect(query).to.deep.equal(CQL`SELECT from bookshop.Books as Books
        left outer join bookshop.Authors as author on author.ID = Books.author_ID
        { Books.ID, author.name as author_name } having author.placeOfBirth = 'Marbach'
      `)
  })
  it('in select & having, same assoc with same filter -> only one join', () => {
    let query = cqn4sql(
      CQL`SELECT from bookshop.Books { ID, author[placeOfBirth='Marbach'].name } having author[placeOfBirth='Marbach'].name = 'King'`,
      model,
    )
    expect(query).to.deep.equal(CQL`SELECT from bookshop.Books as Books
        left outer join bookshop.Authors as author on author.ID = Books.author_ID and author.placeOfBirth = 'Marbach'
        { Books.ID, author.name as author_name } having author.name = 'King'
      `)
  })

  it('in group by, one assoc, one field', () => {
    let query = cqn4sql(CQL`SELECT from bookshop.Books { ID } group by author.name`, model)
    expect(query).to.deep.equal(CQL`SELECT from bookshop.Books as Books
        left outer join bookshop.Authors as author on author.ID = Books.author_ID
        { Books.ID } group by author.name
      `)
  })
  it('in order by, one assoc, one field', () => {
    const input = CQL`SELECT from bookshop.Books { ID } order by author.name asc`
    let query = cqn4sql(input, model)
    expect(query).to.deep.equal(CQL`SELECT from bookshop.Books as Books
        left outer join bookshop.Authors as author on author.ID = Books.author_ID
        { Books.ID } order by author.name asc
      `)
  })
  it('in order by, via wildcard', () => {
    const input = CQL`SELECT from bookshop.Books.twin order by author.name asc`
    let query = cqn4sql(input, model)
    expect(query).to.deep.equal(CQL`SELECT from bookshop.Books.twin as twin
        left outer join bookshop.Authors as author on author.ID = twin.author_ID
        { twin.ID, twin.author_ID, twin.stock } order by author.name asc
      `)
  })
  it('in group by, one assoc, wildcard select', () => {
    let query = cqn4sql(CQL`SELECT from bookshop.Books group by author.name`, model)
    expect(query).to.deep.equal(CQL`SELECT from bookshop.Books as Books
        left outer join bookshop.Authors as author on author.ID = Books.author_ID
        {
        Books.createdAt,
        Books.createdBy,
        Books.modifiedAt,
        Books.modifiedBy,
        Books.ID,
        Books.anotherText,
        Books.title,
        Books.descr,
        Books.author_ID,
        Books.coAuthor_ID,
        Books.genre_ID,
        Books.stock,
        Books.price,
        Books.currency_code,
        Books.image,
        Books.dedication_addressee_ID,
        Books.dedication_text,
        Books.dedication_sub_foo,
        Books.dedication_dedication,
        Books.coAuthor_ID_unmanaged,
        } group by author.name
      `)
  })

  // some notes for later:
  //   what if only field we fetch from assoc target is virtual? -> make join, but don't fetch anything (?)
})

describe('Variations on ON', () => {
  let model
  beforeAll(async () => {
    model = cds.model = await cds.load(__dirname + '/../bookshop/db/schema').then(cds.linked)
  })

  it('unmanaged 1', () => {
    let query = cqn4sql(CQL`SELECT from bookshop.Books { ID, coAuthorUnmanaged.name }`, model)
    const expected = CQL`SELECT from bookshop.Books as Books
        left outer join bookshop.Authors as coAuthorUnmanaged
          on coAuthorUnmanaged.ID = Books.coAuthor_ID_unmanaged
        { Books.ID, coAuthorUnmanaged.name as coAuthorUnmanaged_name }
      `
    expect(query).to.deep.equal(expected)
  })

  it('unmanaged 2', () => {
    let query = cqn4sql(CQL`SELECT from bookshop.Baz { id, parent.id as pid }`, model)
    const expected = CQL`SELECT from bookshop.Baz as Baz
        left outer join bookshop.Baz as parent
          on parent.id = Baz.parent_id or parent.id > 17
        { Baz.id, parent.id as pid }
      `
    expect(query).to.deep.equal(expected)
  })

  // TODO (SMW) original ON condition must be enclosed in parens if there is a filter
  it('unmanaged 2 plus filter', () => {
    let query = cqn4sql(CQL`SELECT from bookshop.Baz { id, parent[id < 19].id as pid }`, model)
    const expected = CQL`SELECT from bookshop.Baz as Baz
        left outer join bookshop.Baz as parent
          on (parent.id = Baz.parent_id or parent.id > 17) and parent.id < 19
        { Baz.id, parent.id as pid }
      `
    expect(query).to.deep.equal(expected)
  })

  it('managed complicated', () => {
    let query = cqn4sql(CQL`SELECT from bookshop.AssocMaze1 as AM { ID, a_assocYA.a as x }`, model)
    const expected = CQL`SELECT from bookshop.AssocMaze1 as AM
        left outer join bookshop.AssocMaze2 as a_assocYA
          on  a_assocYA.A_1_a    = AM.a_assocYA_B_1_a
          and a_assocYA.A_1_b_ID = AM.a_assocYA_B_1_b_ID
          and a_assocYA.A_2_a    = AM.a_assocYA_B_2_a
          and a_assocYA.A_2_b_ID = AM.a_assocYA_B_2_b_ID
        { AM.ID, a_assocYA.a as x }
      `
    expect(query).to.deep.equal(expected)
  })

  it('managed complicated backlink', () => {
    let query = cqn4sql(CQL`SELECT from bookshop.AssocMaze2 as AM { a, a_assocYA_back.ID as x }`, model)
    const expected = CQL`SELECT from bookshop.AssocMaze2 as AM
        left outer join bookshop.AssocMaze1 as a_assocYA_back
          on   a_assocYA_back.a_assocYA_B_1_a    = AM.A_1_a
          and  a_assocYA_back.a_assocYA_B_1_b_ID = AM.A_1_b_ID
          and  a_assocYA_back.a_assocYA_B_2_a    = AM.A_2_a
          and  a_assocYA_back.a_assocYA_B_2_b_ID = AM.A_2_b_ID
        { AM.a, a_assocYA_back.ID as x }
      `
    expect(query).to.deep.equal(expected)
  })

  it('unmanaged assoc with on condition with length === 1', () => {
    let query = cqn4sql(CQL`SELECT from bookshop.BooksWithWeirdOnConditions { ID, onlyOneRef.foo }`, model)
    const expected = CQL`SELECT from bookshop.BooksWithWeirdOnConditions as BooksWithWeirdOnConditions
        left outer join bookshop.BooksWithWeirdOnConditions as onlyOneRef on BooksWithWeirdOnConditions.ID
        { BooksWithWeirdOnConditions.ID, onlyOneRef.foo as onlyOneRef_foo }
      `
    expect(query).to.deep.equal(expected)
  })
  it('unmanaged assoc with on condition with odd length', () => {
    let query = cqn4sql(CQL`SELECT from bookshop.BooksWithWeirdOnConditions { ID, oddNumber.foo }`, model)
    const expected = CQL`SELECT from bookshop.BooksWithWeirdOnConditions as BooksWithWeirdOnConditions
        left outer join bookshop.BooksWithWeirdOnConditions as oddNumber on BooksWithWeirdOnConditions.foo / 5 + BooksWithWeirdOnConditions.ID = BooksWithWeirdOnConditions.ID + BooksWithWeirdOnConditions.foo
        { BooksWithWeirdOnConditions.ID, oddNumber.foo as oddNumber_foo }
      `
    expect(query).to.deep.equal(expected)
  })
  it('unmanaged assoc with on condition accessing structured foreign keys', () => {
    let query = cqn4sql(
      CQL`SELECT from bookshop.BooksWithWeirdOnConditions { ID, oddNumberWithForeignKeyAccess.second }`,
<<<<<<< HEAD
      model
=======
      model,
>>>>>>> f0afffe3
    )
    const expected = CQL`SELECT from bookshop.BooksWithWeirdOnConditions as BooksWithWeirdOnConditions
    left outer join bookshop.WithStructuredKey as oddNumberWithForeignKeyAccess on oddNumberWithForeignKeyAccess.struct_mid_anotherLeaf = oddNumberWithForeignKeyAccess.struct_mid_leaf / oddNumberWithForeignKeyAccess.second
    { BooksWithWeirdOnConditions.ID, oddNumberWithForeignKeyAccess.second as oddNumberWithForeignKeyAccess_second }
      `
    expect(query).to.deep.equal(expected)
  })
  it('unmanaged assoc with on condition comparing to val', () => {
    let query = cqn4sql(
      CQL`SELECT from bookshop.BooksWithWeirdOnConditions { ID, refComparedToVal.refComparedToValFlipped.foo }`,
<<<<<<< HEAD
      model
=======
      model,
>>>>>>> f0afffe3
    )
    const expected = CQL`SELECT from bookshop.BooksWithWeirdOnConditions as BooksWithWeirdOnConditions
        left outer join bookshop.BooksWithWeirdOnConditions as refComparedToVal on BooksWithWeirdOnConditions.ID != 1
        left outer join bookshop.BooksWithWeirdOnConditions as refComparedToValFlipped on 1 != refComparedToVal.ID
        { BooksWithWeirdOnConditions.ID, refComparedToValFlipped.foo as refComparedToVal_refComparedToValFlipped_foo }
      `
    expect(query).to.deep.equal(expected)
  })

  it('accessing partial key after association implies join if not part of explicit FK', () => {
    const original = CQL`SELECT from bookshop.PartialStructuredKey { toSelf.struct.one, toSelf.struct.two }`
    const transformed = cqn4sql(original, model)
    const expected = CQL`SELECT from bookshop.PartialStructuredKey as PartialStructuredKey
        left outer join bookshop.PartialStructuredKey as toSelf on toSelf.struct_one = PartialStructuredKey.toSelf_partial
        {
          PartialStructuredKey.toSelf_partial as toSelf_struct_one,
          toSelf.struct_two as toSelf_struct_two
        }
      `
    // inferred element name equals original ref navigation
    expect(transformed.elements).to.include.key('toSelf_struct_one')
    expect(transformed).to.deep.equal(expected)
  })
})

describe('subqueries in from', () => {
  let model
  beforeAll(async () => {
    model = cds.model = await cds.load(__dirname + '/../bookshop/db/schema').then(cds.linked)
  })

  it('in select, use one assoc in FROM subquery', () => {
    let query = cqn4sql(
      CQL`SELECT from (SELECT from bookshop.Books { author.name as author_name  }) as Bar { Bar.author_name }`,
      model,
    )
    const expected = CQL`SELECT from (
        SELECT from bookshop.Books as Books
        left outer join bookshop.Authors as author on author.ID = Books.author_ID
         { author.name as author_name }
      ) as Bar { Bar.author_name }
      `
    expect(query).to.deep.equal(expected)
  })

  it('expose managed assoc in FROM subquery, expose in main select', () => {
    let query = cqn4sql(CQL`SELECT from (SELECT from bookshop.Books { author }) as Bar { Bar.author }`, model)
    const expected = CQL`SELECT from (
        SELECT from bookshop.Books as Books { Books.author_ID }
      ) as Bar { Bar.author_ID }
      `
    expect(query).to.deep.equal(expected)
  })

  it('expose managed assoc in FROM subquery with alias, expose in main select', () => {
    let query = cqn4sql(CQL`SELECT from (SELECT from bookshop.Books { author as a }) as Bar { Bar.a }`, model)
    const expected = CQL`SELECT from (
        SELECT from bookshop.Books as Books { Books.author_ID as a_ID }
      ) as Bar { Bar.a_ID }
      `
    expect(query).to.deep.equal(expected)
  })

  // If a FROM subquery only _exposes_ an association which is then used in the main query,
  // the JOIN happens in the main query.
  it('expose managed assoc in FROM subquery, use in main select', () => {
    let query = cqn4sql(
      CQL`SELECT from (SELECT from bookshop.Books { author }) as Bar
        { Bar.author.name }`,
      model,
    )
    const expected = CQL`SELECT from (
          SELECT from bookshop.Books as Books { Books.author_ID }
        ) as Bar
        left outer join bookshop.Authors as author on author.ID = Bar.author_ID
        { author.name as author_name }
      `
    expect(query).to.deep.equal(expected)
  })

  it('expose managed assoc with alias in FROM subquery, use in main select', () => {
    let query = cqn4sql(
      CQL`SELECT from (SELECT from bookshop.Books { author as a}) as Bar
        { Bar.a.name }`,
      model,
    )
    const expected = CQL`SELECT from (
          SELECT from bookshop.Books as Books { Books.author_ID as a_ID }
        ) as Bar
        left outer join bookshop.Authors as a on a.ID = Bar.a_ID
        { a.name as a_name }
      `
    expect(query).to.deep.equal(expected)
  })

  // TODO (SMW) check again ...
  it('in select, assoc exposure multiple joins in subquery', () => {
    let query = cqn4sql(
      CQL`SELECT from (SELECT from bookshop.Books { author.ID, author as a, author.name as author_name  }) as Bar
        { Bar.author_name, Bar.a.books.descr }`,
      model,
    )
    const expected = CQL`SELECT from (
          SELECT from bookshop.Books as Books
            left outer join bookshop.Authors as author on author.ID = Books.author_ID
          { Books.author_ID, Books.author_ID as a_ID, author.name as author_name }
        ) as Bar
        left outer join bookshop.Authors as a on a.ID = Bar.a_ID
        left outer join bookshop.Books as books2 on books2.author_ID = a.ID
        { Bar.author_name, books2.descr as a_books_descr}
      `
    expect(query).to.deep.equal(expected)
  })

  // (SMW) new
  // TODO move to extra section?
  it('assoc path in value subquery', () => {
    let query = cqn4sql(
      CQL`SELECT from bookshop.Books {
          title,
          (select from bookshop.Genres { parent.code } where Genres.ID = Books.genre.ID) as pc
        }`,
      model,
    )
    const expected = CQL`SELECT from bookshop.Books as Books
        {
          Books.title,
          (select from bookshop.Genres as Genres left outer join bookshop.Genres as parent
             on parent.ID = Genres.parent_ID
            { parent.code as parent_code } where Genres.ID = Books.genre_ID) as pc
        }
      `
    expect(JSON.parse(JSON.stringify(query))).to.deep.equal(expected)
  })
})

describe('Backlink Associations', () => {
  let model
  beforeAll(async () => {
    model = cds.model = await cds.load(__dirname + '/A2J/schema').then(cds.linked)
  })
  it('self managed', () => {
    let query = cqn4sql(
      CQL`select from a2j.Header {
        toItem_selfMgd.id,
      }`,
      model,
    )
    expect(query).to.deep.equal(CQL`SELECT from a2j.Header as Header
        left outer join a2j.Item as toItem_selfMgd on toItem_selfMgd.toHeader_id = Header.id and toItem_selfMgd.toHeader_id2 = Header.id2
        { toItem_selfMgd.id as toItem_selfMgd_id}
      `)
  })

  it('self unmanaged', () => {
    let query = cqn4sql(
      CQL`select from a2j.Header {
        toItem_selfUmgd.id,
      }`,
      model,
    )
    const expected = CQL`SELECT from a2j.Header as Header
        left outer join a2j.Item as toItem_selfUmgd on (toItem_selfUmgd.elt2 = Header.elt)
        { toItem_selfUmgd.id as toItem_selfUmgd_id}
      `
    expect(query).to.deep.equal(expected)
  })

  it('self combined', () => {
    let query = cqn4sql(
      CQL`select from a2j.Header {
        toItem_combined.id,
      }`,
      model,
    )
    const expected = CQL`SELECT from a2j.Header as Header
        left outer join a2j.Item as toItem_combined
          on (
                  (toItem_combined.toHeader_id = Header.id and toItem_combined.toHeader_id2 = Header.id2)
                  OR
                  (toItem_combined.elt2 = Header.elt)
             ) and 5 != 4
        { toItem_combined.id as toItem_combined_id}
      `
    expect(query).to.deep.equal(expected)
  })

  it('forward', () => {
    let query = cqn4sql(
      CQL`select from a2j.Header {
        toItem_fwd.id,
      }`,
      model,
    )
    const expected = CQL`SELECT from a2j.Header as Header
        left outer join a2j.Item as toItem_fwd on Header.id = toItem_fwd.id
        { toItem_fwd.id as toItem_fwd_id}
      `
    expect(query).to.deep.equal(expected)
  })

  it('all of the above combined', () => {
    let query = cqn4sql(
      CQL`select from a2j.Header {
        toItem_selfMgd.id as selfMgd_id,
        toItem_selfUmgd.id as selfUmgd_id,
        toItem_combined.id as combined_id,
        toItem_fwd.id as direct_id
      }`,
      model,
    )
    const expected = CQL`SELECT from a2j.Header as Header
        left outer join a2j.Item as toItem_selfMgd
          on toItem_selfMgd.toHeader_id = Header.id and toItem_selfMgd.toHeader_id2 = Header.id2
        left outer join a2j.Item as toItem_selfUmgd
          on toItem_selfUmgd.elt2 = Header.elt
        left outer join a2j.Item as toItem_combined
          on ((toItem_combined.toHeader_id = Header.id and toItem_combined.toHeader_id2 = Header.id2) OR (toItem_combined.elt2 = Header.elt)) and 5 != 4
        left outer join a2j.Item as toItem_fwd
          on Header.id = toItem_fwd.id
        {
          toItem_selfMgd.id as selfMgd_id,
          toItem_selfUmgd.id as selfUmgd_id,
          toItem_combined.id as combined_id,
          toItem_fwd.id as direct_id
        }
      `
    expect(query).to.deep.equal(expected)
  })

  it('backlink usage', () => {
    let query = cqn4sql(
      CQL`select from a2j.Folder {
        nodeCompanyCode.assignments.data
      }`,
      model,
    )

    const expected = CQL`SELECT from a2j.Folder as Folder
      left outer join a2j.Folder as nodeCompanyCode on nodeCompanyCode.id = Folder.nodeCompanyCode_id
      left outer join a2j.Assignment as assignments on assignments.toFolder_id = nodeCompanyCode.id
        {
          assignments.data as nodeCompanyCode_assignments_data
        }
      `
    expect(query).to.deep.equal(expected)
  })

  // compiler generates '$user.id' // cqn4sql generates `ref: ['$user', 'id']`
  it('Backlinks with other items in same on-condition', () => {
    let query = cqn4sql(
      CQL`select from a2j.F {
        toE.data
      }`,
      model,
    )

    const expected = CQL`select from a2j.F as F
      left outer join a2j.E as toE on (toE.toF_id = F.id) and
      toE.id = $user.id
      {
        toE.data as toE_data
      }
      `
    expect(query).to.deep.equal(expected)
  })
})

describe('Shared foreign key identity', () => {
  let model
  beforeAll(async () => {
    model = cds.model = await cds.load(__dirname + '/A2J/sharedFKIdentity').then(cds.linked)
  })
  it('identifies FKs following toB', () => {
    let query = cqn4sql(
      CQL`select from A {
        a.b.c.toB.b.c.d.parent.c.d.e.ID  as a_b_c_toB_foo_boo,
        a.b.c.toB.e.f.g.child.c.d.e.ID  as a_b_c_toB_bar_bas
      }`,
      model,
    )
    expect(query).to.deep.equal(CQL`SELECT from A as A
        {
          A.a_b_c_toB_foo_boo AS a_b_c_toB_foo_boo,
          A.a_b_c_toB_bar_bas AS a_b_c_toB_bar_bas
        }
      `)
  })
})

describe('Where exists in combination with assoc to join', () => {
  let model
  beforeAll(async () => {
    model = cds.model = await cds.load(__dirname + '/../bookshop/db/schema').then(cds.linked)
  })

  it('one assoc + one where exists / aliases are treated case insensitive', () => {
    let query = cqn4sql(
      CQL`select from bookshop.Books:author {
      books.genre.name,
    }`,
<<<<<<< HEAD
      model
=======
      model,
>>>>>>> f0afffe3
    )
    expect(query).to.deep.equal(CQL`SELECT from bookshop.Authors as author
      left outer join bookshop.Books as books on books.author_ID = author.ID
      left outer join bookshop.Genres as genre on genre.ID = books.genre_ID
      { genre.name as books_genre_name } where exists (
        SELECT 1 from bookshop.Books as Books2 where Books2.author_ID = author.ID
      )
    `)
  })
  it('aliases for recursive assoc in column + recursive assoc in from must not clash', () => {
    let query = cqn4sql(
      CQL`SELECT from bookshop.Authors:books.genre.parent.parent.parent
      { parent.parent.parent.descr, }`,
<<<<<<< HEAD
      model
=======
      model,
>>>>>>> f0afffe3
    )
    expect(query).to.deep.equal(CQL`SELECT from bookshop.Genres as parent
    left outer join bookshop.Genres as parent2 on parent2.ID = parent.parent_ID
    left outer join bookshop.Genres as parent3 on parent3.ID = parent2.parent_ID
    {
      parent3.descr as parent_parent_descr,
    }
    WHERE EXISTS (
      SELECT 1 from bookshop.Genres as parent4 where parent4.parent_ID = parent.ID and EXISTS (
        SELECT 1 from bookshop.Genres as parent5 where parent5.parent_ID = parent4.ID and EXISTS (
          SELECT 1 from bookshop.Genres as genre where genre.parent_ID = parent5.ID and EXISTS (
            SELECT 1 from bookshop.Books as books where books.genre_ID = genre.ID and EXISTS (
              SELECT 1 from bookshop.Authors as Authors where Authors.ID = books.author_ID
            )
          )
        )
      )
    )`)
  })

  // Revisit: Alias count order in where + from could be flipped
  it('aliases for recursive assoc in column + recursive assoc in from + where exists <assoc> must not clash', () => {
    let query = cqn4sql(
      CQL`SELECT from bookshop.Authors:books.genre.parent.parent.parent
      { parent.parent.parent.descr } where exists parent`,
<<<<<<< HEAD
      model
=======
      model,
>>>>>>> f0afffe3
    )
    expect(query).to.deep.equal(CQL`SELECT from bookshop.Genres as parent
    left outer join bookshop.Genres as parent2 on parent2.ID = parent.parent_ID
    left outer join bookshop.Genres as parent3 on parent3.ID = parent2.parent_ID
    {
      parent3.descr as parent_parent_descr,
    }
    WHERE EXISTS (
      SELECT 1 from bookshop.Genres as parent5 where parent5.parent_ID = parent.ID and EXISTS (
        SELECT 1 from bookshop.Genres as parent6 where parent6.parent_ID = parent5.ID and EXISTS (
          SELECT 1 from bookshop.Genres as genre where genre.parent_ID = parent6.ID and EXISTS (
            SELECT 1 from bookshop.Books as books where books.genre_ID = genre.ID and EXISTS (
              SELECT 1 from bookshop.Authors as Authors where Authors.ID = books.author_ID
            )
          )
        )
      )
    ) and EXISTS (
      SELECT 1 from bookshop.Genres as parent4 where parent4.ID = parent.parent_ID
    )`)
  })
})

describe('comparisons of associations in on condition of elements needs to be expanded', () => {
  let model
  beforeAll(async () => {
    model = cds.model = await cds.load(__dirname + '/A2J/schema').then(cds.linked)
  })

  it('assoc comparison needs to be expanded in on condition calculation', () => {
    const query = cqn4sql(CQL`SELECT from a2j.Foo { ID, buz.foo }`, model)
    const expected = CQL`
      SELECT from a2j.Foo as Foo left join a2j.Buz as buz on ((buz.bar_ID = Foo.bar_ID AND buz.bar_foo_ID = Foo.bar_foo_ID) and buz.foo_ID = Foo.ID){
        Foo.ID,
        buz.foo_ID as buz_foo_ID
      }`
    expect(query).to.eql(expected)
  })
  it('unmanaged association path traversal in on condition needs to be flattened', () => {
    const query = cqn4sql(CQL`SELECT from a2j.Foo { ID, buzUnmanaged.foo }`, model)
    const expected = CQL`
      SELECT from a2j.Foo as Foo left join a2j.Buz as buzUnmanaged
        on buzUnmanaged.bar_foo_ID = Foo.bar_foo_ID and buzUnmanaged.bar_ID = Foo.bar_ID and buzUnmanaged.foo_ID = Foo.ID
      {
        Foo.ID,
        buzUnmanaged.foo_ID as buzUnmanaged_foo_ID
      }`
    expect(query).to.eql(expected)
  })
})<|MERGE_RESOLUTION|>--- conflicted
+++ resolved
@@ -309,11 +309,7 @@
   it('in where, one assoc in multiple xpr, one field', () => {
     let query = cqn4sql(
       CQL`SELECT from bookshop.Books { ID } where ((author.name + 's') = 'Schillers') or ((author.name + 's') = 'Goethes')`,
-<<<<<<< HEAD
       model
-=======
-      model,
->>>>>>> f0afffe3
     )
     expect(query).to.deep.equal(CQL`SELECT from bookshop.Books as Books
         left outer join bookshop.Authors as author on author.ID = Books.author_ID
@@ -816,11 +812,7 @@
   it('unmanaged assoc with on condition accessing structured foreign keys', () => {
     let query = cqn4sql(
       CQL`SELECT from bookshop.BooksWithWeirdOnConditions { ID, oddNumberWithForeignKeyAccess.second }`,
-<<<<<<< HEAD
       model
-=======
-      model,
->>>>>>> f0afffe3
     )
     const expected = CQL`SELECT from bookshop.BooksWithWeirdOnConditions as BooksWithWeirdOnConditions
     left outer join bookshop.WithStructuredKey as oddNumberWithForeignKeyAccess on oddNumberWithForeignKeyAccess.struct_mid_anotherLeaf = oddNumberWithForeignKeyAccess.struct_mid_leaf / oddNumberWithForeignKeyAccess.second
@@ -831,11 +823,7 @@
   it('unmanaged assoc with on condition comparing to val', () => {
     let query = cqn4sql(
       CQL`SELECT from bookshop.BooksWithWeirdOnConditions { ID, refComparedToVal.refComparedToValFlipped.foo }`,
-<<<<<<< HEAD
       model
-=======
-      model,
->>>>>>> f0afffe3
     )
     const expected = CQL`SELECT from bookshop.BooksWithWeirdOnConditions as BooksWithWeirdOnConditions
         left outer join bookshop.BooksWithWeirdOnConditions as refComparedToVal on BooksWithWeirdOnConditions.ID != 1
@@ -1137,11 +1125,7 @@
       CQL`select from bookshop.Books:author {
       books.genre.name,
     }`,
-<<<<<<< HEAD
       model
-=======
-      model,
->>>>>>> f0afffe3
     )
     expect(query).to.deep.equal(CQL`SELECT from bookshop.Authors as author
       left outer join bookshop.Books as books on books.author_ID = author.ID
@@ -1155,11 +1139,7 @@
     let query = cqn4sql(
       CQL`SELECT from bookshop.Authors:books.genre.parent.parent.parent
       { parent.parent.parent.descr, }`,
-<<<<<<< HEAD
       model
-=======
-      model,
->>>>>>> f0afffe3
     )
     expect(query).to.deep.equal(CQL`SELECT from bookshop.Genres as parent
     left outer join bookshop.Genres as parent2 on parent2.ID = parent.parent_ID
@@ -1185,11 +1165,7 @@
     let query = cqn4sql(
       CQL`SELECT from bookshop.Authors:books.genre.parent.parent.parent
       { parent.parent.parent.descr } where exists parent`,
-<<<<<<< HEAD
       model
-=======
-      model,
->>>>>>> f0afffe3
     )
     expect(query).to.deep.equal(CQL`SELECT from bookshop.Genres as parent
     left outer join bookshop.Genres as parent2 on parent2.ID = parent.parent_ID
