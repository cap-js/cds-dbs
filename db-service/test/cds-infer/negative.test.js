'use strict'

const cds = require('@sap/cds/lib')
const cqn4sql = require('../../lib/cqn4sql')
const { expect } = cds.test.in(__dirname + '/../bookshop')
const _inferred = require('../../lib/infer')

describe('negative', () => {
  let model
  beforeAll(async () => {
    model = cds.model = await await cds.load(__dirname + '/../bookshop/db/schema').then(cds.linked)
  })

  describe('filters', () => {
    it('filter must not be provided along a structure in column', () => {
      expect(() => _inferred(CQL`SELECT from bookshop.Books { ID, dedication[text='foo'].sub.foo }`, model)).to.throw(
<<<<<<< HEAD
        /A filter can only be provided when navigating along associations/
=======
        /A filter can only be provided when navigating along associations/,
>>>>>>> f0afffe3
      )
    })
    it('filter must not be provided along a structure in from path expression', () => {
      expect(() => {
        _inferred(CQL`SELECT from bookshop.Books:dedication[sub.foo = 'bar'].addressee`, model)
      }).to.throw('A filter can only be provided when navigating along associations')
    })
    it('dangling filter must not be used on association in column', () => {
      expect(() => {
        _inferred(CQL`SELECT from bookshop.Books { author[ID=42] }`, model)
      }).to.throw('A filter can only be provided when navigating along associations')
    })
    it('dangling filter must not be used on association in where', () => {
      expect(() => {
        _inferred(CQL`SELECT from bookshop.Books { * } where author[id=42]`, model)
      }).to.throw('A filter can only be provided when navigating along associations')
    })
  })

  describe('reference not resolvable', () => {
    it("element can't be found", () => {
      let query = CQL`SELECT from bookshop.Books as Foo { boz }`
      expect(() => _inferred(query)).to.throw(/"boz" not found in the elements of "bookshop.Books"/) // revisit: or Foo?
    })

    it('deeply nested element is not found', () => {
      let query = CQL`SELECT from bookshop.Books as Foo { Foo.dedication.sub.boz }`
      expect(() => _inferred(query)).to.throw(/"boz" not found in "bookshop.Books:dedication.sub"/) // revisit: Foo:dedication.sub ?
    })

    it("element can't be found in elements of subquery", () => {
      let query = CQL`SELECT from (select from bookshop.Books { ID as FooID }) as Foo { ID }`
      expect(() => _inferred(query)).to.throw(/"ID" not found in the elements of "Foo"/)
    })

    it('intermediate step in path expression is not found', () => {
      let query = CQL`SELECT from bookshop.Books as Foo { Foo.notExisting.sub.boz }`
      expect(() => _inferred(query)).to.throw(/"notExisting" not found in "bookshop.Books"/) // or Foo:dedication.sub ?
    })

    it('table alias shadows element of query source', () => {
      // could be addressed via `dedication.dedication.text`
      let query = CQL`SELECT from bookshop.Books as dedication { dedication.text }`
      expect(() => _inferred(query)).to.throw(/"text" not found in "bookshop.Books"/)
    })

    it('first path step of from is not resolvable without absolute name', () => {
      let query = CQL`SELECT from Books`
      expect(() => _inferred(query)).to.throw(/"Books" not found in the definitions of your model/)
    })

    it('user defined table alias overwrites implicit table alias', () => {
      let query = CQL`SELECT from bookshop.Books as dedication { Books.dedication }`
      expect(() => _inferred(query)).to.throw(/"Books" not found in the elements of "bookshop.Books"/)
    })

    it('$self reference is not found in the queries elements', () => {
      let query = CQL`SELECT from bookshop.Books { ID, $self.boo }`
      expect(() => _inferred(query)).to.throw(/"boo" not found in the columns list of query/) // revisit: error message
    })

    it('filter path is not resolvable in column', () => {
      let query = CQL`SELECT from bookshop.Books { ID, dedication.addressee[title = 'Harry Potter'].ID }`
      expect(() => _inferred(query)).to.throw(/"title" not found in "addressee"/) // revisit: better error location "bookshop.Books:dedication.addressee"
    })

    it('filter path is not resolvable in where', () => {
      let query = CQL`SELECT from bookshop.Books where exists author[title = 'Harry Potter']`
      expect(() => _inferred(query)).to.throw(/"title" not found in "author"/) // revisit: better error location ""bookshop.Books:author"
    })

    it('$self reference is not found in the query elements -> cds.infer hints alternatives', () => {
      let query = CQL`SELECT from bookshop.Books { ID, $self.author }`
      expect(() => _inferred(query)).to.throw(
        /"author" not found in the columns list of query, did you mean "Books.author"?/, // revisit: error message
      )
    })

    it('$self reference is not found in the query elements with subquery -> cds.infer hints alternatives', () => {
      let query = CQL`SELECT from (select from bookshop.Books) as Foo { $self.author }`
      // wording? select list not optimal, did you mean to refer to bookshop.Books?
      expect(() => _inferred(query)).to.throw(
        /"author" not found in the columns list of query, did you mean "Foo.author"?/, // revisit: error message
      )
    })

    it('lone $self ref is treated as regular element', () => {
      let query = CQL`SELECT from bookshop.Books { $self }`
      expect(() => _inferred(query)).to.throw(/"\$self" not found in the elements of "bookshop.Books"/)
    })

    it('lone query alias ref is treated as regular element', () => {
      let query = CQL`SELECT from bookshop.Books as Foo { Foo }`
      expect(() => _inferred(query)).to.throw(/"Foo" not found in the elements of "bookshop.Books"/) // or Foo?
    })

    it('scoped query does not end in queryable artifact', () => {
      let query = CQL`SELECT from bookshop.Books:name { * }` // name does not exist
      expect(() => _inferred(query)).to.throw(/No association "name" in entity "bookshop.Books"/)
      let fromEndsWithScalar = CQL`SELECT from bookshop.Books:title { * }`
      expect(() => _inferred(fromEndsWithScalar)).to.throw(/No association "title" in entity "bookshop.Books"/)
    })

    // queries with multiple sources are not supported for cqn4sql transformation  (at least for now)
    // however, such queries can still be inferred
    it("element can't be found in one of multiple query sources", () => {
      let query = CQL`SELECT from bookshop.Books:author as Bar, bookshop.Books { doesNotExist }`
      expect(() => _inferred(query)).to.throw(
        /"doesNotExist" not found in the elements of "bookshop.Authors", "bookshop.Books"/,
      )
    })
  })

  describe('expressions', () => {
    it('expression needs alias', () => {
      let expressionWithoutAlias = CQL`SELECT from bookshop.Books as Foo { 1 + 1 }`
      let subqueryExpressionWithoutAlias = CQL`SELECT from bookshop.Books as Foo { (select from bookshop.Books) }`
      expect(() => _inferred(expressionWithoutAlias)).to.throw(/Expecting expression to have an alias name/)
      expect(() => _inferred(subqueryExpressionWithoutAlias)).to.throw(/Expecting expression to have an alias name/)
    })
    it('no cast on structure', () => {
      let castOnStruct = CQL`SELECT from bookshop.Books as Foo { dedication: cds.String }`
      let castFuncOnStruct = CQL`SELECT from bookshop.Books as Foo { cast(dedication as cds.Binary) as foo }`
      expect(() => _inferred(castOnStruct)).to.throw(/Structured elements can't be cast to a different type/)
      expect(() => _inferred(castFuncOnStruct)).to.throw(/Structured elements can't be cast to a different type/)
    })
  })

  describe('ambiguites', () => {
    // same name twice in result set -> error
    // SQL would allow that, but different databases may return different column names
    it('duplicate field name', () => {
      expect(() => _inferred(CQL`SELECT from bookshop.Books { ID, ID }`)).to.throw(
<<<<<<< HEAD
        /Duplicate definition of element “ID”/
=======
        /Duplicate definition of element “ID”/,
>>>>>>> f0afffe3
      )
    })

    it('anonymous functions are inferred by their func property name, ambiguities are rejected', () => {
      let ambiguousFunctions = CQL`SELECT from bookshop.Books { sum(1 + 1), sum(1 + 1) }`
      expect(() => _inferred(ambiguousFunctions)).to.throw(/Duplicate definition of element “sum”/)
    })

    it('multiple subqueries/xprs have same alias', () => {
      let ambiguousFunctions = CQL`SELECT from bookshop.Books { (select * from bookshop.Books) as foo, (1+1) as foo }`
      expect(() => _inferred(ambiguousFunctions)).to.throw(/Duplicate definition of element “foo”/)
    })

    it('multiple values have same alias', () => {
      let ambiguousFunctions = CQL`SELECT from bookshop.Books { 1 as foo, 2 as foo }`
      expect(() => _inferred(ambiguousFunctions)).to.throw(/Duplicate definition of element “foo”/)
    })

    it('value has same (implicit) alias as other column', () => {
      let ambiguousFunctions = CQL`SELECT from bookshop.Books { ID as ![false], false }`
      expect(() => _inferred(ambiguousFunctions)).to.throw(/Duplicate definition of element “false”/)
    })

    describe('with multiple query sources', () => {
      // queries with multiple sources are not supported for cqn4sql transformation  (at least for now)
      // however, such queries can still be inferred
      it('element reference is ambiguous', () => {
        let query = CQL`SELECT from bookshop.Books, bookshop.Authors { ID }`
        expect(() => _inferred(query)).to.throw(/ambiguous reference to "ID", write "Books.ID", "Authors.ID" instead/)
      })

      it('table alias is ambiguous', () => {
        let query = CQL`SELECT from bookshop.Books, bookshop.Books { * }`
        expect(() => _inferred(query)).to.throw(/Duplicate alias "Books"/)
      })

      it('table alias via association is ambiguous', () => {
        let query = CQL`SELECT from bookshop.Books:author join bookshop.Books:author on 1 = 1 { * }`
        expect(() => _inferred(query)).to.throw(/Duplicate alias "author"/)
      })

      it('wildcard (no projection) is ambiguous', () => {
        let query = CQL`SELECT from bookshop.Books, bookshop.Foo`
        expect(() => _inferred(query)).to.throw(/select "ID" explicitly with "Books.ID", "Foo.ID"/)
      })

      it('wildcard (*) is ambiguous', () => {
        let query = CQL`SELECT from bookshop.Books, bookshop.Authors { * }`
        expect(() => _inferred(query)).to.throw(
          `Ambiguous wildcard elements:
       select "createdAt" explicitly with "Books.createdAt", "Authors.createdAt"
       select "createdBy" explicitly with "Books.createdBy", "Authors.createdBy"
       select "modifiedAt" explicitly with "Books.modifiedAt", "Authors.modifiedAt"
       select "modifiedBy" explicitly with "Books.modifiedBy", "Authors.modifiedBy"
       select "ID" explicitly with "Books.ID", "Authors.ID"`,
        )
      })

      it('wildcard (*) is ambiguous with subqueries', () => {
        let query = CQL`SELECT from (select from bookshop.Books) as BooksSub, bookshop.Authors { * }`
        expect(() => _inferred(query)).to.throw(
          `Ambiguous wildcard elements:
       select "createdAt" explicitly with "BooksSub.createdAt", "Authors.createdAt"
       select "createdBy" explicitly with "BooksSub.createdBy", "Authors.createdBy"
       select "modifiedAt" explicitly with "BooksSub.modifiedAt", "Authors.modifiedAt"
       select "modifiedBy" explicitly with "BooksSub.modifiedBy", "Authors.modifiedBy"
       select "ID" explicitly with "BooksSub.ID", "Authors.ID"`,
        )
      })
    })
  })

  describe('restrictions', () => {
    it('UNION queries are not supported', () => {
      expect(() => _inferred(CQL`SELECT from bookshop.Books union all select from bookshop.Authors`)).to.throw(
<<<<<<< HEAD
        /”UNION” based queries are not supported/
=======
        /”UNION” based queries are not supported/,
>>>>>>> f0afffe3
      )
    })

    it('selecting from structures is not supported', () => {
      expect(() => _inferred(CQL`SELECT from bookshop.Books:dedication.addressee.address`, model)).to.throw(
<<<<<<< HEAD
        /Query source must be a an entity or an association/
=======
        /Query source must be a an entity or an association/,
>>>>>>> f0afffe3
      )
    })

    it('subquery cant see the scope of enclosing query', () => {
      // cds.infer does not infer deeply -> cqn4sql calls itself recursively
      // in case of nested subqueries
      expect(() =>
        cqn4sql(
          CQL`SELECT from bookshop.Books { ID, (SELECT from bookshop.Authors { ID } where name = title) as foo }`,
<<<<<<< HEAD
          model
        )
=======
          model,
        ),
>>>>>>> f0afffe3
      ).to.throw(/"title" not found in the elements of "bookshop.Authors"/)
    })
  })
})<|MERGE_RESOLUTION|>--- conflicted
+++ resolved
@@ -14,11 +14,7 @@
   describe('filters', () => {
     it('filter must not be provided along a structure in column', () => {
       expect(() => _inferred(CQL`SELECT from bookshop.Books { ID, dedication[text='foo'].sub.foo }`, model)).to.throw(
-<<<<<<< HEAD
         /A filter can only be provided when navigating along associations/
-=======
-        /A filter can only be provided when navigating along associations/,
->>>>>>> f0afffe3
       )
     })
     it('filter must not be provided along a structure in from path expression', () => {
@@ -152,11 +148,7 @@
     // SQL would allow that, but different databases may return different column names
     it('duplicate field name', () => {
       expect(() => _inferred(CQL`SELECT from bookshop.Books { ID, ID }`)).to.throw(
-<<<<<<< HEAD
         /Duplicate definition of element “ID”/
-=======
-        /Duplicate definition of element “ID”/,
->>>>>>> f0afffe3
       )
     })
 
@@ -232,21 +224,13 @@
   describe('restrictions', () => {
     it('UNION queries are not supported', () => {
       expect(() => _inferred(CQL`SELECT from bookshop.Books union all select from bookshop.Authors`)).to.throw(
-<<<<<<< HEAD
         /”UNION” based queries are not supported/
-=======
-        /”UNION” based queries are not supported/,
->>>>>>> f0afffe3
       )
     })
 
     it('selecting from structures is not supported', () => {
       expect(() => _inferred(CQL`SELECT from bookshop.Books:dedication.addressee.address`, model)).to.throw(
-<<<<<<< HEAD
         /Query source must be a an entity or an association/
-=======
-        /Query source must be a an entity or an association/,
->>>>>>> f0afffe3
       )
     })
 
@@ -256,13 +240,8 @@
       expect(() =>
         cqn4sql(
           CQL`SELECT from bookshop.Books { ID, (SELECT from bookshop.Authors { ID } where name = title) as foo }`,
-<<<<<<< HEAD
           model
         )
-=======
-          model,
-        ),
->>>>>>> f0afffe3
       ).to.throw(/"title" not found in the elements of "bookshop.Authors"/)
     })
   })
