--- conflicted
+++ resolved
@@ -234,7 +234,6 @@
       )
     })
 
-<<<<<<< HEAD
     it ('Queries with Large Binary Objects are rejected if explicitly selected', ()=>{
       expect(() => _inferred (
         CQL`SELECT from bookshop.Books { image }`,
@@ -243,9 +242,6 @@
     })
 
     it('subquery cant see the scope of enclosing query', ()=>{
-=======
-    it('subquery cant see the scope of enclosing query', () => {
->>>>>>> 69358ef7
       // cds.infer does not infer deeply -> cqn4sql calls itself recursively
       // in case of nested subqueries
       expect(() =>
