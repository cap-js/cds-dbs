'use strict'
// https://github.tools.sap/cap/cds-compiler/blob/main/internalDoc/A2J.md

const cds = require('@sap/cds/lib')
const { expect } = cds.test.in(__dirname + '/bookshop')
const _inferred = require('../../lib/infer')

describe('nested projections', () => {
  describe('expand', () => {
    let model
    beforeAll(async () => {
      model = cds.model = await await cds.load(__dirname + '/../bookshop/db/schema').then(cds.linked)
    })

    describe('structs', () => {
      it('simple element access', () => {
        let query = CQL`SELECT from bookshop.Books { ID, dedication { text } }`
        let inferred = _inferred(query)
        let { Books } = model.entities
        expect(inferred.elements).to.deep.equal({
          ID: Books.elements.ID,
          dedication: {
            elements: {
              text: Books.elements.dedication.elements.text, // only text!
            },
          },
        })
      })
      it('wildcard access in structs', () => {
        let query = CQL`SELECT from bookshop.Books { ID, dedication { * } }`
        let inferred = _inferred(query)
        let { Books } = model.entities
        expect(inferred.elements).to.deep.equal({
          ID: Books.elements.ID,
          dedication: {
            elements: Books.elements.dedication.elements,
          },
        })
      })
      it('respect alias of element in expand, combined with wildcard', () => {
        let query = CQL`SELECT from bookshop.Books { ID, dedication { dedication as foo, * } }`
        let inferred = _inferred(query)
        let { Books } = model.entities
        expect(inferred.elements).to.deep.equal({
          ID: Books.elements.ID,
          dedication: {
            elements: {
              foo: Books.elements.dedication.elements.dedication,
              ...Books.elements.dedication.elements,
            },
          },
        })
      })

      it('explicit column and wildcard do not clash - explicit first', () => {
        let query = CQL`SELECT from bookshop.Books { ID, dedication { dedication, * } }`
        let inferred = _inferred(query)
        let { Books } = model.entities
        expect(inferred.elements).to.deep.equal({
          ID: Books.elements.ID,
          dedication: {
            elements: {
              dedication: Books.elements.dedication.elements.dedication,
              addressee: Books.elements.dedication.elements.addressee,
              sub: Books.elements.dedication.elements.sub,
<<<<<<< HEAD
              text: Books.elements.dedication.elements.text
            }
          }
=======
              text: Books.elements.dedication.elements.text,
            },
          },
>>>>>>> f0afffe3
        })
      })

      it('wildcard first, explicit follows with alias', () => {
        let query = CQL`SELECT from bookshop.Books { ID, dedication { *, dedication as foo } }`
        let inferred = _inferred(query)
        let { Books } = model.entities
        expect(inferred.elements).to.deep.equal({
          ID: Books.elements.ID,
          dedication: {
            elements: {
              ...Books.elements.dedication.elements,
<<<<<<< HEAD
              foo: Books.elements.dedication.elements.dedication
            }
          }
=======
              foo: Books.elements.dedication.elements.dedication,
            },
          },
>>>>>>> f0afffe3
        })
      })
    })

    describe('associations', () => {
      it('expand assocs via *', () => {
        let query = CQL`SELECT from bookshop.Books { ID, author { * } }`
        let inferred = _inferred(query)
        let { Books, Authors } = model.entities
        expect(inferred.elements).to.deep.equal({
          ID: Books.elements.ID,
          author: {
            elements: Authors.elements,
          },
        })
      })
      it('supports nested projections for assocs with a * (2)', () => {
        let query = CQL`SELECT from bookshop.Books { ID, author { ID as baz, * } }`
        let inferred = _inferred(query)
        let { Books, Authors } = model.entities
        expect(inferred.elements).to.deep.equal({
          ID: Books.elements.ID,
          author: {
            elements: { baz: Authors.elements.ID, ...Authors.elements },
          },
        })
      })
      it('supports nested projections for assocs with a * and respects column alias', () => {
        let query = CQL`SELECT from bookshop.Books { ID, author as BUBU { ID as baz, * } }`
        let inferred = _inferred(query)
        let { Books, Authors } = model.entities
        expect(inferred.elements).to.deep.equal({
          ID: Books.elements.ID,
          BUBU: {
            elements: { baz: Authors.elements.ID, ...Authors.elements },
          },
        })
      })
      it('deeply nested ', () => {
        let query = CQL`SELECT from bookshop.Authors { books { author { name } } }`
        let inferred = _inferred(query)
        let { Authors } = model.entities
        expect(inferred.elements).to.deep.equal({
          books: {
            items: {
              elements: {
                author: {
                  elements: {
                    name: Authors.elements.books._target.elements.author._target.elements.name,
                  },
                },
              },
            },
          },
        })
      })
      it('to many', () => {
        let query = CQL`SELECT from bookshop.Authors { books { title } }`
        let inferred = _inferred(query)
        let { Authors } = model.entities
        expect(inferred.elements).to.deep.equal({
          books: {
            items: {
              elements: {
                title: Authors.elements.books._target.elements.title,
              },
            },
          },
        })
      })
    })
  })

  describe('inline', () => {
    let model
    beforeAll(async () => {
      model = cds.model = await await cds.load(__dirname + '/model/nestedProjections').then(cds.linked)
    })

    it('prefix notation equivalent to structured access', () => {
      let queryInlineNotation = CQL`select from Employee {
        office.{
          floor,
          room
        }
      }`
      let queryStructuredAccess = CQL`select from Employee {
        office.floor,
        office.room
      }`
      let inferredInline = _inferred(queryInlineNotation)
      let inferredAbsolute = _inferred(queryStructuredAccess)
      let { Employee } = model.entities
      expect(inferredInline.elements).to.deep.equal(inferredAbsolute.elements).to.deep.equal({
        office_floor: Employee.elements.office.elements.floor,
<<<<<<< HEAD
        office_room: Employee.elements.office.elements.room
=======
        office_room: Employee.elements.office.elements.room,
>>>>>>> f0afffe3
      })
    })
    it('mixed with expand', () => {
      let queryInlineNotation = CQL`select from Employee {
            office {
              floor,
              address.{
                city,
                street
              }
            }
      }`
      let variantWithoutInline = CQL`select from Employee {
        office {
          floor,
          address.city,
          address.street
        }
      }`
      let inferredInline = _inferred(queryInlineNotation)
      let inferredAbsolute = _inferred(variantWithoutInline)
      let { Employee } = model.entities
      expect(inferredInline.elements)
        .to.deep.equal(inferredAbsolute.elements)
        .to.deep.equal({
          office: {
            elements: {
              floor: Employee.elements.office.elements.floor,
              address_city: Employee.elements.office.elements.address.elements.city,
<<<<<<< HEAD
              address_street: Employee.elements.office.elements.address.elements.street
            }
          }
=======
              address_street: Employee.elements.office.elements.address.elements.street,
            },
          },
>>>>>>> f0afffe3
        })
    })
    it('deep inline', () => {
      let queryInlineNotation = CQL`select from Employee {
        office.{
          floor,
          address.{
            city,
            street,
            country.{code}
          }
        }
      }`
      let variantWithoutInline = CQL`select from Employee {
        office.floor,
        office.address.city,
        office.address.street,
        office.address.country.code
      }`
      let inferredInline = _inferred(queryInlineNotation)
      let inferredAbsolute = _inferred(variantWithoutInline)
      let { Employee } = model.entities
      expect(inferredInline.elements).to.deep.equal(inferredAbsolute.elements).to.deep.equal({
        office_floor: Employee.elements.office.elements.floor,
        office_address_city: Employee.elements.office.elements.address.elements.city,
        office_address_street: Employee.elements.office.elements.address.elements.street,
<<<<<<< HEAD
        office_address_country_code: Employee.elements.office.elements.address.elements.country._target.elements.code
=======
        office_address_country_code: Employee.elements.office.elements.address.elements.country._target.elements.code,
>>>>>>> f0afffe3
      })
    })
    it('deep expand in inline', () => {
      // revisit: naming
      let queryInlineNotation = CQL`select from Employee {
        office.{
          floor,
          address {
            city,
            street
          }
        }
      }`
      let variantWithoutInline = CQL`select from Employee {
        office.floor,
        office.address {
            city,
            street
        }
      }`
      let inferredInline = _inferred(queryInlineNotation)
      let inferredStruct = _inferred(variantWithoutInline)
      let { Employee } = model.entities
      expect(inferredInline.elements)
        .to.deep.equal(inferredStruct.elements)
        .to.deep.equal({
          office_floor: Employee.elements.office.elements.floor,
          office_address: {
            elements: {
              city: Employee.elements.office.elements.address.elements.city,
<<<<<<< HEAD
              street: Employee.elements.office.elements.address.elements.street
            }
          }
=======
              street: Employee.elements.office.elements.address.elements.street,
            },
          },
>>>>>>> f0afffe3
        })
    })
    it('wildcard inline toplevel', () => {
      let queryInlineNotation = CQL`select from EmployeeNoUnmanaged {
        office.{ * }
      }`
      let inlineExplicit = CQL`select from EmployeeNoUnmanaged {
        office.{
          floor,
          room,
          building,
          address,
          furniture
        }
      }`
      let absolutePaths = CQL`select from EmployeeNoUnmanaged {
        office.floor,
        office.room,
        office.building,
        office.address,
        office.furniture
      }`
      let inferredInlineWildcard = _inferred(queryInlineNotation)
      let inferredInlineExplicit = _inferred(inlineExplicit)
      let inferredAbsolute = _inferred(absolutePaths)
      let { EmployeeNoUnmanaged } = model.entities
      expect(inferredInlineWildcard.elements)
        .to.deep.equal(inferredInlineExplicit.elements)
        .to.deep.equal(inferredAbsolute.elements)
        .to.deep.equal({
          office_floor: EmployeeNoUnmanaged.elements.office.elements.floor,
          office_room: EmployeeNoUnmanaged.elements.office.elements.room,
          office_building: EmployeeNoUnmanaged.elements.office.elements.building,
          office_address: {
            elements: EmployeeNoUnmanaged.elements.office.elements.address.elements,
          },
          office_furniture: {
<<<<<<< HEAD
            elements: EmployeeNoUnmanaged.elements.office.elements.furniture.elements
          }
=======
            elements: EmployeeNoUnmanaged.elements.office.elements.furniture.elements,
          },
>>>>>>> f0afffe3
        })
    })
    it('wildcard inline deep w/o brackets', () => {
      let queryInlineNotation = CQL`select from EmployeeNoUnmanaged {
        office.{ address.* }
      }`
      let absolutePaths = CQL`select from EmployeeNoUnmanaged {
        office.address.city,
        office.address.street,
        office.address.country,
      }`
      let inferredInline = _inferred(queryInlineNotation)
      let inferredAbsolute = _inferred(absolutePaths)
      let { EmployeeNoUnmanaged } = model.entities
      expect(inferredInline.elements).to.deep.equal(inferredAbsolute.elements).to.deep.equal({
        office_address_city: EmployeeNoUnmanaged.elements.office.elements.address.elements.city,
        office_address_street: EmployeeNoUnmanaged.elements.office.elements.address.elements.street,
<<<<<<< HEAD
        office_address_country: EmployeeNoUnmanaged.elements.office.elements.address.elements.country
=======
        office_address_country: EmployeeNoUnmanaged.elements.office.elements.address.elements.country,
>>>>>>> f0afffe3
      })
    })
    it('smart wildcard - column overwrite after *', () => {
      // office.address.city replaces office.floor
      let queryInlineNotation = CQL`select from EmployeeNoUnmanaged {
        office.{ *, address.city as floor }
      }`
      let absolutePaths = CQL`select from EmployeeNoUnmanaged {
        office.address.city as office_floor,
        office.room,
        office.building,
        office.address,
        office.furniture
      }`
      let inferredInline = _inferred(queryInlineNotation)
      let inferredAbsolute = _inferred(absolutePaths)
      let { EmployeeNoUnmanaged } = model.entities
      expect(inferredInline.elements)
        .to.deep.equal(inferredAbsolute.elements)
        .to.deep.equal({
          office_floor: EmployeeNoUnmanaged.elements.office.elements.address.elements.city,
          office_room: EmployeeNoUnmanaged.elements.office.elements.room,
          office_building: EmployeeNoUnmanaged.elements.office.elements.building,
          office_address: {
            elements: EmployeeNoUnmanaged.elements.office.elements.address.elements,
          },
          office_furniture: {
<<<<<<< HEAD
            elements: EmployeeNoUnmanaged.elements.office.elements.furniture.elements
          }
=======
            elements: EmployeeNoUnmanaged.elements.office.elements.furniture.elements,
          },
>>>>>>> f0afffe3
        })
    })
    it('smart wildcard - column overwrite before *', () => {
      // office.furniture.chairs replaces office.furniture
      let queryInlineNotation = CQL`select from EmployeeNoUnmanaged {
        office.{'skip' as building, furniture.chairs as furniture, *, 'replace' as floor}
      }`
      let absolutePaths = CQL`select from EmployeeNoUnmanaged {
        'skip' as office_building,
        office.furniture.chairs as office_furniture,
        'replace' as office_floor,
        office.room,
        office.address
      }`
      let inferredInline = _inferred(queryInlineNotation)
      let inferredAbsolute = _inferred(absolutePaths)
      let { EmployeeNoUnmanaged } = model.entities
      expect(inferredInline.elements)
        .to.deep.equal(inferredAbsolute.elements)
        .to.deep.equal({
          office_building: { type: 'cds.String' },
          office_furniture: EmployeeNoUnmanaged.elements.office.elements.furniture.elements.chairs,
          office_floor: { type: 'cds.String' },
          office_room: EmployeeNoUnmanaged.elements.office.elements.room,
          office_address: {
<<<<<<< HEAD
            elements: EmployeeNoUnmanaged.elements.office.elements.address.elements
          }
=======
            elements: EmployeeNoUnmanaged.elements.office.elements.address.elements,
          },
>>>>>>> f0afffe3
        })
    })

    // TODO negative test for wildcard expansion of unmanaged association!
    // rewritting in toplevel doesnt work either

    it('smart wildcard only works in local scope', () => {
      // duplicate error, as * already contains a field "office_address"
      let queryInlineNotation = CQL`select from Employee {
        office.*,
        office.address.city as office_address
      }`
      expect(() => _inferred(queryInlineNotation)).to.throw(/Duplicate definition of element “office_address”/)
    })

    it('wildcard - excluding elements from inline', () => {
      let queryInlineNotation = CQL`select from EmployeeNoUnmanaged {
        office.{*} excluding { building, address }
      }`
      let absolutePaths = CQL`select from EmployeeNoUnmanaged {
        office.floor,
        office.room,
        office.furniture
      }`
      let inferredInline = _inferred(queryInlineNotation)
      let inferredAbsolute = _inferred(absolutePaths)
      let { EmployeeNoUnmanaged } = model.entities
      expect(inferredInline.elements).to.deep.equal(inferredAbsolute.elements).to.deep.equal({
        office_floor: EmployeeNoUnmanaged.elements.office.elements.floor,
        office_room: EmployeeNoUnmanaged.elements.office.elements.room,
<<<<<<< HEAD
        office_furniture: EmployeeNoUnmanaged.elements.office.elements.furniture
=======
        office_furniture: EmployeeNoUnmanaged.elements.office.elements.furniture,
>>>>>>> f0afffe3
      })
    })
    it('wildcard - sql style on table alias', () => {
      let queryInlineNotation = CQL`select from EmployeeNoUnmanaged as E {
        E.{*}
      }`
      let queryInlineNotationWithoutBrackets = CQL`select from EmployeeNoUnmanaged as E {
        E.*
      }`
      let regularWildcard = CQL`select from EmployeeNoUnmanaged as E{
        *
      }`
      let inferredWithoutBrackets = _inferred(queryInlineNotation)
      let inferredWithBrackets = _inferred(queryInlineNotationWithoutBrackets)
      let inferredWildcard = _inferred(regularWildcard)
      let { EmployeeNoUnmanaged } = model.entities
      expect(inferredWithoutBrackets.elements)
        .to.deep.equal(inferredWithBrackets.elements)
        .to.deep.equal(inferredWildcard.elements)
        .to.deep.equal(EmployeeNoUnmanaged.elements)
    })
    it('wildcard - sql style on table alias with excluding', () => {
      let queryInlineNotation = CQL`select from EmployeeNoUnmanaged as E {
        E.{ *, office.room as office } excluding { department }
      }`
      let regularWildcard = CQL`select from EmployeeNoUnmanaged as E{
        *,
        office.room as office
      } excluding { department }`
      let inferredShortcut = _inferred(queryInlineNotation)
      let inferredAbsolute = _inferred(regularWildcard)
      let { EmployeeNoUnmanaged } = model.entities
      expect(inferredShortcut.elements).to.deep.equal(inferredAbsolute.elements).to.deep.equal({
        id: EmployeeNoUnmanaged.elements.id,
        name: EmployeeNoUnmanaged.elements.name,
        job: EmployeeNoUnmanaged.elements.job,
<<<<<<< HEAD
        office: EmployeeNoUnmanaged.elements.office.elements.room
=======
        office: EmployeeNoUnmanaged.elements.office.elements.room,
>>>>>>> f0afffe3
      })
    })

    it('wildcard - sql style on table alias with excluding and hand written joins', () => {
      let queryInlineNotation = CQL`select from EmployeeNoUnmanaged as E join Department as D on E.department.id = D.id {
        E.{ *, office.room as office } excluding { department },
        D.name as depName
      }`
      let inferredShortcut = _inferred(queryInlineNotation)
      let { EmployeeNoUnmanaged, Department } = model.entities
      expect(inferredShortcut.elements).to.deep.equal({
        id: EmployeeNoUnmanaged.elements.id,
        name: EmployeeNoUnmanaged.elements.name,
        job: EmployeeNoUnmanaged.elements.job,
        office: EmployeeNoUnmanaged.elements.office.elements.room,
<<<<<<< HEAD
        depName: Department.elements.name
=======
        depName: Department.elements.name,
>>>>>>> f0afffe3
      })
    })
  })
})<|MERGE_RESOLUTION|>--- conflicted
+++ resolved
@@ -63,15 +63,9 @@
               dedication: Books.elements.dedication.elements.dedication,
               addressee: Books.elements.dedication.elements.addressee,
               sub: Books.elements.dedication.elements.sub,
-<<<<<<< HEAD
               text: Books.elements.dedication.elements.text
             }
           }
-=======
-              text: Books.elements.dedication.elements.text,
-            },
-          },
->>>>>>> f0afffe3
         })
       })
 
@@ -84,15 +78,9 @@
           dedication: {
             elements: {
               ...Books.elements.dedication.elements,
-<<<<<<< HEAD
               foo: Books.elements.dedication.elements.dedication
             }
           }
-=======
-              foo: Books.elements.dedication.elements.dedication,
-            },
-          },
->>>>>>> f0afffe3
         })
       })
     })
@@ -188,11 +176,7 @@
       let { Employee } = model.entities
       expect(inferredInline.elements).to.deep.equal(inferredAbsolute.elements).to.deep.equal({
         office_floor: Employee.elements.office.elements.floor,
-<<<<<<< HEAD
         office_room: Employee.elements.office.elements.room
-=======
-        office_room: Employee.elements.office.elements.room,
->>>>>>> f0afffe3
       })
     })
     it('mixed with expand', () => {
@@ -222,15 +206,9 @@
             elements: {
               floor: Employee.elements.office.elements.floor,
               address_city: Employee.elements.office.elements.address.elements.city,
-<<<<<<< HEAD
               address_street: Employee.elements.office.elements.address.elements.street
             }
           }
-=======
-              address_street: Employee.elements.office.elements.address.elements.street,
-            },
-          },
->>>>>>> f0afffe3
         })
     })
     it('deep inline', () => {
@@ -257,11 +235,7 @@
         office_floor: Employee.elements.office.elements.floor,
         office_address_city: Employee.elements.office.elements.address.elements.city,
         office_address_street: Employee.elements.office.elements.address.elements.street,
-<<<<<<< HEAD
         office_address_country_code: Employee.elements.office.elements.address.elements.country._target.elements.code
-=======
-        office_address_country_code: Employee.elements.office.elements.address.elements.country._target.elements.code,
->>>>>>> f0afffe3
       })
     })
     it('deep expand in inline', () => {
@@ -292,15 +266,9 @@
           office_address: {
             elements: {
               city: Employee.elements.office.elements.address.elements.city,
-<<<<<<< HEAD
               street: Employee.elements.office.elements.address.elements.street
             }
           }
-=======
-              street: Employee.elements.office.elements.address.elements.street,
-            },
-          },
->>>>>>> f0afffe3
         })
     })
     it('wildcard inline toplevel', () => {
@@ -338,13 +306,8 @@
             elements: EmployeeNoUnmanaged.elements.office.elements.address.elements,
           },
           office_furniture: {
-<<<<<<< HEAD
             elements: EmployeeNoUnmanaged.elements.office.elements.furniture.elements
           }
-=======
-            elements: EmployeeNoUnmanaged.elements.office.elements.furniture.elements,
-          },
->>>>>>> f0afffe3
         })
     })
     it('wildcard inline deep w/o brackets', () => {
@@ -362,11 +325,7 @@
       expect(inferredInline.elements).to.deep.equal(inferredAbsolute.elements).to.deep.equal({
         office_address_city: EmployeeNoUnmanaged.elements.office.elements.address.elements.city,
         office_address_street: EmployeeNoUnmanaged.elements.office.elements.address.elements.street,
-<<<<<<< HEAD
         office_address_country: EmployeeNoUnmanaged.elements.office.elements.address.elements.country
-=======
-        office_address_country: EmployeeNoUnmanaged.elements.office.elements.address.elements.country,
->>>>>>> f0afffe3
       })
     })
     it('smart wildcard - column overwrite after *', () => {
@@ -394,13 +353,8 @@
             elements: EmployeeNoUnmanaged.elements.office.elements.address.elements,
           },
           office_furniture: {
-<<<<<<< HEAD
             elements: EmployeeNoUnmanaged.elements.office.elements.furniture.elements
           }
-=======
-            elements: EmployeeNoUnmanaged.elements.office.elements.furniture.elements,
-          },
->>>>>>> f0afffe3
         })
     })
     it('smart wildcard - column overwrite before *', () => {
@@ -426,13 +380,8 @@
           office_floor: { type: 'cds.String' },
           office_room: EmployeeNoUnmanaged.elements.office.elements.room,
           office_address: {
-<<<<<<< HEAD
             elements: EmployeeNoUnmanaged.elements.office.elements.address.elements
           }
-=======
-            elements: EmployeeNoUnmanaged.elements.office.elements.address.elements,
-          },
->>>>>>> f0afffe3
         })
     })
 
@@ -463,11 +412,7 @@
       expect(inferredInline.elements).to.deep.equal(inferredAbsolute.elements).to.deep.equal({
         office_floor: EmployeeNoUnmanaged.elements.office.elements.floor,
         office_room: EmployeeNoUnmanaged.elements.office.elements.room,
-<<<<<<< HEAD
         office_furniture: EmployeeNoUnmanaged.elements.office.elements.furniture
-=======
-        office_furniture: EmployeeNoUnmanaged.elements.office.elements.furniture,
->>>>>>> f0afffe3
       })
     })
     it('wildcard - sql style on table alias', () => {
@@ -504,11 +449,7 @@
         id: EmployeeNoUnmanaged.elements.id,
         name: EmployeeNoUnmanaged.elements.name,
         job: EmployeeNoUnmanaged.elements.job,
-<<<<<<< HEAD
         office: EmployeeNoUnmanaged.elements.office.elements.room
-=======
-        office: EmployeeNoUnmanaged.elements.office.elements.room,
->>>>>>> f0afffe3
       })
     })
 
@@ -524,11 +465,7 @@
         name: EmployeeNoUnmanaged.elements.name,
         job: EmployeeNoUnmanaged.elements.job,
         office: EmployeeNoUnmanaged.elements.office.elements.room,
-<<<<<<< HEAD
         depName: Department.elements.name
-=======
-        depName: Department.elements.name,
->>>>>>> f0afffe3
       })
     })
   })
