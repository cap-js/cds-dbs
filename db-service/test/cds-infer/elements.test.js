'use strict'
// test the calculation of the elements of the query

const cds = require('@sap/cds/lib')
const { expect } = cds.test.in(__dirname + '/../bookshop')
const _inferred = require('../../lib/infer')

describe('infer elements', () => {
  let model
  beforeAll(async () => {
    model = cds.model = await await cds.load(__dirname + '/../bookshop/db/schema').then(cds.linked)
  })

  describe('path expressions', () => {
    it('along simple association', () => {
      let query = CQL`SELECT from bookshop.Books { ID, currency.code }`
      let inferred = _inferred(query)
      let { Books } = model.entities
      expect(inferred.elements).to.deep.equal({
        ID: Books.elements.ID,
        currency_code: Books.elements.currency._target.elements.code,
      })
    })

    it('along multiple associations', () => {
      let query = CQL`SELECT from bookshop.Books { ID, Books.genre.parent.ID }`
      let inferred = _inferred(query)
      let { Books } = model.entities
      expect(inferred.elements).to.deep.equal({
        ID: Books.elements.ID,
        genre_parent_ID: Books.elements.genre._target.elements.parent._target.elements.ID,
      })
    })

    it.skip('represents the formal correct behavior w.r.t. the name of the structured element', () => {
      let query = CQL`SELECT from bookshop.Books { ID, currency.code, dedication.text }`
      let inferred = _inferred(query)
      let { Books } = model.entities
      expect(inferred.elements).to.deep.equal({
        ID: Books.elements.ID,
        code: Books.elements.currency._target.elements.code,
        text: Books.elements.dedication.elements.text,
      })
    })

    it('along structs (name of element is ref.join("_"))', () => {
      let query = CQL`SELECT from bookshop.Books { ID, dedication.sub.foo, dedication.sub }`
      let inferred = _inferred(query)
      let { Books } = model.entities
      expect(inferred.elements).to.deep.equal({
        ID: Books.elements.ID,
        dedication_sub_foo: Books.elements.dedication.elements.sub.elements.foo,
        dedication_sub: Books.elements.dedication.elements.sub,
      })
    })
    it('with filter conditions', () => {
      let query = CQL`SELECT from bookshop.Books { dedication.addressee[placeOfBirth <> 'foo'].name, dedication.addressee.name as nameWithoutFilter }`
      let inferred = _inferred(query)
      let { Books } = model.entities
      expect(inferred.elements).to.deep.equal({
        dedication_addressee_name: Books.elements.dedication.elements.addressee._target.elements.name,
        nameWithoutFilter: Books.elements.dedication.elements.addressee._target.elements.name,
      })
    })
  })

  describe('literals', () => {
    it('should allow selecting simple literal values', () => {
      const inferred = _inferred(CQL`
        SELECT 11, 'foo', true, false from bookshop.Books
      `)
      expect(inferred.elements).to.deep.equal({
        11: { type: 'cds.Integer' },
        foo: { type: 'cds.String' },
        true: { type: 'cds.Boolean' },
<<<<<<< HEAD
        false: { type: 'cds.Boolean' }
=======
        false: { type: 'cds.Boolean' },
>>>>>>> f0afffe3
      })
    })
  })

  describe('virtual', () => {
    it("infers a query's virtual elements", () => {
      let query = CQL`SELECT from bookshop.Foo { ID, virtualField }`
      let inferred = _inferred(query)
      let { Foo } = model.entities
      expect(inferred.elements).to.deep.equal({
        ID: Foo.elements.ID,
        virtualField: Foo.elements.virtualField,
      })
    })
  })

  describe('everything but "columns" is not relevant for queries elements', () => {
    it('does not infer an element only used in a WHERE condition as the queries element', () => {
      let query = CQL`SELECT from bookshop.Books { ID } WHERE dedication.text = 'bar'`
      let inferred = _inferred(query)
      let { Books } = model.entities
      expect(inferred.elements).to.deep.equal({
        ID: Books.elements.ID,
      })
    })
  })

  describe('access elements via table alias', () => {
    it('implicit alias via entity name', () => {
      let query = CQL`SELECT from bookshop.Books { ID, Books.author }`
      let inferred = _inferred(query)
      let { Books } = model.entities
      expect(inferred.elements).to.deep.equal({
        ID: Books.elements.ID,
        author: Books.elements.author,
      })
    })

    it('user defined aliases', () => {
      let query = CQL`SELECT from bookshop.Books as Foo { ID as identifier, dedication.sub.foo as foo, Foo.dedication.sub as sub }`
      let inferred = _inferred(query)
      let { Books } = model.entities
      expect(inferred.elements).to.deep.equal({
        identifier: Books.elements.ID,
        foo: Books.elements.dedication.elements.sub.elements.foo,
        sub: Books.elements.dedication.elements.sub,
      })
    })
    it('query alias shadows an element name', () => {
      let query = CQL`SELECT from bookshop.Books as dedication { ID, dedication, dedication.title, dedication.dedication.text }`
      let inferred = _inferred(query)
      let { Books } = model.entities
      expect(inferred.elements).to.deep.equal({
        ID: Books.elements.ID,
        dedication: Books.elements.dedication, // path of length 1: always interpreted as column ref, never as alias
        title: Books.elements.title,
        dedication_text: Books.elements.dedication.elements.text,
      })
    })
    it('element has the same name as the query alias and is still addressable', () => {
      let query = CQL`SELECT from bookshop.Books as dedication { ID, dedication.dedication.text }`
      let inferred = _inferred(query)
      let { Books } = model.entities
      expect(inferred.elements).to.deep.equal({
        ID: Books.elements.ID,
        dedication_text: Books.elements.dedication.elements.text,
      })
    })
  })

  describe('$self', () => {
    // REVISIT: we don't need to handle annotations at runtime
    it('$self addresses an element of the select list', () => {
      let query = CQL`SELECT from bookshop.Books {
      $self.ID as BeforeItWasOverwritten,
      key 1 + 1 as ID @foo,
      $self.ID as AfterItWasOverwritten,
      ID as realID,
      ID as realIDWithAnno @foo,
      $self.realID as realIDOnlyAnno @foo,
      $self.realIDWithAnno as realIDBoo @boo,
      $self.realIDWithAnno as overwritesFoo @(foo: 'bar')
    }`

      // workaround: annotations are lost after parsing the CQL
      let {
        SELECT: { columns },
      } = query
      columns[1]['@foo'] = true
      columns[4]['@foo'] = true
      columns[5]['@foo'] = true
      columns[6]['@boo'] = true
      columns[7]['@foo'] = 'bar'

      let inferred = _inferred(query)
      let { Books } = model.entities
      expect(inferred.elements).to.deep.equal({
        ID: { key: true, '@foo': true },
        realID: Books.elements.ID,
        realIDWithAnno: { ...Books.elements.ID, '@foo': true },
        BeforeItWasOverwritten: { ...inferred.elements.ID, '@foo': true },
        AfterItWasOverwritten: { ...inferred.elements.ID, '@foo': true },
        realIDOnlyAnno: { ...inferred.elements.realID, '@foo': true },
        realIDBoo: { ...inferred.elements.realIDWithAnno, '@boo': true },
        overwritesFoo: { ...inferred.elements.realIDWithAnno, '@foo': 'bar' },
      })
    })
  })
  describe('multiple sources', () => {
    it('supports queries based on multiple sources without projections', () => {
      let query = CQL`SELECT from bookshop.Books, bookshop.Receipt`
      let inferred = _inferred(query)
      let { Books, Receipt } = model.entities
      expect(inferred).to.have.nested.property('sources.Books', Books)
      expect(inferred).to.have.nested.property('sources.Receipt', Receipt)
      expect(inferred.elements).to.deep.equal({ ...Books.elements, ...Receipt.elements }) // combined elements
    })

    it('supports queries based on multiple sources with a *', () => {
      let query = CQL`SELECT from bookshop.Books, bookshop.Receipt { * }`
      let inferred = _inferred(query)
      let { Books, Receipt } = model.entities
      expect(inferred).to.have.nested.property('sources.Books', Books)
      expect(inferred).to.have.nested.property('sources.Receipt', Receipt)
      expect(inferred.elements).to.deep.equal({ ...Books.elements, ...Receipt.elements }) // combined elements
    })
  })
  describe('scoped queries', () => {
    it('use table alias of scoped query', () => {
      let inferred = _inferred(CQL`SELECT from bookshop.Books:genre.foo {
      foo.ID as fooID
      }`)
      let { Books, Genres } = model.entities

      expect(inferred.target)
        .equals(Books.elements.genre._target.elements.foo._target)
        .equals(Genres.elements.foo._target)

      expect(inferred.elements).to.deep.equal({
        fooID: Genres.elements.ID,
      })
    })

    it('use table alias of scoped query (assoc defined via type reference)', () => {
      let inferred = _inferred(CQL`SELECT from bookshop.Books:coAuthor {
      coAuthor.name as name
    }`)
      let { Books, Authors } = model.entities

      expect(inferred.target).to.deep.equal(Books.elements.coAuthor._target).to.deep.equal(Authors)
      expect(inferred.elements).to.deep.equal({
        name: Authors.elements.name,
      })
    })
  })
  describe('subqueries', () => {
    it('supports expressions and subqueries in the select list', () => {
      let query = CQL`
    SELECT from bookshop.Books {
      1 + 1 as Two,
      (select from (select from bookshop.Authors) as A) as subquery
    }`
      let inferred = _inferred(query)

      let { Books } = model.entities
      expect(inferred).to.have.nested.property('sources.Books', Books)
      let expectedElements = {
        Two: {},
        subquery: {},
      }
      expect(inferred.elements).to.deep.equal(expectedElements)
    })
  })
  describe('expressions', () => {
    it('supports expressions and subqueries in the select list', () => {
      let query = CQL`
    SELECT from bookshop.Books {
      1 + 1 as Two,
      (select from (select from bookshop.Authors) as A) as subquery
    }`
      let inferred = _inferred(query)

      let { Books } = model.entities
      expect(inferred).to.have.nested.property('sources.Books', Books)
      let expectedElements = {
        Two: {},
        subquery: {},
      }
      expect(inferred.elements).to.deep.equal(expectedElements)
    })

    it('anonymous functions are inferred by their func property name', () => {
      let functionWithoutAlias = CQL`SELECT from bookshop.Books { sum(1 + 1), count(*) }`
      const inferred = _inferred(functionWithoutAlias)
      expect(inferred.elements).to.have.keys(['sum', 'count'])
    })

    it('infers functions results as query element', () => {
      let query = CQL`
    SELECT from bookshop.Books {
      func(stock*price) as net,
    }`
      let inferred = _inferred(query)

      let { Books } = model.entities
      expect(inferred).to.have.nested.property('sources.Books', Books)
      let expectedElements = {
        net: {}
      }
      expect(inferred.elements).to.deep.equal(expectedElements)
    })

    it('supports an expression with fields in the select list', () => {
      let query = CQL`SELECT from bookshop.Books { title + descr as noType }`
      let inferred = _inferred(query)

      let { Books } = model.entities
      expect(inferred).to.have.nested.property('sources.Books', Books)
      let expectedElements = {
        noType: {},
      }
      expect(inferred.elements).to.deep.equal(expectedElements)
    })
  })

  describe('casts', () => {
    it('simple values, cdl style cast', () => {
      let query = CQL(`SELECT from bookshop.Books {
      5 as price, 3.14 as pi,
      3.1415 as pid : cds.Decimal(5,4),
      'simple string' as string,
      'large string' as stringl : cds.LargeString,
      false as boolf,
      true as boolt,
      null as nullt,
      null as nullc : cds.String,
      '1970-01-01' as date : cds.Date,
      '00:00:00' as time : cds.Time,
      '1970-01-01 00:00:00' as datetime : cds.DateTime,
      '1970-01-01 00:00:00.0000000' as timestamp : cds.Timestamp,
    }`)
      let inferred = _inferred(query)
      let { Books } = model.entities
      expect(inferred).to.have.nested.property('sources.Books', Books)
      expect(inferred.elements).to.deep.equal({
        price: {
          type: 'cds.Integer',
        },
        pi: {
          type: 'cds.Decimal',
        },
        pid: {
<<<<<<< HEAD
          type: 'cds.Decimal'
=======
          type: 'cds.Decimal',
>>>>>>> f0afffe3
          // REVISIT: currently CQL does not retain type arguments
          // precision: 5,
          // scale: 4
        },
        boolf: {
          type: 'cds.Boolean',
        },
        boolt: {
          type: 'cds.Boolean',
        },
        nullt: {},
        nullc: {
          type: 'cds.String',
        },
        date: {
          type: 'cds.Date',
        },
        time: {
          type: 'cds.Time',
        },
        datetime: {
          type: 'cds.DateTime',
        },
        timestamp: {
          type: 'cds.Timestamp',
        },
        string: {
          type: 'cds.String',
        },
        stringl: {
          type: 'cds.LargeString',
        },
<<<<<<< HEAD
        stringl: {
          type: 'cds.LargeString'
        }
=======
>>>>>>> f0afffe3
      })
    })

    it('supports a cast expression in the select list', () => {
      let query = CQL`SELECT from bookshop.Books { cast(cast(ID as Integer) as String) as IDS, cast(ID as bookshop.DerivedFromDerivedString) as IDCustomType }`
      let inferred = _inferred(query)
      let { Books } = model.entities
      expect(inferred).to.have.nested.property('sources.Books', Books)
      let expectedElements = {
        IDS: {
          type: 'cds.String',
        },
        IDCustomType: {
          type: 'bookshop.DerivedFromDerivedString',
        },
      }
      expect(inferred.elements).to.deep.equal(expectedElements)
    })

    it('supports a cdl-style cast in the select list', () => {
      // Revisit: clarify what the cast should mean
      let query = CQL`
        SELECT from bookshop.Books {
          dedication.sub.foo: Integer,
          ID as IDS: String,
          ID as IDCustomType: bookshop.DerivedFromDerivedString
        }`
      let inferred = _inferred(query)
      let expectedElements = {
        dedication_sub_foo: {
          type: 'cds.Integer',
        },
        IDS: {
          type: 'cds.String',
        },
        IDCustomType: {
          type: 'bookshop.DerivedFromDerivedString',
        },
      }
      expect(inferred.elements).to.containSubset(expectedElements)
    })
  })

  describe('wildcards', () => {
    it('* in the column list', () => {
      let query = CQL`SELECT from bookshop.Books { * }`
      let inferred = _inferred(query)

      let { Books } = model.entities
      expect(inferred).to.have.nested.property('sources.Books', Books)
      expect(inferred.elements).to.deep.equal(Books.elements)
    })

    it('query without projections', () => {
      let query = CQL`SELECT from bookshop.Books`
      let inferred = _inferred(query)
      let { Books } = model.entities
      expect(inferred.elements).to.deep.equal(Books.elements)
    })

    it('respects "excluding" when inferring elements from a *', () => {
      let query = CQL`SELECT from bookshop.Bar { *, ID, note } excluding { ID, stock }`
      let inferred = _inferred(query)
      let { Bar } = model.entities
      const expectedElements = { ...Bar.elements }
      // excluding only relevant for wildcards, hence only "stock"
      // are not part of the inferred elements -> ID is explicitly selected
      delete expectedElements.stock // stock is part of excluding
      expect(inferred.elements).to.deep.equal(expectedElements)
    })

    it('excluding only acts on "*" - not on explicit select items', () => {
      let query = CQL`SELECT from bookshop.Bar { ID, note } excluding { ID }`
      let inferred = _inferred(query)
      let { Bar } = model.entities
      const expectedElements = { ID: Bar.elements.ID, note: Bar.elements.note }
      expect(inferred.elements).to.deep.equal(expectedElements)
    })

    // some more excluding tests

    it('replaces a select item coming from wildcard if it is overridden', () => {
      let query = CQL`SELECT from bookshop.Books { 5 * 5 as price, *, 1 + 1 as ID, author.name as author }` // TODO: take care of order
      let inferred = _inferred(query)
      let { Books } = model.entities
      expect(inferred).to.have.nested.property('sources.Books', Books)
      let expectedElements = JSON.parse(JSON.stringify(Books.elements)) // if not copied, the next lines would spoil Books.elements
      Object.assign(expectedElements, {
        ID: {},
        price: {},
        author: Books.elements.author._target.elements.name,
      })
      expect(inferred.elements).to.deep.equal(expectedElements)
      expect(inferred.elements).to.have.nested.property('author.name', 'author')
    })
  })
  describe('pseudo variables', () => {
    it('$variables are inferred as query elements', () => {
      const pseudos = {
        elements: {
          $user: {
            elements: {
              id: { type: 'cds.String' },
              locale: { type: 'cds.String' }, // deprecated
              tenant: { type: 'cds.String' }, // deprecated
            },
          },
          $now: { type: 'cds.Timestamp' },
          $at: { type: 'cds.Timestamp' },
          $from: { type: 'cds.Timestamp' },
          $to: { type: 'cds.Timestamp' },
          $locale: { type: 'cds.String' },
          $tenant: { type: 'cds.String' },
        },
      }
      let query = CQL`SELECT from bookshop.Bar {
      $user,
      $user.id,
      $user.locale,
      $user.tenant,
      $user.unknown.foo.bar,

      $now,
      $at,
      $to,
      $from,
      $locale,
      $tenant
    }`
      let inferred = _inferred(query)
      const expectedElements = {
        $user: pseudos.elements.$user.elements.id,
        $user_id: pseudos.elements.$user.elements.id,
        $user_locale: pseudos.elements.$user.elements.locale,
        $user_tenant: pseudos.elements.$user.elements.tenant,
        $user_unknown_foo_bar: {},
        $now: pseudos.elements.$now,
        $at: pseudos.elements.$at,
        $to: pseudos.elements.$to,
        $from: pseudos.elements.$from,
        $locale: pseudos.elements.$locale,
        $tenant: pseudos.elements.$tenant,
      }
      expect(inferred.elements).to.deep.equal(expectedElements)
    })

    it('$variables in where do not matter for cds.infer', () => {
      let query = CQL`SELECT from bookshop.Bar where createdAt < $now`
      // let query2 = CQL`SELECT from bookshop.Orders where buyer = $user`
      // let query3 = CQL`SELECT from bookshop.Orders where buyer = $user.id`

      let inferred = _inferred(query)
      let { Bar } = model.entities
      expect(inferred.elements).to.deep.equal(Bar.elements)
    })
  })

  describe('binding params', () => {
    it('put binding parameter into query elements as empty object', () => {
      const query = {
        SELECT: {
          columns: [{ ref: ['ID'] }, { ref: ['?'], param: true, as: 'discount' }],
          from: { ref: ['bookshop.Books'] },
          where: [{ ref: ['ID'] }, '=', { ref: ['?'], param: true }],
        },
      }
      const inferred = _inferred(query, model)
      expect(Object.keys(inferred.elements).length).to.eql(inferred.SELECT.columns.length)
      expect(inferred.elements['discount']).to.eql({})
    })
    it('respect cast type on binding parameter', () => {
      const query = {
        SELECT: {
          columns: [{ ref: ['ID'] }, { ref: ['?'], param: true, as: 'discount', cast: { type: 'cds.Integer' } }],
          from: { ref: ['bookshop.Books'] },
          where: [{ ref: ['ID'] }, '=', { ref: ['?'], param: true }],
        },
      }
      const inferred = _inferred(query, model)
      expect(Object.keys(inferred.elements).length).to.eql(inferred.SELECT.columns.length)
      expect(inferred.elements['discount']).to.eql({ type: 'cds.Integer' })
    })
    it('infers values type on binding parameter', () => {
      const query = {
        SELECT: {
          columns: [{ ref: ['ID'] }, { ref: ['?'], param: true, as: 'discount', val: 42 }],
          from: { ref: ['bookshop.Books'] },
          where: [{ ref: ['ID'] }, '=', { ref: ['?'], param: true }],
        },
      }
      const inferred = _inferred(query, model)
      expect(Object.keys(inferred.elements).length).to.eql(inferred.SELECT.columns.length)
      expect(inferred.elements['discount']).to.eql({ type: 'cds.Integer' })
    })
  })
})<|MERGE_RESOLUTION|>--- conflicted
+++ resolved
@@ -73,11 +73,7 @@
         11: { type: 'cds.Integer' },
         foo: { type: 'cds.String' },
         true: { type: 'cds.Boolean' },
-<<<<<<< HEAD
         false: { type: 'cds.Boolean' }
-=======
-        false: { type: 'cds.Boolean' },
->>>>>>> f0afffe3
       })
     })
   })
@@ -330,11 +326,7 @@
           type: 'cds.Decimal',
         },
         pid: {
-<<<<<<< HEAD
           type: 'cds.Decimal'
-=======
-          type: 'cds.Decimal',
->>>>>>> f0afffe3
           // REVISIT: currently CQL does not retain type arguments
           // precision: 5,
           // scale: 4
@@ -367,12 +359,9 @@
         stringl: {
           type: 'cds.LargeString',
         },
-<<<<<<< HEAD
         stringl: {
           type: 'cds.LargeString'
         }
-=======
->>>>>>> f0afffe3
       })
     })
 
