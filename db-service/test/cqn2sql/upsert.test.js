'use strict'
const cds = require('@sap/cds/lib')
const cqn2sql = require('../../lib/cqn2sql')

beforeAll(async () => {
  cds.model = await cds.load(__dirname + '/testModel').then(cds.linked)
})

describe('upsert', () => {
  test('test with keys only', () => {
    const cqnUpsert = {
      UPSERT: {
        into: 'Foo2',
        columns: ['ID'],
<<<<<<< HEAD
        rows: [[1], [9]]
      }
=======
        rows: [[1], [9]],
      },
>>>>>>> f0afffe3
    }

    const { sql, entries } = cqn2sql(cqnUpsert)
    expect({ sql, entries }).toMatchSnapshot()
  })

  test('test with entries', () => {
    const cqnInsert = {
      UPSERT: {
        into: 'Foo2',
        entries: [
          { ID: 1, name: null, a: 2 },
          { ID: null, name: "'asd'", a: 6 },
        ],
      },
    }

    const { sql, entries } = cqn2sql(cqnInsert)
    expect({ sql, entries }).toMatchSnapshot()
  })
})<|MERGE_RESOLUTION|>--- conflicted
+++ resolved
@@ -12,13 +12,8 @@
       UPSERT: {
         into: 'Foo2',
         columns: ['ID'],
-<<<<<<< HEAD
         rows: [[1], [9]]
       }
-=======
-        rows: [[1], [9]],
-      },
->>>>>>> f0afffe3
     }
 
     const { sql, entries } = cqn2sql(cqnUpsert)
