--- conflicted
+++ resolved
@@ -107,13 +107,8 @@
     const cqnUpdate = {
       UPDATE: {
         entity: { ref: ['Foo2'] },
-<<<<<<< HEAD
         with: { ID: { val: 1 }, name: { val: "'asd'" }, something: { val: 'bla' } /* foo: {ref: 'Foo'} */ }
       }
-=======
-        with: { ID: { val: 1 }, name: { val: "'asd'" }, something: { val: 'bla' } /* foo: {ref: 'Foo'} */ },
-      },
->>>>>>> f0afffe3
     }
 
     const { sql, values } = cqn2sql(cqnUpdate)
@@ -125,13 +120,8 @@
       UPDATE: {
         entity: 'Foo2',
         with: { ID: { val: 1 }, name: { val: "'asd'" }, a: { val: 6 } },
-<<<<<<< HEAD
         data: { a: 2 }
       }
-=======
-        data: { a: 2 },
-      },
->>>>>>> f0afffe3
     }
 
     const { sql, values } = cqn2sql(cqnUpdate)
@@ -142,13 +132,8 @@
   test.skip('test with subselect - sflight example', () => {
     const qlUpdate = UPDATE(`Travel`).with({
       TotalPrice: CXL`coalesce (BookingFee, 0) + ${SELECT`coalesce (sum (FlightPrice + ${SELECT`coalesce (sum (Price),0)`.from(
-<<<<<<< HEAD
         `BookingSupplement`
       ).where`to_Booking_BookingUUID = BookingUUID`}),0)`.from(`Booking`).where`to_Travel_TravelUUID = TravelUUID`}`
-=======
-        `BookingSupplement`,
-      ).where`to_Booking_BookingUUID = BookingUUID`}),0)`.from(`Booking`).where`to_Travel_TravelUUID = TravelUUID`}`,
->>>>>>> f0afffe3
     })
     const { sql, values } = cqn2sql(qlUpdate)
     expect({ sql, values }).toMatchSnapshot()
