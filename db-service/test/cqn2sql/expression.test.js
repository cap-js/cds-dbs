'use strict'
const cds = require('@sap/cds/lib')
const cqn2sql = require('../../lib/cqn2sql')

beforeAll(async () => {
  cds.model = await cds.load(__dirname + '/testModel').then(cds.linked)
})

describe('expressions', () => {
  // xtest('parameterized numbers', () => {
  //   const opts = { parameterized_numbers: true }
  //   const xpr = [{ ref: ['x'] }, '<', { val: 9 }]
  //   const expected = { sql: 'x < ?', values: [9] }
  //   const result = new ExpressionBuilder(xpr, opts).build()
  //   const { sql, entries } = cqn2sql(cqnInsert)
  //   expect({ sql, entries }).toMatchSnapshot()
  //   expect(result).toEqual(expected)
  // })

  xtest('ref, String operator and value', () => {
    const cqn = {
      SELECT: {
        from: { ref: ['Foo'] },
        where: [{ ref: ['x'] }, new String('<'), { val: 9 }],
      },
    }
    const { sql, values } = cqn2sql(cqn)
    expect({ sql, values }).toMatchSnapshot()
  })

  test('ref = null', () => {
    const cqn = {
      SELECT: {
        from: { ref: ['Foo'] },
        where: [{ ref: ['x'] }, '=', { val: null }],
      },
    }
    const { sql } = cqn2sql(cqn)
    expect(sql).toMatch(/SELECT Foo.ID,Foo.a,Foo.b,Foo.c,Foo.x FROM Foo as Foo WHERE Foo.x IS NULL/i)
  })

  // We should never have supported that!
  test('null = ref', () => {
    const cqn = {
      SELECT: {
        from: { ref: ['Foo'] },
        where: [{ val: null }, '=', { ref: ['x'] }],
      },
    }
    const { sql } = cqn2sql(cqn)
    expect(sql).toMatch(/SELECT Foo.ID,Foo.a,Foo.b,Foo.c,Foo.x FROM Foo as Foo WHERE null = Foo.x/i)
  })

  // We should never have supported that!
  test('null = null', () => {
    const cqn = {
      SELECT: {
        from: { ref: ['Foo'] },
        where: [{ val: null }, '=', { val: null }],
      },
    }
    const { sql } = cqn2sql(cqn)
    expect(sql).toMatch(/SELECT Foo.ID,Foo.a,Foo.b,Foo.c,Foo.x FROM Foo as Foo WHERE NULL IS NULL/i)
  })

  test('ref != null', () => {
    const cqn = {
      SELECT: {
        from: { ref: ['Foo'] },
        where: [{ ref: ['x'] }, '!=', { val: null }],
      },
    }
    const { sql } = cqn2sql(cqn)
    expect(sql).toMatch(/SELECT Foo.ID,Foo.a,Foo.b,Foo.c,Foo.x FROM Foo as Foo WHERE Foo.x IS NOT NULL/i)
  })

  test('val != val', () => {
    const cqn = {
      SELECT: {
        from: { ref: ['Foo'] },
        where: [{ val: 5 }, '!=', { val: 6 }],
      },
    }
    const { sql } = cqn2sql(cqn)
    expect(sql).toMatch(/SELECT Foo.ID,Foo.a,Foo.b,Foo.c,Foo.x FROM Foo as Foo WHERE 5 is not 6/i)
  })

  test('ref != ref', () => {
    const cqn = {
      SELECT: {
        from: { ref: ['Foo'] },
        where: [{ ref: ['x'] }, '!=', { ref: ['a'] }],
      },
    }
    const { sql } = cqn2sql(cqn)
    expect(sql).toMatch(/SELECT Foo.ID,Foo.a,Foo.b,Foo.c,Foo.x FROM Foo as Foo WHERE Foo.x is not Foo.a/i)
    // Note: test before was that, which is wrong:
    // sql: 'SELECT Foo.ID,Foo.a,Foo.b,Foo.c,Foo.x FROM Foo as Foo WHERE Foo.x != Foo.a',
  })

  // We should never have supported that!
  test('null != ref', () => {
    const cqn = {
      SELECT: {
        from: { ref: ['Foo'] },
        where: [{ val: null }, '!=', { ref: ['x'] }],
      },
    }
    const { sql } = cqn2sql(cqn)
    expect(sql).toMatch(/SELECT Foo.ID,Foo.a,Foo.b,Foo.c,Foo.x FROM Foo as Foo WHERE null IS NOT Foo.x/i)
  })

  test('ref != 5', () => {
    const cqn = {
      SELECT: {
        from: { ref: ['Foo'] },
        where: [{ ref: ['x'] }, '!=', { val: 5 }],
      },
    }
    const { sql } = cqn2sql(cqn)
    expect(sql).toMatch(/SELECT Foo.ID,Foo.a,Foo.b,Foo.c,Foo.x FROM Foo as Foo WHERE Foo.x is not 5/i)
  })

  test('ref <> 5', () => {
    const cqn = {
      SELECT: {
        from: { ref: ['Foo'] },
        where: [{ ref: ['x'] }, '<>', { val: 5 }],
      },
    }
    const { sql } = cqn2sql(cqn)
    expect(sql).toMatch(/SELECT Foo.ID,Foo.a,Foo.b,Foo.c,Foo.x FROM Foo as Foo WHERE Foo.x <> 5/i)
  })

  test('ref != 5 and more', () => {
    const cqn = {
      SELECT: {
        from: { ref: ['Foo'] },
        where: [{ ref: ['x'] }, '=', { val: 7 }, 'or', { ref: ['x'] }, '!=', { val: 5 }],
      },
    }
    const { sql } = cqn2sql(cqn)
    expect(sql).toMatch(/SELECT Foo.ID,Foo.a,Foo.b,Foo.c,Foo.x FROM Foo as Foo WHERE Foo.x = 7 or Foo.x is not 5/i)
  })

  // We don't have to support that
  test('5 != ref', () => {
    const cqn = {
      SELECT: {
        from: { ref: ['Foo'] },
        where: [{ val: 5 }, '!=', { ref: ['x'] }],
      },
    }
    const { sql, values } = cqn2sql(cqn)
    expect({ sql, values }).toEqual({
      sql: 'SELECT Foo.ID,Foo.a,Foo.b,Foo.c,Foo.x FROM Foo as Foo WHERE 5 is not Foo.x',
      values: [],
    })
  })

  test('nested 5 != ref', () => {
    const cqn = {
      SELECT: {
        from: { ref: ['Foo'] },
        where: [
          { xpr: [{ ref: ['x'] }, '!=', { val: 5 }] },
          'or',
          { xpr: [{ ref: ['x'] }, '=', { val: null }] }
          // We should never have supported that!
          // 'or',
          // { xpr: [{ val: null }, '=', { ref: ['x'] }] }
        ],
      },
    }
    const { sql } = cqn2sql(cqn)
    expect(sql).toEqual(
<<<<<<< HEAD
      'SELECT Foo.ID,Foo.a,Foo.b,Foo.c,Foo.x FROM Foo as Foo WHERE (Foo.x is not 5) or (Foo.x is NULL)'
=======
      'SELECT Foo.ID,Foo.a,Foo.b,Foo.c,Foo.x FROM Foo as Foo WHERE (Foo.x is not 5) or (Foo.x is NULL)',
>>>>>>> f0afffe3
    )
  })

  test('ref is like pattern', () => {
    const cqn = {
      SELECT: {
        from: { ref: ['Foo'] },
        where: [{ ref: ['x'] }, 'like', { val: '%123' }],
      },
    }
    const { sql, values } = cqn2sql(cqn)
    expect({ sql, values }).toMatchSnapshot()
  })

  test('ref is regular expression', () => {
    const cqn = {
      SELECT: {
        from: { ref: ['Foo'] },
        where: [{ ref: ['x'] }, 'between', { val: 1 }, 'and', { val: 20 }],
      },
    }
    const { sql, values } = cqn2sql(cqn)
    expect({ sql, values }).toMatchSnapshot()
  })

  test('ref is between two range', () => {
    const cqn = {
      SELECT: {
        from: { ref: ['Foo'] },
        where: [{ ref: ['x'] }, 'regexp', { val: '/\\d/' }],
      },
    }
    const { sql, values } = cqn2sql(cqn)
    expect({ sql, values }).toMatchSnapshot()
  })

  xtest('ref is placeholder with param', () => {
    const cqn = {
      SELECT: {
        from: { ref: ['Foo'] },
        where: [{ ref: ['x'] }, '>', { param: true, ref: ['abc'] }],
      },
    }
    const { sql, values } = cqn2sql(cqn)
    expect({ sql, values }).toMatchSnapshot()
    /*const expected = {
        sql: 'x > ?',
        values: ['abc']
      }*/
  })

  xtest('ref is placeholder without param', () => {
    const cqn = {
      SELECT: {
        from: { ref: ['Foo'] },
        where: [{ ref: ['x'] }, '>', { param: true, ref: ['?'] }],
      },
    }
    const { sql, values } = cqn2sql(cqn)
    expect({ sql, values }).toMatchSnapshot()
    /*const expected = {
        sql: 'x > ?',
        values: []
      }*/
  })

  test('ref is in list of sub select', () => {
    const cqn = {
      SELECT: {
        from: { ref: ['Foo'] },
        where: [
          { ref: ['x'] },
          'IN',
          {
            SELECT: {
              from: { ref: ['Foo2'] },
              columns: [{ ref: ['name'] }],
            },
          },
        ],
      },
    }
    const { sql, values } = cqn2sql(cqn)
    expect({ sql, values }).toMatchSnapshot()
  })

  test('ref list with one ref is in list of sub select', () => {
    const cqn = {
      SELECT: {
        from: { ref: ['Foo'] },
        where: [
          { list: [{ ref: ['x'] }] },
          'IN',
          {
            SELECT: {
              from: { ref: ['Foo2'] },
              columns: [{ ref: ['name'] }],
            },
          },
        ],
      },
    }
    const { sql, values } = cqn2sql(cqn)
    expect({ sql, values }).toMatchSnapshot()
  })

  test('ref list with multiple refs is in list of sub select', () => {
    const cqn = {
      SELECT: {
        from: { ref: ['Foo'] },
        where: [
          { list: [{ ref: ['x'] }, { ref: ['b'] }] },
          'IN',
          {
            SELECT: {
              from: { ref: ['Foo2'] },
              columns: [{ ref: ['ID'] }, { ref: ['name'] }],
            },
          },
        ],
      },
    }
    const { sql, values } = cqn2sql(cqn)
    expect({ sql, values }).toMatchSnapshot()
  })

  test('with complex xpr', () => {
    const cqn = {
      SELECT: {
        from: { ref: ['Foo'] },
        where: [{ xpr: [{ ref: ['x'] }, '<', { val: 9 }] }, 'AND', { xpr: [{ ref: ['x'] }, '>', { val: 1 }] }],
      },
    }
    const { sql, values } = cqn2sql(cqn)
    expect({ sql, values }).toMatchSnapshot()
  })

  test('with long xpr', () => {
    const cqn = {
      SELECT: {
        from: { ref: ['Foo'] },
        where: [{ ref: ['x'] }, '<', { val: 9 }, 'AND', { ref: ['x'] }, '>', { val: 1 }],
      },
    }
    const { sql, values } = cqn2sql(cqn)
    expect({ sql, values }).toMatchSnapshot()
  })

  test('with exists', () => {
    const cqn = {
      SELECT: {
        from: { ref: ['Foo'] },
        where: [
          'exists',
          {
            SELECT: {
              from: { ref: ['Foo2'] },
              columns: [{ ref: ['name'] }],
            },
          },
          'or not exists',
          {
            SELECT: {
              from: { ref: ['Foo2'] },
              columns: [{ ref: ['name'] }],
            },
          },
        ],
      },
    }
    const { sql, values } = cqn2sql(cqn)
    expect({ sql, values }).toMatchSnapshot()
  })

  test('window function ROW_NUMBER over partition', () => {
    const cqn = {
      SELECT: {
        from: { ref: ['Foo'] },
        where: [
          { func: 'ROW_NUMBER', args: [{ val: 1 }] },
          'OVER',
          { xpr: ['PARTITION BY', { ref: ['b'] }, 'ORDER BY', { ref: ['x'] }, 'desc'] },
        ],
      },
    }
    const { sql } = cqn2sql(cqn)
    expect(sql).toEqual(
      'SELECT Foo.ID,Foo.a,Foo.b,Foo.c,Foo.x FROM Foo as Foo WHERE ROW_NUMBER(1) OVER (PARTITION BY Foo.b ORDER BY Foo.x desc)',
    )
  })
})<|MERGE_RESOLUTION|>--- conflicted
+++ resolved
@@ -174,11 +174,7 @@
     }
     const { sql } = cqn2sql(cqn)
     expect(sql).toEqual(
-<<<<<<< HEAD
       'SELECT Foo.ID,Foo.a,Foo.b,Foo.c,Foo.x FROM Foo as Foo WHERE (Foo.x is not 5) or (Foo.x is NULL)'
-=======
-      'SELECT Foo.ID,Foo.a,Foo.b,Foo.c,Foo.x FROM Foo as Foo WHERE (Foo.x is not 5) or (Foo.x is NULL)',
->>>>>>> f0afffe3
     )
   })
 
