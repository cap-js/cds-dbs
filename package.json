--- conflicted
+++ resolved
@@ -22,12 +22,7 @@
     "express": "^4"
   },
   "scripts": {
-<<<<<<< HEAD
-    "test": "npm run setup && CDS_JEST_MEM_FIX=1 npx jest --silent --colors",
-    "setup": "cd postgres && npm run setup && cd ../hana && npm run setup",
-=======
-    "test": "npm start -w postgres && CDS_JEST_MEM_FIX=1 npx jest --silent --colors",
->>>>>>> d5bcec95
+    "test": "npm start -w postgres && npm run setup -w hana && CDS_JEST_MEM_FIX=1 npx jest --silent --colors",
     "lint": "npx eslint ."
   },
   "license": "SEE LICENSE"
