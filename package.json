--- conflicted
+++ resolved
@@ -16,11 +16,7 @@
     "chai": "^4.3.7",
     "chai-as-promised": "^7.1.1",
     "chai-subset": "^1.6.0",
-<<<<<<< HEAD
-    "eslint": "^9",
-=======
     "eslint": "^9.0.0",
->>>>>>> f90c096f
     "express": "^4",
     "hdb": ">=0.19.5",
     "jest": "^29"
