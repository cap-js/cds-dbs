--- conflicted
+++ resolved
@@ -22,18 +22,9 @@
     "express": "^4"
   },
   "scripts": {
-<<<<<<< HEAD
-    "prettier": "npx prettier --write .",
-    "test": "npx jest --silent",
-    "test:all": "cd db-service && npm t && cd ../sqlite && npm t && cd ../postgres && npm t && cd ../hana && npm t",
-    "lint": "npm run lint:eslint && npm run lint:prettier",
-    "lint:eslint": "npx eslint .",
-    "lint:prettier": "npx prettier --check ."
-=======
     "test": "npm run setup && CDS_JEST_MEM_FIX=1 npx jest --silent --colors",
     "setup": "cd postgres && npm run setup",
     "lint": "npx eslint ."
->>>>>>> da00f5ac
   },
   "license": "SEE LICENSE"
 }