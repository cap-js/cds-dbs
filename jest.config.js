exports.testPathIgnorePatterns = [
  'test/scenarios/sflight/integration.test.js', // REVISIT: is that test being run anywhere?
  'postgres',
]

<<<<<<< HEAD
// REVISIT: What do these reporters give us?
// if (process.env.CI) exports.reporters = ['github-actions', 'summary']
=======
const enable = process.argv
  .map(s => {
    if (s.startsWith(__dirname)) {
      s = s.substring(__dirname.length).split('/')[1]
    }
    if (s in enableMap) return enableMap[s]
  })
  .filter(a => a)

module.exports = {
  transform: {},
  reporters: process.env.CI ? ['github-actions', 'summary'] : ['default'],
  testPathIgnorePatterns: [
    // Exclude compliance tests without database context
    '<rootDir>/test/',
    // Excluding tests which don't run locally - find better ways to control that
    'postgres',
  ].filter(e => !enable.includes(e)),
}
>>>>>>> d2bd96ea
<|MERGE_RESOLUTION|>--- conflicted
+++ resolved
@@ -3,27 +3,5 @@
   'postgres',
 ]
 
-<<<<<<< HEAD
 // REVISIT: What do these reporters give us?
-// if (process.env.CI) exports.reporters = ['github-actions', 'summary']
-=======
-const enable = process.argv
-  .map(s => {
-    if (s.startsWith(__dirname)) {
-      s = s.substring(__dirname.length).split('/')[1]
-    }
-    if (s in enableMap) return enableMap[s]
-  })
-  .filter(a => a)
-
-module.exports = {
-  transform: {},
-  reporters: process.env.CI ? ['github-actions', 'summary'] : ['default'],
-  testPathIgnorePatterns: [
-    // Exclude compliance tests without database context
-    '<rootDir>/test/',
-    // Excluding tests which don't run locally - find better ways to control that
-    'postgres',
-  ].filter(e => !enable.includes(e)),
-}
->>>>>>> d2bd96ea
+// if (process.env.CI) exports.reporters = ['github-actions', 'summary']