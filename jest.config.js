--- conflicted
+++ resolved
@@ -1,32 +1,7 @@
-<<<<<<< HEAD
-// arguments that can be used to remove disabled tests
-// Mostly to allow all tests to run when using vscode jest plugin
-const enableMap = {
-  pg: 'postgres',
-  postgres: 'postgres',
-  hana: 'hana',
-  test: '<rootDir>/test/', // Allow to explicitly run compliance tests
-}
-Object.keys(enableMap).forEach(k => (enableMap['-' + k] = enableMap[k]))
-=======
 const pipeline = !!process.env.CI
->>>>>>> da00f5ac
 
 exports.transform = {} // Fixes debugging
 
-<<<<<<< HEAD
-module.exports = {
-  transform: {},
-  reporters: process.env.CI ? ['github-actions', 'summary'] : ['default'],
-  testPathIgnorePatterns: [
-    // Exclude compliance tests without database context
-    '<rootDir>/test/',
-    // Excluding tests which don't run locally - find better ways to control that
-    'postgres',
-    'hana',
-  ].filter(e => !enable.includes(e)),
-}
-=======
 // Ignore inherited tests that encounter tuple errors
 if (!pipeline)
   exports.testPathIgnorePatterns = [
@@ -36,5 +11,4 @@
     '<rootDir>/postgres/test/service-admin.test.js',
     '<rootDir>/postgres/test/odata-string-functions.test.js',
   ]
-if (pipeline) exports.reporters = ['github-actions', 'summary']
->>>>>>> da00f5ac
+if (pipeline) exports.reporters = ['github-actions', 'summary']