const { Readable, Stream, promises: { pipeline } } = require('stream')
const { StringDecoder } = require('string_decoder')
const { text } = require('stream/consumers')

const cds = require('@sap/cds')
const hdb = require('hdb')
const iconv = require('iconv-lite')

const { driver, prom, handleLevel } = require('./base')
<<<<<<< HEAD
const { resultSetStream } = require('./stream')
const { isDynatraceEnabled: dt_sdk_is_present, dynatraceClient: wrap_client } = require('./dynatrace')
=======
const { wrap_client } = require('./dynatrace')
>>>>>>> 4368acb1

if (cds.env.features.sql_simple_queries === 3) {
  // Make hdb return true / false
  const Reader = require('hdb/lib/protocol/Reader.js')
  Reader.prototype._readTinyInt = Reader.prototype.readTinyInt
  Reader.prototype.readTinyInt = function () {
    const ret = this._readTinyInt()
    return ret == null ? ret : !!ret
  }
}

const credentialMappings = [
  { old: 'certificate', new: 'ca' },
  { old: 'encrypt', new: 'useTLS' },
  { old: 'sslValidateCertificate', new: 'rejectUnauthorized' },
  { old: 'validate_certificate', new: 'rejectUnauthorized' },
]

class HDBDriver extends driver {
  /**
   * Instantiates the HDBDriver class
   * @param {import('./base').Credentials} creds The credentials for the HDBDriver instance
   */
  constructor(creds) {
    creds = {
      fetchSize: 1 << 16, // V8 default memory page size
      ...creds,
    }

    // Retain hana credential mappings to hdb / node credential mapping
    for (const m of credentialMappings) {
      if (m.old in creds && !(m.new in creds)) creds[m.new] = creds[m.old]
    }

    super(creds)
    this._native = hdb.createClient(creds)
    this._native = wrap_client(this._native, creds, creds.tenant)
    this._native.setAutoCommit(false)
    this._native.on('close', () => this.destroy?.())

    this.connected = false
  }

  set(variables) {
    const clientInfo = this._native._connection.getClientInfo()
    for (const key in variables) {
      clientInfo.setProperty(key, variables[key])
    }
  }

  async validate() {
    return this._native.readyState === 'connected'
  }

  /**
   * Connects the driver using the provided credentials
   * @returns {Promise<any>}
   */
  async connect() {
    this.connected = prom(this._native, 'connect')(this._creds)
    return this.connected.then(async () => {
      const [version] = await Promise.all([
        prom(this._native, 'exec')('SELECT VERSION FROM "SYS"."M_DATABASE"'),
        this._creds.schema && prom(this._native, 'exec')(`SET SCHEMA ${this._creds.schema}`),
      ])
      const split = version[0].VERSION.split('.')
      this.server = {
        major: split[0],
        minor: split[2],
        patch: split[3],
      }
    })
  }

  async prepare(sql, hasBlobs) {
    const ret = await super.prepare(sql)

    if (hasBlobs) {
      ret.all = async (values) => {
        const stmt = await ret._prep
        // Create result set
        const rs = await prom(stmt, 'execute')(values)
        const cols = rs.metadata.map(b => b.columnName)
        const stream = rs.createReadStream()

        const result = []
        for await (const row of stream) {
          const obj = {}
          for (let i = 0; i < cols.length; i++) {
            const col = cols[i]
            // hdb returns large strings as streams sometimes
            if (col === '_json_' && typeof row[col] === 'object') {
              obj[col] = await text(row[col].createReadStream())
              continue
            }
            obj[col] = i > 3
              ? row[col] === null
                ? null
                : (
                  row[col].createReadStream?.()
                  || row[col]
                )
              : row[col]
          }
          result.push(obj)
        }
        return result
      }
    }

    ret.proc = async (data, outParameters) => {
      const rows = await ret.all(data)
      return this._getResultForProcedure(rows, outParameters)
    }

    ret.stream = async (values, one, objectMode) => {
      const stmt = await ret._prep
      const rs = await prom(stmt, 'execute')(values || [])
      return rsIterator(rs, one, objectMode)
    }
    return ret
  }

  _getResultForProcedure(rows, outParameters) {
    // on hdb, rows already contains results for scalar params
    const isArray = Array.isArray(rows)
    const result = isArray ? { ...rows[0] } : { ...rows }

    // merge table output params into scalar params
    const args = isArray ? rows.slice(1) : []
    if (args && args.length && outParameters) {
      const params = outParameters.filter(md => !(md.PARAMETER_NAME in (isArray ? rows[0] : rows)))
      for (let i = 0; i < params.length; i++) {
        result[params[i].PARAMETER_NAME] = args[i]
      }
    }

    return result
  }

  _extractStreams(values) {
    // Removes all streams from the values and replaces them with a placeholder
    if (!Array.isArray(values)) return { values: [], streams: [] }
    const streams = []
    values = values.map((v, i) => {
      if (v instanceof Stream) {
        if (this._creds.useCesu8 !== false && v.type === 'json') {
          const encode = iconv.encodeStream('cesu8')
          v.setEncoding('utf-8')
          // hdb will react to the stream error no need to handle it twice
          pipeline(v, encode).catch(() => { })
          return encode
        }

        streams[i] = v
        const iterator = v[Symbol.asyncIterator]()
        return Readable.from(iterator, { objectMode: false })
      }
      return v
    })
    return {
      values,
      streams,
    }
  }
}

async function rsIterator(rs, one, objectMode) {
  // Raw binary data stream unparsed
  const raw = rs.createBinaryStream()[Symbol.asyncIterator]()

  const blobs = rs.metadata.slice(4).map(b => b.columnName)
  const levels = [
    {
      index: 0,
      suffix: one ? '' : ']',
      path: '$[',
      expands: {},
    },
  ]

  const state = {
    rs,
    levels,
    blobs,
    reading: 0,
    writing: 0,
    buffer: Buffer.allocUnsafe(0),
    columnIndex: 0,
    // yields: [],
    next() {
      const ret = this._prefetch || raw.next()
      this._prefetch = raw.next()
      return ret
    },
    done() {
      // Validate whether the current buffer is finished reading
      if (this.buffer.byteLength <= this.reading) {
        return this.next().then(next => {
          if (next.done || next.value.byteLength === 0) {
            // yield for raw mode
            this.inject(handleLevel(this.levels, '$', {}))
            if (this.writing) this.stream.push(this.buffer.subarray(0, this.writing))
            return true
          }
          if (this.writing) this.stream.push(this.buffer.subarray(0, this.writing))
          // Update state
          this.buffer = next.value
          this.columnIndex = 0
          this.reading = 0
          this.writing = 0
        })
          .catch(() => {
            // TODO: check whether the error is early close
            this.inject(handleLevel(this.levels, '$', {}))
            if (this.writing) this.stream.push(this.buffer.subarray(0, this.writing))
            return true
          })
      }
    },
    ensure(size) {
      const totalSize = this.reading + size
      if (this.buffer.byteLength >= totalSize) {
        return
      }
      return this.next().then(next => {
        if (next.done) {
          throw new Error('Trying to read more bytes than are available')
        }
        // Write processed buffer to stream
        if (this.writing) this.stream.push(this.buffer.subarray(0, this.writing))
        // Keep unread buffer and prepend to new buffer
        const leftover = this.buffer.subarray(this.reading)
        // Update state
        this.buffer = Buffer.concat([leftover, next.value])
        this.reading = 0
        this.writing = 0
      })
    },
    read(nr) {
      this.reading += nr
    },
    write(length, encoding) {
      const bytesLeft = this.buffer.byteLength - this.reading
      if (bytesLeft < length) {
        // Copy leftover bytes
        if (encoding) {
          let slice = Buffer.from(iconv.decode(this.buffer.subarray(this.reading), 'cesu8'), 'binary')
          this.prefetchDecodedSize = slice.byteLength
          const encoded = Buffer.from(encoding.write(slice))
          if (this.writing + encoded.byteLength > this.buffer.byteLength) {
            this.stream.push(this.buffer.subarray(0, this.writing))
            this.stream.push(encoded)
          } else {
            this.buffer.copy(encoded, this.writing) // REVISIT: make sure this is the correct copy direction
            this.writing += encoded.byteLength
            this.stream.push(this.buffer.subarray(0, this.writing))
          }
        } else {
          this.buffer.copyWithin(this.writing, this.reading)
          this.writing += bytesLeft
          this.stream.push(this.buffer.subarray(0, this.writing))
        }

        return this.next().then(next => {
          length = length - bytesLeft
          if (next.done) {
            throw new Error('Trying to read more byte then are available')
          }
          // Update state
          this.buffer = next.value
          this.reading = 0
          this.writing = 0
          return this.write(length, encoding)
        })
      }
      if (encoding) {
        let slice = Buffer.from(iconv.decode(this.buffer.subarray(this.reading, this.reading + length), 'cesu8'), 'binary')
        this.prefetchDecodedSize = slice.byteLength
        const encoded = Buffer.from(encoding.write(slice))
        const nextWriting = this.writing + encoded.byteLength
        const nextReading = this.reading + length
        if (nextWriting > this.buffer.byteLength || nextWriting > nextReading) {
          this.stream.push(this.buffer.subarray(0, this.writing))
          this.stream.push(encoded)
          this.buffer = this.buffer.subarray(nextReading)
          this.reading = 0
          this.writing = 0
        } else {
          this.buffer.copy(encoded, this.writing) // REVISIT: make sure this is the correct copy direction
          this.writing += encoded.byteLength
          this.reading += length
        }
      } else {
        this.buffer.copyWithin(this.writing, this.reading, this.reading + length)
        this.writing += length
        this.reading += length
      }
    },
    inject(str) {
      if (str == null) return
      str = Buffer.from(str)
      if (this.writing + str.byteLength > this.reading) {
        this.stream.push(this.buffer.subarray(0, this.writing))
        this.stream.push(str)
        this.buffer = this.buffer.subarray(this.reading)
        this.writing = 0
        this.reading = 0
        return
      }
      str.copy(this.buffer, this.writing)
      this.writing += str.byteLength
    },
    slice(length) {
      const ens = this.ensure(length)
      if (ens) return ens.then(() => this.slice(length))
      const ret = this.buffer.subarray(this.reading, this.reading + length)
      this.reading += length
      return ret
    },
    readString() {
      this.columnIndex++
      return readString(this, this.columnIndex === 4)
    },
    readBlob() {
      return readBlob(state, new StringDecoder('base64'))
    }
  }

  // Mostly ignore buffer manipulation for objectMode
  if (objectMode) {
    state.write = function write(length, encoding) {
      let slice = this.buffer.slice(this.reading, this.reading + length)
      this.prefetchDecodedSize = slice.byteLength
      this.reading += length
      return encoding.write(slice)
    }
    state.inject = function inject() { }
    state.readString = function _readString() {
      return readString(this)
    }
    state.readBlob = function _readBlob() {
      const binaryStream = new Readable({
        read() {
          if (binaryStream._prefetch) {
            this.push(binaryStream._prefetch)
            binaryStream._prefetch = null
          }
          this.resume()
        }
      })
      readBlob(state, {
        end() { binaryStream.push(null) },
        write(chunk) {
          if (!binaryStream.readableDidRead) {
            binaryStream._prefetch = chunk
            binaryStream.pause()
            return new Promise((resolve, reject) => {
              binaryStream.once('error', reject)
              binaryStream.once('resume', resolve)
            })
          }
          binaryStream.push(chunk)
        }
      })
        ?.catch((err) => { if (binaryStream) binaryStream.emit('error', err) })
      return binaryStream
    }
  }

  return resultSetStream(state, one, objectMode)
}

const readString = function (state, isJson = false) {
  let ens = state.ensure(1)
  if (ens) return ens.then(() => readString(state, isJson))

  let length = state.buffer[state.reading]
  let offset = 1
  switch (length) {
    case 0xff:
      throw new Error('Missing stream metadata')
    case 0xf6:
      ens = state.ensure(2)
      if (ens) return ens.then(() => readString(state, isJson))
      length = state.buffer.readInt16LE(state.reading + offset)
      offset += 2
      break
    case 0xf7:
      ens = state.ensure(4)
      if (ens) return ens.then(() => readString(state, isJson))
      length = state.buffer.readInt32LE(state.reading + offset)
      offset += 4
      break
    default:
  }

  // Read the string value
  state.read(offset)
  if (isJson) {
    state.write(length - 1)
    state.read(1)
    return length
  }
  return state.slice(length)
}

const { readInt64LE } = require('hdb/lib/util/bignum.js')
const readBlob = function (state, encoding) {
  // Check if the blob is null
  let ens = state.ensure(2)
  if (ens) return ens.then(() => readBlob(state, encoding))
  if (state.buffer[state.reading + 1] & 1) {
    state.read(2)
    state.inject('null')
    return null
  }

  // Read actual chunk size
  ens = state.ensure(32)
  if (ens) return ens.then(() => readBlob(state, encoding))
  // const charLength = readInt64LE(state.buffer, state.reading + 4)
  const byteLength = readInt64LE(state.buffer, state.reading + 12)
  const locatorId = Buffer.from(state.buffer.slice(state.reading + 20, state.reading + 28).toString('hex'), 'hex')
  const length = state.buffer.readInt32LE(state.reading + 28)
  state.read(32)

  if (encoding) {
    state.inject('"')
  }

  let hasMore = length < byteLength
  const skipLast = !encoding && !hasMore
  const preFetchRead = skipLast ? length - 1 : length
  state.prefetchDecodedSize = length
  const write = state.write(preFetchRead, encoding)
  if (skipLast) {
    state.read(1)
  }

  const after = () => {
    if (encoding) {
      state.inject(encoding.end())
      state.inject('"')
    }
    return byteLength
  }

  const next = () => {
    if (hasMore) {
      return new Promise((resolve, reject) => {
        state.rs._connection.readLob(
          {
            locatorId: locatorId,
            // REVISIT: identify why large binaries are a byte to long
            offset: state.prefetchDecodedSize + 1 || length,
            length: 1 << 16,
          },
          (err, data) => {
            if (err) return reject(err)
            const isLast = data.readLobReply.isLast
            let chunk = isLast && !encoding ? data.readLobReply.chunk.slice(0, -1) : data.readLobReply.chunk
            state.inject(encoding ? encoding.write(chunk) : chunk)
            if (isLast) {
              hasMore = false
            }
            resolve()
          },
        )
      }).then(next)
    }
    return after()
  }

  if (write?.then) {
    return write.then(next)
  }

  return next()
}

module.exports.driver = HDBDriver<|MERGE_RESOLUTION|>--- conflicted
+++ resolved
@@ -7,12 +7,8 @@
 const iconv = require('iconv-lite')
 
 const { driver, prom, handleLevel } = require('./base')
-<<<<<<< HEAD
 const { resultSetStream } = require('./stream')
-const { isDynatraceEnabled: dt_sdk_is_present, dynatraceClient: wrap_client } = require('./dynatrace')
-=======
 const { wrap_client } = require('./dynatrace')
->>>>>>> 4368acb1
 
 if (cds.env.features.sql_simple_queries === 3) {
   // Make hdb return true / false
