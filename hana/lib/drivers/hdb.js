--- conflicted
+++ resolved
@@ -7,9 +7,7 @@
 const iconv = require('iconv-lite')
 
 const { driver, prom, handleLevel } = require('./base')
-<<<<<<< HEAD
 const { resultSetStream } = require('./stream')
-=======
 const { isDynatraceEnabled: dt_sdk_is_present, dynatraceClient: wrap_client } = require('./dynatrace')
 
 if (cds.env.features.sql_simple_queries === 3) {
@@ -21,7 +19,6 @@
     return ret == null ? ret : !!ret
   }
 }
->>>>>>> d0c949d8
 
 const credentialMappings = [
   { old: 'certificate', new: 'ca' },
@@ -179,11 +176,7 @@
   }
 }
 
-<<<<<<< HEAD
-async function rsIterator(rs, one, objectMode) {
-=======
 async function* rsIterator(rs, one) {
->>>>>>> d0c949d8
   // Raw binary data stream unparsed
   const raw = rs.createBinaryStream()[Symbol.asyncIterator]()
 
