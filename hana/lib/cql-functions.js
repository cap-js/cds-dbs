--- conflicted
+++ resolved
@@ -21,12 +21,8 @@
   count: x => `count(${x || '*'})`,
   countdistinct: x => `count(distinct ${x || '*'})`,
   average: x => `avg(${x})`,
-<<<<<<< HEAD
-  contains: (...args) => `(CASE WHEN coalesce(locate(${args}),0)>0 THEN TRUE ELSE FALSE END)`,
+  contains: (...args) => args.length > 2 ? `CONTAINS(${args})` : `(CASE WHEN coalesce(locate(${args}),0)>0 THEN TRUE ELSE FALSE END)`,
   concat: (...args) => `(${args.map(a => (a.xpr ? `(${a})` : a)).join(' || ')})`,
-=======
-  contains: (...args) => args.length > 2 ? `CONTAINS(${args})` : `(CASE WHEN coalesce(locate(${args}),0)>0 THEN TRUE ELSE FALSE END)`,
->>>>>>> fed8f6f3
   search: function (ref, arg) {
     if (!('val' in arg)) throw `HANA only supports single value arguments for $search`
     const refs = ref.list || [ref],
