const fs = require('fs')
const path = require('path')
const { Readable } = require('stream')

const { SQLService } = require('@cap-js/db-service')
const drivers = require('./drivers')
const cds = require('@sap/cds')
const collations = require('./collations.json')
const keywords = cds.compiler.to.hdi.keywords
// keywords come as array
const hanaKeywords = keywords.reduce((prev, curr) => {
  prev[curr] = 1
  return prev
}, {})

const DEBUG = cds.debug('sql|db')
let HANAVERSION = 0

/**
 * @implements SQLService
 */
class HANAService extends SQLService {
  init() {
    // When hdi is enabled it defines the deploy function
    // REVISIT: refactor together with cds-deploy.js
    if (this.options.hdi) {
      super.deploy = this.hdiDeploy
    }

    this.on(['BEGIN'], this.onBEGIN)
    this.on(['COMMIT'], this.onCOMMIT)
    this.on(['ROLLBACK'], this.onROLLBACK)
    this.on(['SELECT', 'INSERT', 'UPSERT', 'UPDATE', 'DELETE'], this.onNOTFOUND)
    return super.init()
  }

  // REVISIT: Add multi tenant factory when clarified
  get factory() {
    const driver = drivers[this.options.driver || this.options.credentials?.driver]?.driver || drivers.default.driver
    const service = this
    const { credentials, kind } = service.options
    if (!credentials) {
      throw new Error(`Database kind "${kind}" configured, but no HDI container or Service Manager instance bound to application.`)
    }
    const isMultitenant = !!service.options.credentials.sm_url || ('multiTenant' in this.options ? this.options.multiTenant : cds.env.requires.multitenancy)
    const acquireTimeoutMillis = this.options.pool?.acquireTimeoutMillis || cds.env.profiles.includes('production') ? 1000 : 10000
    return {
      options: {
        min: 0,
        max: 10,
        acquireTimeoutMillis,
        idleTimeoutMillis: 60000,
        evictionRunIntervalMillis: 100000,
        numTestsPerEvictionRun: Math.ceil((this.options.pool?.max || 10) - (this.options.pool?.min || 0) / 3),
        ...(this.options.pool || {}),
        testOnBorrow: true,
        fifo: false
      },
      create: async function (tenant) {
        try {
          const { credentials } = isMultitenant
            ? await require('@sap/cds-mtxs/lib').xt.serviceManager.get(tenant, { disableCache: false })
            : service.options
          const dbc = new driver(credentials)
          await dbc.connect()
          HANAVERSION = dbc.server.major
          return dbc
        } catch (err) {
          if (isMultitenant) {
            // REVISIT: throw the error and break retry loop
            // Stop trying when the tenant does not exist or is rate limited
            if (err.status == 404 || err.status == 429)
              return new Promise(function (_, reject) {
                setTimeout(() => reject(err), acquireTimeoutMillis)
              })
          } else if (err.code !== 10) throw err
          await require('@sap/cds-mtxs/lib').xt.serviceManager.get(tenant, { disableCache: true })
          return this.create(tenant)
        }
      },
      error: (err /*, tenant*/) => {
        // Check whether the connection error was an authentication error
        if (err.code === 10) {
          // REVISIT: Refresh the credentials when possible
          cds.exit(1)
        }
        // REVISIT: Add additional connection error scenarios
        try {
          cds.error(err)
        } finally {
          cds.exit(1)
        }
      },
      destroy: dbc => dbc.disconnect(),
      validate: (dbc) => dbc.validate(),
    }
  }

  // REVISIT: Add multi tenant credential look up when clarified
  url4(tenant) {
    tenant
    let { host, port, driver } = this.options?.credentials || this.options || {}
    return `hana@${host}:${port}${driver ? `(${driver})` : ''}`
  }

  ensureDBC() {
    return this.dbc || cds.error`Database connection is ${this._done || 'disconnected'}`
  }

  async set(variables) {
    // REVISIT: required to be compatible with generated views
    if (variables['$valid.from']) variables['VALID-FROM'] = variables['$valid.from']
    if (variables['$valid.to']) variables['VALID-TO'] = variables['$valid.to']
    if (variables['$user.id']) variables['APPLICATIONUSER'] = variables['$user.id']
    if (variables['$user.locale']) variables['LOCALE'] = variables['$user.locale']

    this.ensureDBC().set(variables)
  }

  async onSELECT(req) {
    const { query, data } = req

    if (!query.target) {
      try { this.infer(query) } catch { /**/ }
    }
    if (!query.target || query.target._unresolved) {
      return super.onSELECT(req)
    }

    const isLockQuery = query.SELECT.forUpdate || query.SELECT.forShareLock
    if (!isLockQuery) {
      // REVISIT: disable this for queries like (SELECT 1)
      // Will return multiple rows with objects inside
      query.SELECT.expand = 'root'
    }

    const { cqn, sql, temporary, blobs, withclause, values } = this.cqn2sql(query, data)
    delete query.SELECT.expand

    const explain = query.SELECT.explain
    const isSimple = temporary.length + blobs.length + withclause.length === 0

    // REVISIT: add prepare options when param:true is used
    const sqlScript = isLockQuery || isSimple ? sql : this.wrapTemporary(temporary, withclause, blobs)
    let rows
    if (values?.length || blobs.length > 0) {
      const ps = await this[explain ? 'prepare_planviz' : 'prepare'](sqlScript, blobs.length, explain)
      rows = this.ensureDBC() && await ps.all(values || [])
    } else {
      rows = await this[explain ? 'exec_planviz' : 'exec'](sqlScript, explain)
    }

    if (isLockQuery) {
      // Fetch actual locked results
      const resultQuery = query.clone()
      resultQuery.SELECT.forUpdate = undefined
      resultQuery.SELECT.forShareLock = undefined
      return this.onSELECT({ query: resultQuery, __proto__: req })
    }

    if (rows.length && !isSimple) {
      // rows = this.parseRows(rows)
    }
    if (cqn.SELECT.count) {
      // REVISIT: the runtime always expects that the count is preserved with .map, required for renaming in mocks
      return HANAService._arrayWithCount(rows, await this.count(query, rows))
    }
    return cqn.SELECT.one || query.SELECT.from.ref?.[0].cardinality?.max === 1 ? rows[0] : rows
  }

  async onINSERT({ query, data }) {
    try {
      const { sql, entries, cqn } = this.cqn2sql(query, data)
      if (!sql) return // Do nothing when there is nothing to be done
      const ps = await this.prepare(sql)
      // HANA driver supports batch execution
      const results = await (entries
        ? HANAVERSION <= 2
          ? entries.reduce((l, c) => l.then(() => this.ensureDBC() && ps.run(c)), Promise.resolve(0))
          : entries.length > 1 ? this.ensureDBC() && await ps.runBatch(entries) : this.ensureDBC() && await ps.run(entries[0])
        : this.ensureDBC() && ps.run())
      return new this.class.InsertResults(cqn, results)
    } catch (err) {
      throw _not_unique(err, 'ENTITY_ALREADY_EXISTS')
    }
  }

  async onUPDATE(req) {
    try {
      return await super.onUPDATE(req)
    } catch (err) {
      throw _not_unique(err, 'UNIQUE_CONSTRAINT_VIOLATION') || err
    }
  }

  async onNOTFOUND(req, next) {
    try {
      return await next()
    } catch (err) {
      // Ensure that the known entity still exists
      if (!this.context.tenant && err.code === 259 && typeof req.query !== 'string') {
        // Clear current tenant connection pool
        this.disconnect(this.context.tenant)
      }
      throw err
    }
  }

  // Allow for running complex expand queries in a single statement
  wrapTemporary(temporary, withclauses, blobs) {
    const blobColumn = b => `"${b.replace(/"/g, '""')}"`

    const values = temporary
      .map(t => {
        const blobColumns = blobs.map(b => (b in t.blobs) ? blobColumn(b) : `NULL AS ${blobColumn(b)}`)
        return `SELECT "_path_","_blobs_","_expands_","_json_"${blobColumns.length ? ',' : ''}${blobColumns} FROM (${t.select})`
      })

    const withclause = withclauses.length ? `WITH ${withclauses} ` : ''
    const ret = withclause + (values.length === 1 ? values[0] : 'SELECT * FROM ' + values.map(v => `(${v})`).join(' UNION ALL ')) + ' ORDER BY "_path_" ASC'
    DEBUG?.(ret)
    return ret + ' WITH HINT( USE_HEX_PLAN, NO_HEX_SHARED_SUBPLAN )'
  }

  // Structure flat rows into expands and include raw blobs as raw buffers
  parseRows(rows) {
    const ret = []
    const levels = [
      {
        data: ret,
        path: '$[',
        expands: {},
      },
    ]

    for (let i = 0; i < rows.length; i++) {
      const row = rows[i]
      const expands = JSON.parse(row._expands_)
      const blobs = JSON.parse(row._blobs_)
      const data = Object.assign(JSON.parse(row._json_), expands, blobs)
      Object.keys(blobs).forEach(k => (data[k] = row[k] || data[k]))

      // REVISIT: try to unify with handleLevel from base driver used for streaming
      while (levels.length) {
        const level = levels[levels.length - 1]
        // Check if the current row is a child of the current level
        if (row._path_.indexOf(level.path) === 0) {
          // Check if the current row is an expand of the current level
          const property = row._path_.slice(level.path.length + 2, -7)
          if (property in level.expands) {
            if (level.expands[property]) {
              level.data[property].push(data)
            } else {
              level.data[property] = data
            }
            levels.push({
              data: data,
              path: row._path_,
              expands,
            })
            break
          } else {
            // REVISIT: identify why sometimes not all parent rows are returned
            level.data.push?.(data)
            if (row._path_ !== level.path) {
              levels.push({
                data: data,
                path: row._path_,
                expands,
              })
            }
            break
          }
        } else {
          // Step up if it is not a child of the current level
          levels.pop()
        }
      }
    }
    return ret
  }

  // prepare and exec are both implemented inside the drivers
  prepare(sql, hasBlobs) {
    const stmt = this.ensureDBC().prepare(sql, hasBlobs)
    // we store the statements, to release them on commit/rollback all at once
    this.dbc.statements.push(stmt)
    return stmt
  }

  exec(sql) {
    return this.ensureDBC().exec(sql)
  }

  // Execute sql statement inside execution plan visualization API
  async prepare_planviz(sql, hasBlobs, dir) {
    const stmt = await this.ensureDBC().prepare('CALL PLANVIZ_ACTION(?, ?)')
    await stmt.run([110, null]) // Enable planviz

    const getProp = (res, prop) => res[prop] || res[1][0][prop]
    const ID = getProp(await stmt.all([201, sql]), 'DATA')
    const prep = await this.ensureDBC().prepare(`EXECUTE PLANVIZ STATEMENT ID '${ID}'`, hasBlobs)

    const proxy = async function (action, params) {
      const stmtID = this._stmtID ??= 0
      this._stmtID++
      const ret = await prep[action](params)
      if (dir) {
        const save = async () => {
          // write to disk
          await fs.promises.mkdir(dir, { recursive: true })
          await fs.promises.writeFile(
            path.resolve(dir, `${ID}|${stmtID}.plv`),
            getProp(await stmt.all([402, `${ID}|${stmtID}`]), 'XML_PLAN'),
          )
        }
        if (ret instanceof Readable) {
          ret.once('end', save)
        } else {
          await save()
        }
      }
      return ret
    }

    return {
      run(params) { return proxy.call(this, 'run', params) },
      runBatch(params) { return proxy.call(this, 'runBatch', params) },
      get(params) { return proxy.call(this, 'get', params) },
      all(params) { return proxy.call(this, 'all', params) },
      stream(params) { return proxy.call(this, 'stream', params) },
    }
  }

  async exec_planviz(sql, dir) {
    return (await this.prepare_planviz(sql, false, dir)).all([])
  }

  async save_planviz(folder) {
    const traces = await this.dbc.exec(`SELECT HOST, FILE_NAME FROM SYS.M_TRACEFILES WHERE FILE_NAME LIKE '%.plv'`)
    if (traces.length) {
      const download = await this.dbc.prepare(
        `SELECT
STRING_AGG ( CONTENT, '' ORDER BY OFFSET) AS CONTENT
FROM SYS.M_TRACEFILE_CONTENTS
WHERE HOST = ? AND  FILE_NAME = ?
GROUP BY FILE_NAME`
      )

      await fs.promises.mkdir(folder, { recursive: true })
      for (const trace of traces) {
        const [{ CONTENT }] = await download.all([trace.HOST, trace.FILE_NAME])
        fs.promises.writeFile(path.resolve(folder, trace.FILE_NAME), CONTENT)
      }

      // Remove trace files from host
      await this.dbc.exec(`ALTER SYSTEM REMOVE TRACES ('${traces[0].HOST}', ${traces.map(t => `'${t.FILE_NAME.replace(/'/g, "''")}'`)})`)
    }
    return traces.length
  }

  /**
   * HDI specific deploy logic
   * @param {import('@sap/cds/apis/csn').CSN} model The CSN model to be deployed
   */
  async hdiDeploy(model) {
    const fileGenerator = cds.compile.to.hdbtable(model)
    const sql = fs.promises.readFile(path.resolve(__dirname, 'scripts/deploy.sql'), 'utf-8')
    const hdiconfig = `${await fs.promises.readFile(path.resolve(__dirname, 'scripts/.hdiconfig'), 'utf-8')}`
    let files = [{ path: '.hdiconfig', content: `${hdiconfig}` }]
    for (let [src, { file }] of fileGenerator) {
      files.push({ path: file, content: src })
    }
    const replaces = {
      CONTAINER_GROUP: this.options.credentials.containerGroup,
      CONTAINER_NAME: this.options.credentials.schema,
      JSON_FILES: JSON.stringify(files).replace(/'/g, "''"),
    }

    const fullSQL = `${await sql}`.replace(/{{{([^}]*)}}}/g, (a, b) => replaces[b])
    await this.tx(async tx => tx.run(fullSQL))
    return true
  }

  static CQN2SQL = class CQN2HANA extends SQLService.CQN2SQL {

    static _init() {
      this._insertType = this._add_mixins(':insertType', this.InsertTypeMap)
      return super._init()
    }

    SELECT(q) {
      // Collect all queries and blob columns of all queries
      this.blobs = this.blobs || []
      this.withclause = this.withclause || []
      this.temporary = this.temporary || []
      this.temporaryValues = this.temporaryValues || []

      if (q.SELECT.from?.join && !q.SELECT.columns) {
        throw new Error('CQN query using joins must specify the selected columns.')
      }

      let { limit, one, orderBy, expand, columns = ['*'], localized, count, parent } = q.SELECT

      const walkAlias = q => {
        if (q.args) return q.as || walkAlias(q.args[0])
        if (q.SELECT?.from) return walkAlias(q.SELECT?.from)
        return q.as
      }
      q.as = walkAlias(q)
      const alias = q.alias = `${parent ? parent.alias + '.' : ''}${q.as}`
      const src = q

      // When one of these is defined wrap the query in a sub query
      if (expand || (parent && (limit || one || orderBy))) {
        const { element, elements } = q

        q = cds.ql.clone(q)
        if (parent) {
          q.SELECT.limit = undefined
          q.SELECT.one = undefined
          q.SELECT.orderBy = undefined
        }
        q.SELECT.expand = false

        const outputColumns = [...columns.filter(c => c.as !== '_path_')]

        if (parent) {
          // Track parent _path_ for later concatination
          if (!columns.find(c => this.column_name(c) === '_path_'))
            columns.push({ ref: [parent.as, '_path_'], as: '_parent_path_' })
        }

        if (orderBy) {
          // Ensure that all columns used in the orderBy clause are exposed
          orderBy = orderBy.map((c, i) => {
            if (!c.ref) {
              c.as = `$$ORDERBY_${i}$$`
              columns.push(c)
              return { __proto__: c, ref: [c.as], sort: c.sort }
            }
            if (c.ref?.length === 2) {
              const ref = c.ref + ''
              const match = columns.find(col => col.ref + '' === ref)
              if (!match) {
                c.as = `$$${c.ref.join('.')}$$`
                columns.push(c)
              }
              return { __proto__: c, ref: [this.column_name(match || c)], sort: c.sort }
            }
            return c
          })
        }

        // Insert row number column for reducing or sorting the final result
        const over = { xpr: [] }
        // TODO: replace with full path partitioning
        if (parent) over.xpr.push(`PARTITION BY ${this.ref({ ref: ['_parent_path_'] })}`)
        if (orderBy?.length) over.xpr.push(` ORDER BY ${this.orderBy(orderBy, localized)}`)
        const rn = { xpr: [{ func: 'ROW_NUMBER', args: [] }, 'OVER', over], as: '$$RN$$' }
        q.as = q.SELECT.from.as

        q = cds.ql.SELECT(['*', rn]).from(q)
        q.as = q.SELECT.from.as

        q = cds.ql.SELECT(outputColumns.map(c => (c.elements ? c : { __proto__: c, ref: [this.column_name(c)] }))).from(q)
        q.as = q.SELECT.from.as
        Object.defineProperty(q, 'elements', { value: elements })
        Object.defineProperty(q, 'element', { value: element })

        if (!q.SELECT.columns.find(c => c.as === '_path_')) {
          q.SELECT.columns.push({
            xpr: [
              {
                func: 'concat',
                args: parent
                  ? [
                    {
                      func: 'concat',
                      args: [{ ref: ['_parent_path_'] }, { val: `].${q.element.name}[`, param: false }],
                    },
                    { func: 'lpad', args: [{ ref: ['$$RN$$'] }, { val: 6, param: false }, { val: '0', param: false }] },
                  ]
                  : [{ val: '$[', param: false }, { func: 'lpad', args: [{ ref: ['$$RN$$'] }, { val: 6, param: false }, { val: '0', param: false }] }],
              },
            ],
            as: '_path_',
          })
        }

        if (parent && (limit || one)) {
          // Apply row number limits
          q.where(
            one
              ? [{ ref: ['$$RN$$'] }, '=', { val: 1, param: false }]
              : limit.offset?.val
                ? [
                  { ref: ['$$RN$$'] },
                  '>',
                  limit.offset,
                  'AND',
                  { ref: ['$$RN$$'] },
                  '<=',
                  { val: limit.rows.val + limit.offset.val },
                ]
                : [{ ref: ['$$RN$$'] }, '<=', { val: limit.rows.val }],
          )
        }

        // Pass along SELECT options
        q.SELECT.expand = expand
        q.SELECT._one = one
        q.SELECT.count = count
        q.src = src
      }

      super.SELECT(q)

      // Set one and limit back to the query for onSELECT handler
      q.SELECT.one = one
      q.SELECT.limit = limit

      if (expand === 'root' && this._outputColumns) {
        this.cqn = q
        const fromSQL = this.from({ ref: [alias] })
        this.withclause.unshift(`${fromSQL} as (${this.sql})`)
        this.temporary.unshift({ blobs: this._blobs, select: `SELECT ${this._outputColumns} FROM ${fromSQL}` })
        if (this.values) {
          this.temporaryValues.unshift(this.values)
          this.values = this.temporaryValues.flat()
        }
      }

      return this.sql
    }

    SELECT_columns(q) {
      const { SELECT, src } = q
      if (!SELECT.columns) return '*'
      const structures = []
      let expands = {}
      let blobs = {}
      let hasBooleans = false
      let path = `'$['`
      let sql = SELECT.columns
        .map(
          SELECT.expand === 'root'
            ? x => {
              if (x === '*') return '*'
              // means x is a sub select expand
              if (x.elements) {
                expands[this.column_name(x)] = x.SELECT.one ? null : []

                const parent = src
                this.extractForeignKeys(x.SELECT.where, parent.as, []).forEach(ref => {
                  const columnName = this.column_name(ref)
                  if (!parent.SELECT.columns.find(c => this.column_name(c) === columnName)) {
                    parent.SELECT.columns.push(ref)
                  }
                })

                if (x.SELECT.from) {
                  x.SELECT.from = {
                    join: 'inner',
                    args: [x.SELECT.from, { ref: [parent.alias], as: parent.as }],
                    on: x.SELECT.where,
                    as: x.SELECT.from.as,
                  }
                } else {
                  x.SELECT.from = { ref: [parent.alias], as: parent.as }
                  x.SELECT.columns.forEach(col => {
                    // if (col.ref?.length === 1) { col.ref.unshift(parent.as) }
                    if (col.ref?.length > 1) {
                      const colName = this.column_name(col)
                      if (col.ref[0] !== parent.as) {
                        // Inject foreign columns into parent select
                        const as = `$$${col.ref.join('.')}$$`
                        parent.SELECT.columns.push({ __proto__: col, ref: col.ref, as })
                        col.as = colName
                        col.ref = [parent.as, as]
                      } else if (!parent.SELECT.columns.some(c => this.column_name(c) === colName)) {
                        // Inject local columns into parent select
                        parent.SELECT.columns.push({ __proto__: col })
                      }
                    }
                  })
                }

                x.SELECT.where = undefined
                x.SELECT.expand = 'root'
                x.SELECT.parent = parent

                const values = this.values
                this.values = []
                parent.SELECT.expand = true
                this.SELECT(x)
                this.values = values
                return false
              }
              if (x.element?.type?.indexOf('Binary') > -1) {
                blobs[this.column_name(x)] = null
                return false
              }
              if (x.element?.elements || x.element?.items) {
                // support for structured types and arrays
                structures.push(x)
                return false
              }
              let xpr = this.expr(x)
              const columnName = this.column_name(x)
              if (columnName === '_path_') {
                path = xpr
                return false
              }
              if (x.element?.type === 'cds.Boolean') hasBooleans = true
              const converter = x.element?.[this.class._convertOutput] || (e => e)
              return `${converter(this.quote(columnName))} as "${columnName.replace(/"/g, '""')}"`
            }
            : x => {
              if (x === '*') return '*'
              // means x is a sub select expand
              if (x.elements) return false
              return this.column_expr(x)
            },
        )
        .filter(a => a)

      if (sql.length === 0) sql = '*'

      if (SELECT.expand === 'root') {
        this._blobs = blobs
        const blobColumns = Object.keys(blobs)
        this.blobs.push(...blobColumns.filter(b => !this.blobs.includes(b)))
        if (
          cds.env.features.sql_simple_queries &&
          (cds.env.features.sql_simple_queries > 1 || !hasBooleans) &&
          structures.length + ObjectKeys(expands).length + ObjectKeys(blobs).length === 0 &&
          !q?.src?.SELECT?.parent &&
          this.temporary.length === 0
        ) {
          return `${sql}`
        }

        expands = this.string(JSON.stringify(expands))
        blobs = this.string(JSON.stringify(blobs))
        // When using FOR JSON the whole dataset is put into a single blob
        // To increase the potential maximum size of the result set every row is converted to a JSON
        // Making each row a maximum size of 2gb instead of the whole result set to be 2gb
        // Excluding binary columns as they are not supported by FOR JSON and themselves can be 2gb
        const rawJsonColumn = sql.length
<<<<<<< HEAD
          ? `(SELECT ${sql} FROM DUMMY FOR JSON ('format'='no', 'omitnull'='no', 'arraywrap'='no') RETURNS NVARCHAR(2147483647))`
=======
          ? `(SELECT ${sql} FROM JSON_TABLE('[{}]', '$' COLUMNS("'$$FaKeDuMmYCoLuMn$$'" FOR ORDINALITY)) FOR JSON ('format'='no', 'omitnull'='no', 'arraywrap'='no') RETURNS NVARCHAR(2147483647))`
>>>>>>> 3f3fd619
          : `'{}'`

        let jsonColumn = rawJsonColumn
        if (structures.length) {
          // Appending the structured columns to prevent them from being quoted and escaped
          // In case of the deep JSON select queries the deep columns depended on a REGEXP_REPLACE which will probably be slower
          const structuresConcat = structures
            .map((x, i) => {
              const name = this.column_name(x)
              return `'${i ? ',' : '{'}"${name}":' || COALESCE(${this.quote(name)},'null')`
            })
            .join(' || ')
          jsonColumn = sql.length
            ? `${structuresConcat} || ',' || SUBSTRING(${rawJsonColumn}, 2)`
            : `${structuresConcat} || '}'`
        }

        // Calculate final output columns once
        let outputColumns = ''
        outputColumns = `_path_ as "_path_",${blobs} as "_blobs_",${expands} as "_expands_",${jsonColumn} as "_json_"`
        if (blobColumns.length)
          outputColumns = `${outputColumns},${blobColumns.map(b => `${this.quote(b)} as "${b.replace(/"/g, '""')}"`)}`
        this._outputColumns = outputColumns
        sql = `*,${path} as _path_`
      }
      return sql
    }

    SELECT_expand(_, sql) {
      return sql
    }

    from_dummy() {
      return ' FROM DUMMY'
    }

    extractForeignKeys(xpr, alias, foreignKeys = []) {
      // REVISIT: this is a quick method of extracting the foreign keys it could be nicer
      // Find all foreign keys used in the expression so they can be exposed to the follow up expand queries
      JSON.stringify(xpr, (key, val) => {
        if (key === 'ref' && val.length === 2 && val[0] === alias && !foreignKeys.find(k => k.ref + '' === val + '')) {
          foreignKeys.push({ ref: val })
          return
        }
        return val
      })
      return foreignKeys
    }

    // REVISIT: Find a way to avoid overriding the whole function redundantly
    INSERT_entries(q) {
      this.values = undefined
      const { INSERT } = q
      // REVISIT: should @cds.persistence.name be considered ?
      const entity = q.target?.['@cds.persistence.name'] || this.name(q.target?.name || INSERT.into.ref[0])

      const elements = q.elements || q.target?.elements
      if (!elements) {
        return super.INSERT_entries(q)
      }

      const columns = elements
        ? ObjectKeys(elements).filter(c => c in elements && !elements[c].virtual && !elements[c].value && !elements[c].isAssociation)
        : ObjectKeys(INSERT.entries[0])
      this.columns = columns

      const extractions = this.managed(
        columns.map(c => ({ name: c })),
        elements,
        !!q.UPSERT,
      )

      const extraction = extractions.map(c => c.column)
      const converter = extractions.map(c => c.convert)

      // HANA Express does not process large JSON documents
      // The limit is somewhere between 64KB and 128KB
      if (HANAVERSION <= 2) {
        this.entries = INSERT.entries.map(e => (e instanceof Readable
          ? [e]
          : [Readable.from(this.INSERT_entries_stream([e], 'hex'), { objectMode: false })]))
      } else {
        this.entries = [[
          INSERT.entries[0] instanceof Readable
            ? INSERT.entries[0]
            : Readable.from(this.INSERT_entries_stream(INSERT.entries, 'hex'), { objectMode: false })
        ]]
      }

      // WITH SRC is used to force HANA to interpret the ? as a NCLOB allowing for streaming of the data
      // Additionally for drivers that did allow for streaming of NVARCHAR they quickly reached size limits
      // This should allow for 2GB of data to be inserted
      // When using a buffer table it would be possible to stream indefinitely
      // For the buffer table to work the data has to be sanitized by a complex regular expression
      // Which in testing took up about a third of the total time processing time
      // With the buffer table approach is also greatly reduces the required memory
      // JSON_TABLE parses the whole JSON document at once meaning that the whole JSON document has to be in memory
      // With the buffer table approach the data is processed in chunks of a configurable size
      // Which allows even smaller HANA systems to process large datasets
      // But the chunk size determines the maximum size of a single row
      return (this.sql = `INSERT INTO ${this.quote(entity)} (${this.columns.map(c =>
        this.quote(c),
      )}) WITH SRC AS (SELECT ? AS JSON FROM DUMMY UNION ALL SELECT TO_NCLOB(NULL) AS JSON FROM DUMMY)
      SELECT ${converter} FROM JSON_TABLE(SRC.JSON, '$' COLUMNS(${extraction}) ERROR ON ERROR)`)
    }

    INSERT_rows(q) {
      const { INSERT } = q

      // Convert the rows into entries to simplify inserting
      // Tested:
      // - Array JSON INSERT (1.5x)
      // - Simple INSERT with reuse onINSERT (2x)
      // - Simple INSERT with batch onINSERT (1x)
      // - Object JSON INSERT (1x)
      // The problem with Simple INSERT is the type mismatch from csv files
      // Recommendation is to always use entries
      const elements = q.elements || q.target?.elements
      if (!elements) {
        return super.INSERT_rows(q)
      }

      const columns = INSERT.columns || (elements && ObjectKeys(elements))
      const entries = new Array(INSERT.rows.length)
      const rows = INSERT.rows
      for (let x = 0; x < rows.length; x++) {
        const row = rows[x]
        const entry = {}
        for (let y = 0; y < columns.length; y++) {
          entry[columns[y]] = row[y]
        }
        entries[x] = entry
      }
      INSERT.entries = entries
      return this.INSERT_entries(q)
    }

    UPSERT(q) {
      const { UPSERT } = q
      const sql = this.INSERT({ __proto__: q, INSERT: UPSERT })

      // If no definition is available fallback to INSERT statement
      const elements = q.elements || q.target?.elements
      if (!elements) {
        return (this.sql = sql)
      }

      // REVISIT: should @cds.persistence.name be considered ?
      const entity = q.target?.['@cds.persistence.name'] || this.name(q.target?.name || INSERT.into.ref[0])
      const dataSelect = sql.substring(sql.indexOf('WITH'))

      // Calculate @cds.on.insert
      const collations = this.managed(
        this.columns.map(c => ({ name: c, sql: `NEW.${this.quote(c)}` })),
        elements,
        false,
      )

      let keys = q.target?.keys
      const keyCompare =
        keys &&
        Object.keys(keys)
          .filter(k => !keys[k].isAssociation && !keys[k].virtual)
          .map(k => `NEW.${this.quote(k)}=OLD.${this.quote(k)}`)
          .join(' AND ')

      return (this.sql = `UPSERT ${this.quote(entity)} (${this.columns.map(c =>
        this.quote(c),
      )}) SELECT ${collations.map(keyCompare ? c => c.switch : c => c.sql)} FROM (${dataSelect}) AS NEW ${keyCompare ? ` LEFT JOIN ${this.quote(entity)} AS OLD ON ${keyCompare}` : ''
        }`)
    }

    DROP(q) {
      const { target } = q
      const isView = target.query || target.projection
      return (this.sql = `DROP ${isView ? 'VIEW' : 'TABLE'} ${this.quote(this.name(target.name))}`)
    }

    explain() {
      return ''
    }

    from_args(args) {
      return `(${ObjectKeys(args).map(k => `${this.quote(k)} => ${this.expr(args[k])}`)})`
    }

    orderBy(orderBy, localized) {
      return orderBy.map(
        localized
          ? c =>
            this.expr(c) +
            (c.element?.[this.class._localized]
              ? ` COLLATE ${collations[this.context.locale] || collations[this.context.locale.split('_')[0]] || collations['']
              }`
              : '') +
            (c.sort === 'desc' || c.sort === -1 ? ' DESC' : ' ASC')
          : c => this.expr(c) + (c.sort === 'desc' || c.sort === -1 ? ' DESC' : ' ASC'),
      )
    }

    limit({ rows, offset }) {
      rows = { param: false, __proto__: rows }
      return super.limit({ rows, offset })
    }

    where(xpr) {
      xpr = { xpr }
      const suffix = this.is_comparator(xpr)
      return `${this.xpr(xpr)}${suffix ? '' : ` = ${this.val({ val: true })}`}`
    }

    having(xpr) {
      return this.where(xpr)
    }

    xpr(_xpr, caseSuffix = '') {
      const { xpr, _internal } = _xpr
      // Maps the compare operators to what to return when both sides are null
      const compareOperators = {
        '==': true,
        '!=': false,

        // These operators are not allowed in column expressions
        /* REVISIT: Only adjust these operators when inside the column expression
        '>': null,
        '<': null,
        '<>': null,
        '>=': null,
        '<=': null,
        '!<': null,
        '!>': null,
        */
      }

      let endWithCompare = false
      if (!_internal) {
        for (let i = 0; i < xpr.length; i++) {
          let x = xpr[i]
          if (typeof x === 'string') {
            // IS (NOT) NULL translation when required
            if (x === '=' || x === '!=') {
              const left = xpr[i - 1]
              const right = xpr[i + 1]
              const leftType = left?.element?.type
              const rightType = right?.element?.type
              // Prevent HANA from throwing and unify nonsense behavior
              if (left?.val === null && rightType in lobTypes) {
                left.param = false // Force null to be inlined
                xpr[i + 1] = { param: false, val: null } // Remove illegal type ref for compare operator
              }
              if (right?.val === null) {
                if (
                  !leftType || // Literal translation when left hand type is unknown
                  leftType in lobTypes
                ) {
                  xpr[i] = x = x === '=' ? 'IS' : 'IS NOT'
                  right.param = false // Force null to be inlined
                } else {
                  x = x === '=' ? '==' : '!='
                }
              }
            }

            // const effective = x === '=' && xpr[i + 1]?.val === null ? '==' : x
            // HANA does not support comparators in all clauses (e.g. SELECT 1>0 FROM DUMMY)
            // HANA does not have an 'IS' or 'IS NOT' operator
            if (x in compareOperators) {
              endWithCompare = true
              const left = xpr[i - 1]
              const right = xpr[i + 1]
              const ifNull = compareOperators[x]
              x = x === '==' ? '=' : x

              const compare = [left, x, right]

              const expression = {
                xpr: ['CASE', 'WHEN', ...compare, 'THEN', { val: true }, 'WHEN', 'NOT', ...compare, 'THEN', { val: false }],
                _internal: true,
              }

              if (ifNull != null) {
                // If at least one of the sides is NULL it will go into ELSE
                // This case checks if both sides are NULL and return their result
                expression.xpr.push('ELSE', {
                  xpr: [
                    'CASE',
                    'WHEN',
                    // coalesce is used to match the left and right hand types in case one is a placeholder
                    ...[{ func: 'COALESCE', args: [left, right] }, 'IS', 'NULL'],
                    'THEN',
                    { val: ifNull },
                    'ELSE',
                    { val: !ifNull },
                    'END',
                  ],
                  _internal: true,
                })
              }
              expression.xpr.push('END')

              xpr[i - 1] = ''
              xpr[i] = expression
              xpr[i + 1] = ' = TRUE'
            }
          }
        }
      }

      const sql = []
      for (let i = 0; i < xpr.length; ++i) {
        const x = xpr[i]
        if (typeof x === 'string') {
          const up = x.toUpperCase()
          if (up in logicOperators) {
            // Force current expression to end with a comparison
            endWithCompare = true
          }
          if (endWithCompare && (up in caseOperators || up === ')')) {
            endWithCompare = false
          }
          sql.push(this.operator(x, i, xpr))
        } else if (x.xpr) sql.push(`(${this.xpr(x, caseSuffix)})`)
        // default
        else sql.push(this.expr(x))
      }

      if (endWithCompare) {
        const suffix = this.operator('OR', xpr.length, xpr).slice(0, -3)
        if (suffix) {
          sql.push(suffix)
        }
      }

      return `${sql.join(' ')}`
    }

    operator(x, i, xpr) {
      const up = x.toUpperCase()
      // Add "= TRUE" before THEN in case statements
      if (
        up in logicOperators &&
        !this.is_comparator({ xpr }, i - 1)
      ) {
        return ` = ${this.val({ val: true })} ${x}`
      }
      if (
        (up === 'LIKE' && is_regexp(xpr[i + 1]?.val)) ||
        up === 'REGEXP'
      ) return 'LIKE_REGEXPR'
      else return x
    }

    get is_distinct_from_() { return '!=' }
    get is_not_distinct_from_() { return '==' }

    /**
     * Checks if the xpr is a comparison or a value
     * @param {} xpr
     * @returns
     */
    is_comparator({ xpr }, start) {
      const local = start != null
      for (let i = start ?? xpr.length; i > -1; i--) {
        const cur = xpr[i]
        if (cur == null) continue
        if (typeof cur === 'string') {
          const up = cur.toUpperCase()
          // When a logic operator is found the expression is not a comparison
          // When it is a local check it cannot be compared outside of the xpr
          if (up in logicOperators) return !local
          // When a compare operator is found the expression is a comparison
          if (up in compareOperators) return true
          // When a case operator is found it is the start of the expression
          if (up in caseOperators) break
          continue
        }
        if (cur.func?.toUpperCase() === 'CONTAINS' && cur.args?.length > 2) return true
        if ('_internal' in cur) return true
        if ('xpr' in cur) {
          const nested = this.is_comparator(cur)
          if (nested) return true
        }
      }
      return false
    }

    list(list) {
      const first = list.list[0]
      // If the list only contains of lists it is replaced with a json function and a placeholder
      if (this.values && first.list && !first.list.find(v => !v.val)) {
        const extraction = first.list.map((v, i) => `"${i}" ${this.constructor.InsertTypeMap[typeof v.val]()} PATH '$.V${i}'`)
        this.values.push(JSON.stringify(list.list.map(l => l.list.reduce((l, c, i) => { l[`V${i}`] = c.val; return l }, {}))))
        return `(SELECT * FROM JSON_TABLE(?, '$' COLUMNS(${extraction})))`
      }
      // Call super for normal SQL behavior
      return super.list(list)
    }

    quote(s) {
      // REVISIT: casing in quotes when reading from entities it uppercase
      // When returning columns from a query they should be case sensitive
      // cds-compiler effectiveName uses toUpperCase for hana dialect, but not for hdbcds
      if (typeof s !== 'string') return '"' + s + '"'
      if (s.includes('"')) return '"' + s.replace(/"/g, '""').toUpperCase() + '"'
      if (s in this.class.ReservedWords || !/^[A-Za-z_][A-Za-z_$#0-9]*$/.test(s)) return '"' + s.toUpperCase() + '"'
      return s
    }

    insertType4(element) {
      // Finds the appropriate data type for JSON_TABLE column definition from cds.type
      if (!element._type) element = cds.builtin.types[element.type] || element
      const fn = element[this.class._insertType]
      return (
        fn?.(element) ||
        element._type?.replace('cds.', '').toUpperCase() ||
        cds.error`Unsupported type: ${element.type}`
      )
    }

    managed(columns, elements, isUpdate = false) {
      const annotation = isUpdate ? '@cds.on.update' : '@cds.on.insert'
      const inputConverterKey = this.class._convertInput
      // Ensure that missing managed columns are added
      const requiredColumns = !elements
        ? []
        : Object.keys(elements)
          .filter(e => {
            if (elements[e]?.virtual) return false
            if (elements[e]?.isAssociation) return false
            if (columns.find(c => c.name === e)) return false
            if (elements[e]?.[annotation]) return true
            if (!isUpdate && elements[e]?.default) return true
            return false
          })
          .map(name => ({ name, sql: 'NULL' }))

      const keyZero = this.quote(
        ObjectKeys(elements).find(e => {
          const el = elements[e]
          return el.key && !el.isAssociation
        }) || '',
      )

      return [...columns, ...requiredColumns].map(({ name, sql }) => {
        const element = elements?.[name] || {}
        // Don't apply input converters for place holders
        const converter = (sql !== '?' && element[inputConverterKey]) || (e => e)
        const val = _managed[element[annotation]?.['=']]
        let managed
        if (val) managed = this.func({ func: 'session_context', args: [{ val, param: false }] })
        let extract = sql ?? `${this.quote(name)} ${this.insertType4(element)} PATH '$.${name}'`
        if (!isUpdate) {
          const d = element.default
          if (d && (d.val !== undefined || d.ref?.[0] === '$now')) {
            const defaultValue = d.val ?? (cds.context?.timestamp || new Date()).toISOString()
            managed = typeof defaultValue === 'string' ? this.string(defaultValue) : defaultValue
          }
        }

        // Switch between OLD and NEW based upon the existence of the column in the NEW dataset
        // Coalesce is not good enough as it would not allow for setting a value to NULL using UPSERT
        const oldOrNew =
          element['@cds.on.update']?.['='] !== undefined
            ? extract
            : `CASE WHEN ${this.quote('$.' + name)} IS NULL THEN OLD.${this.quote(name)} ELSE ${extract} END`

        const notManged = managed === undefined
        return {
          name,
          column: `${extract}, ${this.quote('$.' + name)} NVARCHAR(2147483647) FORMAT JSON PATH '$.${name}'`,
          // For @cds.on.insert ensure that there was no entry yet before setting managed in UPSERT
          switch: notManged
            ? oldOrNew
            : `CASE WHEN OLD.${keyZero} IS NULL THEN COALESCE(${extract},${managed}) ELSE ${oldOrNew} END`,
          convert:
            (notManged
              ? `${converter(this.quote(name), element)} AS ${this.quote(name)}`
              : `CASE WHEN ${this.quote('$.' + name)} IS NULL THEN ${managed} ELSE ${converter(
                this.quote(name),
                element,
              )} END AS ${this.quote(name)}`) + (isUpdate ? `,${this.quote('$.' + name)}` : ''),
          sql: converter(notManged ? extract : `COALESCE(${extract}, ${managed})`, element),
        }
      })
    }

    // Loads a static result from the query `SELECT * FROM RESERVED_KEYWORDS`
    static ReservedWords = { ...super.ReservedWords, ...hanaKeywords }

    static Functions = require('./cql-functions')

    static TypeMap = {
      ...super.TypeMap,
    }

    // TypeMap used for the JSON_TABLE column definition
    static InsertTypeMap = {
      ...super.TypeMap,
      UInt8: () => 'INT',
      Int16: () => 'INT',
      Int64: () => `BIGINT`,
      UUID: () => `NVARCHAR(36)`,
      Boolean: () => `NVARCHAR(5)`,
      String: e => `NVARCHAR(${(e.length || 5000) * 4})`,
      LargeString: () => `NVARCHAR(2147483647)`,
      LargeBinary: () => `NVARCHAR(2147483647)`,
      Binary: () => `NVARCHAR(2147483647)`,
      array: () => `NVARCHAR(2147483647) FORMAT JSON`,
      Vector: () => `NVARCHAR(2147483647)`,
      Decimal: () => `DECIMAL`,

      // JavaScript types
      string: () => `NVARCHAR(2147483647)`,
      number: () => `DOUBLE`,

      // HANA types
      'cds.hana.TINYINT': () => 'INT',
      'cds.hana.REAL': () => 'DECIMAL',
      'cds.hana.CHAR': e => `NVARCHAR(${(e.length || 1) * 4})`,
      'cds.hana.ST_POINT': () => 'NVARCHAR(2147483647)',
      'cds.hana.ST_GEOMETRY': () => 'NVARCHAR(2147483647)',
    }

    // HANA JSON_TABLE function does not support BOOLEAN types
    static InputConverters = {
      ...super.InputConverters,
      // REVISIT: BASE64_DECODE has stopped working
      // Unable to convert NVARCHAR to UTF8
      // Not encoded string with CESU-8 or some UTF-8 except a surrogate pair at "base64_decode" function
      Binary: e => `HEXTOBIN(${e})`,
      Boolean: e => `CASE WHEN ${e} = 'true' OR ${e} = '1' THEN TRUE WHEN ${e} = 'false' OR ${e} = '0' THEN FALSE END`,
      Vector: e => `TO_REAL_VECTOR(${e})`,
      // TODO: Decimal: (expr, element) => element.precision ? `TO_DECIMAL(${expr},${element.precision},${element.scale})` : expr

      // HANA types
      'cds.hana.ST_POINT': e => `CASE WHEN ${e} IS NOT NULL THEN NEW ST_POINT(TO_DOUBLE(JSON_VALUE(${e}, '$.x')), TO_DOUBLE(JSON_VALUE(${e}, '$.y'))) END`,
      'cds.hana.ST_GEOMETRY': e => `TO_GEOMETRY(${e})`,
    }

    static OutputConverters = {
      ...super.OutputConverters,
      // REVISIT: binaries should use BASE64_ENCODE, but this results in BASE64_ENCODE(BINTONHEX(${e}))
      Binary: e => `BINTONHEX(${e})`,
      Date: e => `to_char(${e}, 'YYYY-MM-DD')`,
      Time: e => `to_char(${e}, 'HH24:MI:SS')`,
      DateTime: e => `to_char(${e}, 'YYYY-MM-DD"T"HH24:MI:SS"Z"')`,
      Timestamp: e => `to_char(${e}, 'YYYY-MM-DD"T"HH24:MI:SS.FF3"Z"')`,
      Vector: e => `TO_NVARCHAR(${e})`,
      // Reading int64 as string to not loose precision
      Int64: expr => `TO_NVARCHAR(${expr})`,
      // Reading decimal as string to not loose precision
      Decimal: expr => `TO_NVARCHAR(${expr})`,

      // HANA types
      'cds.hana.ST_POINT': e => `(SELECT NEW ST_POINT(TO_NVARCHAR(${e})).ST_X() as "x", NEW ST_POINT(TO_NVARCHAR(${e})).ST_Y() as "y" FROM DUMMY WHERE (${e}) IS NOT NULL FOR JSON ('format'='no', 'omitnull'='no', 'arraywrap'='no') RETURNS NVARCHAR(2147483647))`,
      'cds.hana.ST_GEOMETRY': e => `TO_NVARCHAR(${e})`,
    }
  }

  async onSIMPLE({ query, data, event }) {
    const { sql, values } = this.cqn2sql(query, data)
    try {
      let ps = await this.prepare(sql)
      return (this.ensureDBC() && await ps.run(values)).changes
    } catch (err) {
      // Allow drop to fail when the view or table does not exist
      if (event === 'DROP ENTITY' && (err.code === 259 || err.code === 321)) {
        return
      }
      throw err
    }
  }

  async dispatch(req) {
    // Look for deployment batch dispatch and execute as single query
    // When deployment is not executed in a batch it will fail to create views
    if (Array.isArray(req.query) && !req.query.find(q => typeof q !== 'string')) {
      req.query = `DO BEGIN ${req.query
        .map(
          q =>
            `EXEC '${q.replace(/'/g, "''").replace(';', '')}${
            // Add "PAGE LOADABLE" for all tables created to use NSE by default and reduce memory consumption
            /(^|')CREATE TABLE/.test(q) ? ' PAGE LOADABLE' : ''
            }';`,
        )
        .join('\n')} END;`
    }
    return super.dispatch(req)
  }

  async onCall({ query, data }, name, schema) {
    const outParameters = await this._getProcedureMetadata(name, schema)
    const ps = await this.prepare(query)
    return this.ensureDBC() && ps.proc(data, outParameters)
  }

  async onPlainSQL(req, next) {
    // HANA does not support IF EXISTS there for it is removed and the error codes are accepted
    if (/ IF EXISTS /i.test(req.query)) {
      req.query = req.query.replace(/ IF EXISTS/gi, '')
      try {
        return await super.onPlainSQL(req, next)
      } catch (err) {
        if (/(^|')DROP /i.test(req.query) && (err.code === 259 || err.code === 321)) {
          return
        }
        throw err
      }
    }

    const proc = this._getProcedureNameAndSchema(req.query)
    if (proc && proc.name) return this.onCall(req, proc.name, proc.schema)

    return super.onPlainSQL(req, next)
  }

  onBEGIN() {
    DEBUG?.('BEGIN')
    if (this.dbc) this.dbc.statements = []
    return this.dbc?.begin()
  }

  onCOMMIT() {
    DEBUG?.('COMMIT')
    this.dbc?.statements?.forEach(stmt => stmt
      .then(stmt => stmt.drop())
      .catch(() => { })
    )
    return this.dbc?.commit()
  }

  onROLLBACK() {
    DEBUG?.('ROLLBACK')
    this.dbc?.statements?.forEach(stmt => stmt
      .then(stmt => stmt.drop())
      .catch(() => { })
    )
    return this.dbc?.rollback()
  }

  // Creates a new database using HDI container groups
  async database({ database }, clean = false) {
    if (clean) {
      // Reset back to system credentials
      this.options.credentials = this.options.credentials.__system__
    }

    const creds = {
      containerGroup: database.toUpperCase(),
      usergroup: `${database}_USERS`.toUpperCase(),
      user: `${database}_USER_MANAGER`.toUpperCase(),
    }
    creds.schema = creds.user
    creds.password = creds.user + 'Val1d' // Password restrictions require Aa1

    try {
      const con = await this.factory.create(this.options.credentials)
      this.dbc = con

      const stmt = await this.dbc.prepare(createContainerDatabase)
      const res = this.ensureDBC() && await stmt.run([creds.user, creds.password, creds.containerGroup, !clean])
      res && DEBUG?.(res.changes.map(r => r.MESSAGE).join('\n'))
    } finally {
      if (this.dbc) {
        // Release table lock
        await this.onCOMMIT()

        await this.dbc.disconnect()
        delete this.dbc

        // Update credentials to new Database owner
        await this.disconnect()
        this.options.credentials = Object.assign({}, this.options.credentials, creds, {
          __system__: this.options.credentials,
        })
      }
    }
  }

  // Creates a new HDI container inside the database container group
  // As the tenants are located in a specific container group the containers can have the same name
  // This removes SCHEMA name conflicts when testing in the same system
  // Additionally this allows for deploying using the HDI procedures
  async tenant({ database, tenant }, clean = false) {
    if (clean) {
      // Reset back to database credentials
      this.options.credentials = this.options.credentials.__database__
    }

    const creds = {
      containerGroup: database.toUpperCase(),
      usergroup: `${database}_USERS`.toUpperCase(),
      schema: tenant.toUpperCase(),
      user: `${tenant}_USER`.toUpperCase(),
    }
    creds.password = creds.user + 'Val1d' // Password restrictions require Aa1

    try {
      const con = await this.factory.create(this.options.credentials)
      this.dbc = con

      const stmt = await this.dbc.prepare(createContainerTenant.replaceAll('{{{GROUP}}}', creds.containerGroup))
      const res = this.ensureDBC() && await stmt.run([creds.user, creds.password, creds.schema, !clean])
      res && DEBUG?.(res.changes.map?.(r => r.MESSAGE).join('\n'))
    } finally {
      await this.dbc.disconnect()
      delete this.dbc
    }
    // Update credentials to new Tenant owner
    await this.disconnect()
    this.options.credentials = Object.assign({}, this.options.credentials, creds, {
      __database__: this.options.credentials,
    })
  }

  async _getProcedureMetadata(name, schema) {
    const query = `SELECT PARAMETER_NAME FROM SYS.PROCEDURE_PARAMETERS WHERE SCHEMA_NAME = ${schema?.toUpperCase?.() === 'SYS' ? `'SYS'` : 'CURRENT_SCHEMA'
      } AND PROCEDURE_NAME = '${name}' AND PARAMETER_TYPE IN ('OUT', 'INOUT') ORDER BY POSITION`
    return await super.onPlainSQL({ query, data: [] })
  }

  _getProcedureNameAndSchema(sql) {
    // name delimited with "" allows any character
    const match = sql
      .match(
        /^\s*call \s*(("(?<schema_delimited>\w+)"\.)?("(?<delimited>.+)")|(?<schema_undelimited>\w+\.)?(?<undelimited>\w+))\s*\(/i
      )
    return (
      match && {
        name: match.groups.undelimited ?? match.groups.delimited,
        schema: match.groups.schema_delimited || match.groups.schema_undelimited
      }
    )
  }
}
const createContainerDatabase = fs.readFileSync(path.resolve(__dirname, 'scripts/container-database.sql'), 'utf-8')
const createContainerTenant = fs.readFileSync(path.resolve(__dirname, 'scripts/container-tenant.sql'), 'utf-8')

function _not_unique(err, code) {
  if (err.code === 301)
    return Object.assign(err, {
      originalMessage: err.message, // FIXME: required because of next line
      message: code, // FIXME: misusing message as code
      code: 400, // FIXME: misusing code as (http) status
    })
  return err
}

const is_regexp = x => x?.constructor?.name === 'RegExp' // NOTE: x instanceof RegExp doesn't work in repl
const ObjectKeys = o => (o && [...ObjectKeys(o.__proto__), ...Object.keys(o)]) || []
const _managed = {
  '$user.id': '$user.id',
  $user: '$user.id',
  $now: '$now',
}

const caseOperators = {
  'CASE': 1,
  'WHEN': 1,
  'THEN': 1,
  'ELSE': 1,
}
const logicOperators = {
  'THEN': 1,
  'AND': 1,
  'OR': 1,
}
const compareOperators = {
  '=': 1,
  '==': 1,
  '!=': 1,
  '>': 1,
  '<': 1,
  '<>': 1,
  '>=': 1,
  '<=': 1,
  '!<': 1,
  '!>': 1,
  'IS': 1,
  'IN': 1,
  'LIKE': 1,
  'IS NOT': 1,
  'EXISTS': 1,
  'BETWEEN': 1,
  'CONTAINS': 1,
  'MEMBER OF': 1,
  'LIKE_REGEXPR': 1,
}
const lobTypes = {
  'cds.LargeBinary': 1,
  'cds.LargeString': 1,
  'cds.hana.CLOB': 1,
}

module.exports = HANAService<|MERGE_RESOLUTION|>--- conflicted
+++ resolved
@@ -648,11 +648,7 @@
         // Making each row a maximum size of 2gb instead of the whole result set to be 2gb
         // Excluding binary columns as they are not supported by FOR JSON and themselves can be 2gb
         const rawJsonColumn = sql.length
-<<<<<<< HEAD
-          ? `(SELECT ${sql} FROM DUMMY FOR JSON ('format'='no', 'omitnull'='no', 'arraywrap'='no') RETURNS NVARCHAR(2147483647))`
-=======
           ? `(SELECT ${sql} FROM JSON_TABLE('[{}]', '$' COLUMNS("'$$FaKeDuMmYCoLuMn$$'" FOR ORDINALITY)) FOR JSON ('format'='no', 'omitnull'='no', 'arraywrap'='no') RETURNS NVARCHAR(2147483647))`
->>>>>>> 3f3fd619
           : `'{}'`
 
         let jsonColumn = rawJsonColumn
