--- conflicted
+++ resolved
@@ -992,7 +992,6 @@
       return sql
     }
 
-<<<<<<< HEAD
     from(from, q) {
       const { element, ref, SELECT } = from
       if (!element?.cardinality || ref || SELECT) return super.from(from, q)
@@ -1002,7 +1001,8 @@
         + ' TO '
         + (max == 1 ? min == 1 ? 'EXACT ONE' : 'ONE' : 'MANY')
       if (from.join) return `${this.from(from.args[0])} ${from.join} ${cardinality} JOIN ${this.from(from.args[1])}${from.on ? ` ON ${this.where(from.on)}` : ''}`
-=======
+    }
+
     SELECT_count(q) {
       const countQuery = super.SELECT_count(q)
       countQuery.SELECT.from = countQuery.SELECT.from
@@ -1010,7 +1010,6 @@
       // Ensure that the query is not considered an expand query
       countQuery.SELECT.parent = undefined
       return countQuery
->>>>>>> efadec3a
     }
 
     from_dummy() {
