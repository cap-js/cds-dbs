const fs = require('fs')
const path = require('path')
const { Readable } = require('stream')

const { SQLService } = require('@cap-js/db-service')
const drivers = require('./drivers')
const cds = require('@sap/cds')
const collations = require('./collations.json')
const keywords = cds.compiler.to.hdi.keywords
// keywords come as array
const hanaKeywords = keywords.reduce((prev, curr) => {
  prev[curr] = 1
  return prev
}, {})

const DEBUG = cds.debug('sql|db')
let HANAVERSION = 0

/**
 * @implements SQLService
 */
class HANAService extends SQLService {
  init() {
    // When hdi is enabled it defines the deploy function
    // REVISIT: refactor together with cds-deploy.js
    if (this.options.hdi) {
      super.deploy = this.hdiDeploy
    }

    this.on(['BEGIN'], this.onBEGIN)
    this.on(['COMMIT'], this.onCOMMIT)
    this.on(['ROLLBACK'], this.onROLLBACK)
    this.on(['SELECT', 'INSERT', 'UPSERT', 'UPDATE', 'DELETE'], this.onNOTFOUND)
    return super.init()
  }

  // REVISIT: Add multi tenant factory when clarified
  get factory() {
    const driver = drivers[this.options.driver || this.options.credentials?.driver]?.driver || drivers.default.driver
    const isMultitenant = 'multiTenant' in this.options ? this.options.multiTenant : cds.env.requires.multitenancy
    const service = this
    const acquireTimeoutMillis = this.options.pool?.acquireTimeoutMillis || cds.env.profiles.includes('production') ? 1000 : 10000
    return {
      options: {
        min: 0,
        max: 10,
        acquireTimeoutMillis,
        idleTimeoutMillis: 60000,
        evictionRunIntervalMillis: 100000,
        numTestsPerEvictionRun: Math.ceil((this.options.pool?.max || 10) - (this.options.pool?.min || 0) / 3),
        ...(this.options.pool || {}),
        testOnBorrow: true,
        fifo: false
      },
      create: async function (tenant) {
        try {
          const { credentials } = isMultitenant
            ? await require('@sap/cds-mtxs/lib').xt.serviceManager.get(tenant, { disableCache: false })
            : service.options
          const dbc = new driver(credentials)
          await dbc.connect()
          HANAVERSION = dbc.server.major
          return dbc
        } catch (err) {
          if (isMultitenant) {
            // REVISIT: throw the error and break retry loop
            // Stop trying when the tenant does not exist or is rate limited
            if (err.status == 404 || err.status == 429)
              return new Promise(function (_, reject) {
                setTimeout(() => reject(err), acquireTimeoutMillis)
              })
          } else if (err.code !== 10) throw err
          await require('@sap/cds-mtxs/lib').xt.serviceManager.get(tenant, { disableCache: true })
          return this.create(tenant)
        }
      },
      error: (err /*, tenant*/) => {
        // Check whether the connection error was an authentication error
        if (err.code === 10) {
          // REVISIT: Refresh the credentials when possible
          cds.exit(1)
        }
        // REVISIT: Add additional connection error scenarios
        try {
          cds.error(err)
        } finally {
          cds.exit(1)
        }
      },
      destroy: dbc => dbc.disconnect(),
      validate: (dbc) => dbc.validate(),
    }
  }

  // REVISIT: Add multi tenant credential look up when clarified
  url4(tenant) {
    tenant
    let { host, port, driver } = this.options?.credentials || this.options || {}
    return `hana@${host}:${port}${driver ? `(${driver})` : ''}`
  }

  ensureDBC() {
    return this.dbc || cds.error`Database connection is ${this._done || 'disconnected'}`
  }

  async set(variables) {
    // REVISIT: required to be compatible with generated views
    if (variables['$valid.from']) variables['VALID-FROM'] = variables['$valid.from']
    if (variables['$valid.to']) variables['VALID-TO'] = variables['$valid.to']
    if (variables['$user.id']) variables['APPLICATIONUSER'] = variables['$user.id']
    if (variables['$user.locale']) variables['LOCALE'] = variables['$user.locale']

    this.ensureDBC().set(variables)
  }

  async onSELECT(req) {
    const { query, data } = req

    if (!query.target) {
<<<<<<< HEAD
      try { this.infer(query) } catch (e) { e }
=======
      try { this.infer(query) } catch { /**/ }
>>>>>>> 1809c6f7
    }
    if (!query.target || query.target._unresolved) {
      return super.onSELECT(req)
    }

    const isLockQuery = query.SELECT.forUpdate || query.SELECT.forShareLock
    if (!isLockQuery) {
      // REVISIT: disable this for queries like (SELECT 1)
      // Will return multiple rows with objects inside
      query.SELECT.expand = 'root'
    }

    const { cqn, sql, temporary, blobs, withclause, values } = this.cqn2sql(query, data)
    delete query.SELECT.expand

    const isSimple = temporary.length + blobs.length + withclause.length === 0

    // REVISIT: add prepare options when param:true is used
    const sqlScript = isLockQuery || isSimple ? sql : this.wrapTemporary(temporary, withclause, blobs)
    let rows 
    if (values?.length || blobs.length > 0) {
      const ps = await this.prepare(sqlScript, blobs.length)
      rows = this.ensureDBC() && await ps.all(values || [])
    } else {
      rows = await this.exec(sqlScript)
    }

    if (isLockQuery) {
      // Fetch actual locked results
      const resultQuery = query.clone()
      resultQuery.SELECT.forUpdate = undefined
      resultQuery.SELECT.forShareLock = undefined
      return this.onSELECT({ query: resultQuery, __proto__: req })
    }

    if (rows.length && !isSimple) {
      rows = this.parseRows(rows)
    }
    if (cqn.SELECT.count) {
      // REVISIT: the runtime always expects that the count is preserved with .map, required for renaming in mocks
      return HANAService._arrayWithCount(rows, await this.count(query, rows))
    }
    return cqn.SELECT.one || query.SELECT.from.ref?.[0].cardinality?.max === 1 ? rows[0] : rows
  }

  async onINSERT({ query, data }) {
    try {
      const { sql, entries, cqn } = this.cqn2sql(query, data)
      if (!sql) return // Do nothing when there is nothing to be done
      const ps = await this.prepare(sql)
      // HANA driver supports batch execution
      const results = await (entries
        ? HANAVERSION <= 2
          ? entries.reduce((l, c) => l.then(() => this.ensureDBC() && ps.run(c)), Promise.resolve(0))
          : entries.length > 1 ? this.ensureDBC() && await ps.runBatch(entries) : this.ensureDBC() && await ps.run(entries[0])
        : this.ensureDBC() && ps.run())
      return new this.class.InsertResults(cqn, results)
    } catch (err) {
      throw _not_unique(err, 'ENTITY_ALREADY_EXISTS')
    }
  }

  async onUPDATE(req) {
    try {
      return await super.onUPDATE(req)
    } catch (err) {
      throw _not_unique(err, 'UNIQUE_CONSTRAINT_VIOLATION') || err
    }
  }

  async onNOTFOUND(req, next) {
    try {
      return await next()
    } catch (err) {
      // Ensure that the known entity still exists
      if (!this.context.tenant && err.code === 259 && typeof req.query !== 'string') {
        // Clear current tenant connection pool
        this.disconnect(this.context.tenant)
      }
      throw err
    }
  }

  // Allow for running complex expand queries in a single statement
  wrapTemporary(temporary, withclauses, blobs) {
    const blobColumn = b => `"${b.replace(/"/g, '""')}"`

    const values = temporary
      .map(t => {
        const blobColumns = blobs.map(b => (b in t.blobs) ? blobColumn(b) : `NULL AS ${blobColumn(b)}`)
        return `SELECT "_path_","_blobs_","_expands_","_json_"${blobColumns.length ? ',' : ''}${blobColumns} FROM (${t.select})`
      })

    const withclause = withclauses.length ? `WITH ${withclauses} ` : ''
    const ret = withclause + (values.length === 1 ? values[0] : 'SELECT * FROM ' + values.map(v => `(${v})`).join(' UNION ALL ')) + ' ORDER BY "_path_" ASC'
    DEBUG?.(ret)
    return ret
  }

  // Structure flat rows into expands and include raw blobs as raw buffers
  parseRows(rows) {
    const ret = []
    const levels = [
      {
        data: ret,
        path: '$[',
        expands: {},
      },
    ]

    for (let i = 0; i < rows.length; i++) {
      const row = rows[i]
      const expands = JSON.parse(row._expands_)
      const blobs = JSON.parse(row._blobs_)
      const data = Object.assign(JSON.parse(row._json_), expands, blobs)
      Object.keys(blobs).forEach(k => (data[k] = this._stream(row[k] || data[k])))

      // REVISIT: try to unify with handleLevel from base driver used for streaming
      while (levels.length) {
        const level = levels[levels.length - 1]
        // Check if the current row is a child of the current level
        if (row._path_.indexOf(level.path) === 0) {
          // Check if the current row is an expand of the current level
          const property = row._path_.slice(level.path.length + 2, -7)
          if (property in level.expands) {
            if (level.expands[property]) {
              level.data[property].push(data)
            } else {
              level.data[property] = data
            }
            levels.push({
              data: data,
              path: row._path_,
              expands,
            })
            break
          } else {
            // REVISIT: identify why sometimes not all parent rows are returned
            level.data.push?.(data)
            if (row._path_ !== level.path) {
              levels.push({
                data: data,
                path: row._path_,
                expands,
              })
            }
            break
          }
        } else {
          // Step up if it is not a child of the current level
          levels.pop()
        }
      }
    }
    return ret
  }

  // prepare and exec are both implemented inside the drivers
  prepare(sql, hasBlobs) {
    const stmt = this.ensureDBC().prepare(sql, hasBlobs)
    // we store the statements, to release them on commit/rollback all at once
    this.dbc.statements.push(stmt)
    return stmt
  }

  exec(sql) {
    return this.ensureDBC().exec(sql)
  }

  /**
   * HDI specific deploy logic
   * @param {import('@sap/cds/apis/csn').CSN} model The CSN model to be deployed
   */
  async hdiDeploy(model) {
    const fileGenerator = cds.compile.to.hdbtable(model)
    const sql = fs.promises.readFile(path.resolve(__dirname, 'scripts/deploy.sql'), 'utf-8')
    const hdiconfig = `${await fs.promises.readFile(path.resolve(__dirname, 'scripts/.hdiconfig'), 'utf-8')}`
    let files = [{ path: '.hdiconfig', content: `${hdiconfig}` }]
    for (let [src, { file }] of fileGenerator) {
      files.push({ path: file, content: src })
    }
    const replaces = {
      CONTAINER_GROUP: this.options.credentials.containerGroup,
      CONTAINER_NAME: this.options.credentials.schema,
      JSON_FILES: JSON.stringify(files).replace(/'/g, "''"),
    }

    const fullSQL = `${await sql}`.replace(/{{{([^}]*)}}}/g, (a, b) => replaces[b])
    await this.tx(async tx => tx.run(fullSQL))
    return true
  }

  static CQN2SQL = class CQN2HANA extends SQLService.CQN2SQL {

    static _init() {
      this._insertType = this._add_mixins(':insertType', this.InsertTypeMap)
      return super._init()
    }

    SELECT(q) {
      // Collect all queries and blob columns of all queries
      this.blobs = this.blobs || []
      this.withclause = this.withclause || []
      this.temporary = this.temporary || []
      this.temporaryValues = this.temporaryValues || []

      if (q.SELECT.from?.join && !q.SELECT.columns) {
        throw new Error('CQN query using joins must specify the selected columns.')
      }

      let { limit, one, orderBy, expand, columns = ['*'], localized, count, parent } = q.SELECT

      const walkAlias = q => {
        if (q.args) return q.as || walkAlias(q.args[0])
        if (q.SELECT?.from) return walkAlias(q.SELECT?.from)
        return q.as
      }
      q.as = walkAlias(q)
      const alias = q.alias = `${parent ? parent.alias + '.' : ''}${q.as}`
      const src = q

      // When one of these is defined wrap the query in a sub query
      if (expand || (parent && (limit || one || orderBy))) {
        const { element, elements } = q

        q = cds.ql.clone(q)
        if (parent) {
          q.SELECT.limit = undefined
          q.SELECT.one = undefined
          q.SELECT.orderBy = undefined
        }
        q.SELECT.expand = false

        const outputColumns = [...columns.filter(c => c.as !== '_path_')]

        if (parent) {
          // Track parent _path_ for later concatination
          if (!columns.find(c => this.column_name(c) === '_path_'))
            columns.push({ ref: [parent.as, '_path_'], as: '_parent_path_' })
        }

        if (orderBy) {
          // Ensure that all columns used in the orderBy clause are exposed
          orderBy = orderBy.map((c, i) => {
            if (!c.ref) {
              c.as = `$$ORDERBY_${i}$$`
              columns.push(c)
              return { __proto__: c, ref: [c.as], sort: c.sort }
            }
            if (c.ref?.length === 2) {
              const ref = c.ref + ''
              const match = columns.find(col => col.ref + '' === ref)
              if (!match) {
                c.as = `$$${c.ref.join('.')}$$`
                columns.push(c)
              }
              return { __proto__: c, ref: [this.column_name(match || c)], sort: c.sort }
            }
            return c
          })
        }

        // Insert row number column for reducing or sorting the final result
        const over = { xpr: [] }
        // TODO: replace with full path partitioning
        if (parent) over.xpr.push(`PARTITION BY ${this.ref({ ref: ['_parent_path_'] })}`)
        if (orderBy?.length) over.xpr.push(` ORDER BY ${this.orderBy(orderBy, localized)}`)
        const rn = { xpr: [{ func: 'ROW_NUMBER', args: [] }, 'OVER', over], as: '$$RN$$' }
        q.as = q.SELECT.from.as

        q = cds.ql.SELECT(['*', rn]).from(q)
        q.as = q.SELECT.from.as

        q = cds.ql.SELECT(outputColumns.map(c => (c.elements ? c : { __proto__: c, ref: [this.column_name(c)] }))).from(q)
        q.as = q.SELECT.from.as
        Object.defineProperty(q, 'elements', { value: elements })
        Object.defineProperty(q, 'element', { value: element })

        if (!q.SELECT.columns.find(c => c.as === '_path_')) {
          q.SELECT.columns.push({
            xpr: [
              {
                func: 'concat',
                args: parent
                  ? [
                    {
                      func: 'concat',
                      args: [{ ref: ['_parent_path_'] }, { val: `].${q.element.name}[`, param: false }],
                    },
                    { func: 'lpad', args: [{ ref: ['$$RN$$'] }, { val: 6, param: false }, { val: '0', param: false }] },
                  ]
                  : [{ val: '$[', param: false }, { func: 'lpad', args: [{ ref: ['$$RN$$'] }, { val: 6, param: false }, { val: '0', param: false }] }],
              },
            ],
            as: '_path_',
          })
        }

        if (parent && (limit || one)) {
          // Apply row number limits
          q.where(
            one
              ? [{ ref: ['$$RN$$'] }, '=', { val: 1, param: false }]
              : limit.offset?.val
                ? [
                  { ref: ['$$RN$$'] },
                  '>',
                  limit.offset,
                  'AND',
                  { ref: ['$$RN$$'] },
                  '<=',
                  { val: limit.rows.val + limit.offset.val },
                ]
                : [{ ref: ['$$RN$$'] }, '<=', { val: limit.rows.val }],
          )
        }

        // Pass along SELECT options
        q.SELECT.expand = expand
        q.SELECT._one = one
        q.SELECT.count = count
        q.src = src
      }

      super.SELECT(q)

      // Set one and limit back to the query for onSELECT handler
      q.SELECT.one = one
      q.SELECT.limit = limit

      if (expand === 'root' && this._outputColumns) {
        this.cqn = q
        const fromSQL = this.from({ ref: [alias] })
        this.withclause.unshift(`${fromSQL} as (${this.sql})`)
        this.temporary.unshift({ blobs: this._blobs, select: `SELECT ${this._outputColumns} FROM ${fromSQL}` })
        if (this.values) {
          this.temporaryValues.unshift(this.values)
          this.values = this.temporaryValues.flat()
        }
      }

      return this.sql
    }

    SELECT_columns(q) {
      const { SELECT, src } = q
      if (!SELECT.columns) return '*'
      const structures = []
      let expands = {}
      let blobs = {}
      let path = `'$['`
      let sql = SELECT.columns
        .map(
          SELECT.expand === 'root'
            ? x => {
              if (x === '*') return '*'
              // means x is a sub select expand
              if (x.elements) {
                expands[this.column_name(x)] = x.SELECT.one ? null : []

                const parent = src
                let fkeys = x.element._foreignKeys
                if (typeof fkeys === 'function') fkeys = fkeys.call(x.element)
                fkeys.forEach(k => {
                  if (!k?.parentElement?.name) return // not all associations have foreign key references
                  if (!parent.SELECT.columns.find(c => this.column_name(c) === k.parentElement.name)) {
                    parent.SELECT.columns.push({ ref: [parent.as, k.parentElement.name] })
                  }
                })

                x.SELECT.from = {
                  join: 'inner',
                  args: [x.SELECT.from, { ref: [parent.alias], as: parent.as }],
                  on: x.SELECT.where,
                  as: x.SELECT.from.as,
                }
                x.SELECT.where = undefined
                x.SELECT.expand = 'root'
                x.SELECT.parent = parent

                const values = this.values
                this.values = []
                parent.SELECT.expand = true
                this.SELECT(x)
                this.values = values
                return false
              }
              if (x.element?.type?.indexOf('Binary') > -1) {
                blobs[this.column_name(x)] = null
                return false
              }
              if (x.element?.elements || x.element?.items) {
                // support for structured types and arrays
                structures.push(x)
                return false
              }
              let xpr = this.expr(x)
              const columnName = this.column_name(x)
              if (columnName === '_path_') {
                path = xpr
                return false
              }
              const converter = x.element?.[this.class._convertOutput] || (e => e)
              return `${converter(this.quote(columnName))} as "${columnName.replace(/"/g, '""')}"`
            }
            : x => {
              if (x === '*') return '*'
              // means x is a sub select expand
              if (x.elements) return false
              return this.column_expr(x)
            },
        )
        .filter(a => a)

      if (SELECT.expand === 'root') {
        this._blobs = blobs
        const blobColumns = Object.keys(blobs)
        this.blobs.push(...blobColumns.filter(b => !this.blobs.includes(b)))
        if (
          cds.env.features.sql_simple_queries &&
          structures.length + ObjectKeys(expands).length + ObjectKeys(blobs).length === 0 &&
          !q?.src?.SELECT?.parent &&
          this.temporary.length === 0
        ) {
          return `${sql}`
        }

        expands = this.string(JSON.stringify(expands))
        blobs = this.string(JSON.stringify(blobs))
        // When using FOR JSON the whole dataset is put into a single blob
        // To increase the potential maximum size of the result set every row is converted to a JSON
        // Making each row a maximum size of 2gb instead of the whole result set to be 2gb
        // Excluding binary columns as they are not supported by FOR JSON and themselves can be 2gb
        const rawJsonColumn = sql.length
          ? `(SELECT ${sql} FROM JSON_TABLE('[{}]', '$' COLUMNS(I FOR ORDINALITY)) FOR JSON ('format'='no', 'omitnull'='no', 'arraywrap'='no') RETURNS NVARCHAR(2147483647))`
          : `'{}'`

        let jsonColumn = rawJsonColumn
        if (structures.length) {
          // Appending the structured columns to prevent them from being quoted and escaped
          // In case of the deep JSON select queries the deep columns depended on a REGEXP_REPLACE which will probably be slower
          const structuresConcat = structures
            .map((x, i) => {
              const name = this.column_name(x)
              return `'${i ? ',' : '{'}"${name}":' || COALESCE(${this.quote(name)},'null')`
            })
            .join(' || ')
          jsonColumn = sql.length
            ? `${structuresConcat} || ',' || SUBSTRING(${rawJsonColumn}, 2)`
            : `${structuresConcat} || '}'`
        }

        // Calculate final output columns once
        let outputColumns = ''
        outputColumns = `_path_ as "_path_",${blobs} as "_blobs_",${expands} as "_expands_",${jsonColumn} as "_json_"`
        if (blobColumns.length)
          outputColumns = `${outputColumns},${blobColumns.map(b => `${this.quote(b)} as "${b.replace(/"/g, '""')}"`)}`
        this._outputColumns = outputColumns
        sql = `*,${path} as _path_`
      }
      return sql
    }

    SELECT_expand(_, sql) {
      return sql
    }

    extractForeignKeys(xpr, alias, foreignKeys = []) {
      // REVISIT: this is a quick method of extracting the foreign keys it could be nicer
      // Find all foreign keys used in the expression so they can be exposed to the follow up expand queries
      JSON.stringify(xpr, (key, val) => {
        if (key === 'ref' && val.length === 2 && val[0] === alias && !foreignKeys.find(k => k.ref + '' === val + '')) {
          foreignKeys.push({ ref: val })
          return
        }
        return val
      })
      return foreignKeys
    }

    // REVISIT: Find a way to avoid overriding the whole function redundantly
    INSERT_entries(q) {
      this.values = undefined
      const { INSERT } = q
      // REVISIT: should @cds.persistence.name be considered ?
      const entity = q.target?.['@cds.persistence.name'] || this.name(q.target?.name || INSERT.into.ref[0])

      const elements = q.elements || q.target?.elements
      if (!elements) {
        return super.INSERT_entries(q)
      }

      const columns = elements
        ? ObjectKeys(elements).filter(c => c in elements && !elements[c].virtual && !elements[c].value && !elements[c].isAssociation)
        : ObjectKeys(INSERT.entries[0])
      this.columns = columns.filter(elements ? c => !elements[c]?.['@cds.extension'] : () => true)

      const extractions = this.managed(
        columns.map(c => ({ name: c })),
        elements,
        !!q.UPSERT,
      )

      // REVISIT: @cds.extension required
      const extraction = extractions.map(c => c.column)
      const converter = extractions.map(c => c.convert)

      // HANA Express does not process large JSON documents
      // The limit is somewhere between 64KB and 128KB
      if (HANAVERSION <= 2) {
        this.entries = INSERT.entries.map(e => (e instanceof Readable
          ? [e]
          : [Readable.from(this.INSERT_entries_stream([e], 'hex'), { objectMode: false })]))
      } else {
        this.entries = [[
          INSERT.entries[0] instanceof Readable
            ? INSERT.entries[0]
            : Readable.from(this.INSERT_entries_stream(INSERT.entries, 'hex'), { objectMode: false })
        ]]
      }

      // WITH SRC is used to force HANA to interpret the ? as a NCLOB allowing for streaming of the data
      // Additionally for drivers that did allow for streaming of NVARCHAR they quickly reached size limits
      // This should allow for 2GB of data to be inserted
      // When using a buffer table it would be possible to stream indefinitely
      // For the buffer table to work the data has to be sanitized by a complex regular expression
      // Which in testing took up about a third of the total time processing time
      // With the buffer table approach is also greatly reduces the required memory
      // JSON_TABLE parses the whole JSON document at once meaning that the whole JSON document has to be in memory
      // With the buffer table approach the data is processed in chunks of a configurable size
      // Which allows even smaller HANA systems to process large datasets
      // But the chunk size determines the maximum size of a single row
      return (this.sql = `INSERT INTO ${this.quote(entity)} (${this.columns.map(c =>
        this.quote(c),
      )}) WITH SRC AS (SELECT ? AS JSON FROM DUMMY UNION ALL SELECT TO_NCLOB(NULL) AS JSON FROM DUMMY)
      SELECT ${converter} FROM JSON_TABLE(SRC.JSON, '$' COLUMNS(${extraction}) ERROR ON ERROR)`)
    }

    INSERT_rows(q) {
      const { INSERT } = q

      // Convert the rows into entries to simplify inserting
      // Tested:
      // - Array JSON INSERT (1.5x)
      // - Simple INSERT with reuse onINSERT (2x)
      // - Simple INSERT with batch onINSERT (1x)
      // - Object JSON INSERT (1x)
      // The problem with Simple INSERT is the type mismatch from csv files
      // Recommendation is to always use entries
      const elements = q.elements || q.target?.elements
      if (!elements) {
        return super.INSERT_rows(q)
      }

      const columns = INSERT.columns || (elements && ObjectKeys(elements))
      const entries = new Array(INSERT.rows.length)
      const rows = INSERT.rows
      for (let x = 0; x < rows.length; x++) {
        const row = rows[x]
        const entry = {}
        for (let y = 0; y < columns.length; y++) {
          entry[columns[y]] = row[y]
        }
        entries[x] = entry
      }
      INSERT.entries = entries
      return this.INSERT_entries(q)
    }

    UPSERT(q) {
      const { UPSERT } = q
      const sql = this.INSERT({ __proto__: q, INSERT: UPSERT })

      // If no definition is available fallback to INSERT statement
      const elements = q.elements || q.target?.elements
      if (!elements) {
        return (this.sql = sql)
      }

      // REVISIT: should @cds.persistence.name be considered ?
      const entity = q.target?.['@cds.persistence.name'] || this.name(q.target?.name || INSERT.into.ref[0])
      const dataSelect = sql.substring(sql.indexOf('WITH'))

      // Calculate @cds.on.insert
      const collations = this.managed(
        this.columns.map(c => ({ name: c, sql: `NEW.${this.quote(c)}` })),
        elements,
        false,
      )

      let keys = q.target?.keys
      const keyCompare =
        keys &&
        Object.keys(keys)
          .filter(k => !keys[k].isAssociation && !keys[k].virtual)
          .map(k => `NEW.${this.quote(k)}=OLD.${this.quote(k)}`)
          .join(' AND ')

      return (this.sql = `UPSERT ${this.quote(entity)} (${this.columns.map(c =>
        this.quote(c),
      )}) SELECT ${collations.map(keyCompare ? c => c.switch : c => c.sql)} FROM (${dataSelect}) AS NEW ${keyCompare ? ` LEFT JOIN ${this.quote(entity)} AS OLD ON ${keyCompare}` : ''
        }`)
    }

    DROP(q) {
      const { target } = q
      const isView = target.query || target.projection
      return (this.sql = `DROP ${isView ? 'VIEW' : 'TABLE'} ${this.quote(this.name(target.name))}`)
    }

    from_args(args) {
      return `(${ObjectKeys(args).map(k => `${this.quote(k)} => ${this.expr(args[k])}`)})`
    }

    orderBy(orderBy, localized) {
      return orderBy.map(
        localized
          ? c =>
            this.expr(c) +
            (c.element?.[this.class._localized]
              ? ` COLLATE ${collations[this.context.locale] || collations[this.context.locale.split('_')[0]] || collations['']
              }`
              : '') +
            (c.sort === 'desc' || c.sort === -1 ? ' DESC' : ' ASC')
          : c => this.expr(c) + (c.sort === 'desc' || c.sort === -1 ? ' DESC' : ' ASC'),
      )
    }

    limit({ rows, offset }) {
      rows = { param: false, __proto__: rows }
      return super.limit({ rows, offset })
    }

    where(xpr) {
      xpr = { xpr }
      const suffix = this.is_comparator(xpr)
      return `${this.xpr(xpr)}${suffix ? '' : ` = ${this.val({ val: true })}`}`
    }

    having(xpr) {
      return this.where(xpr)
    }

    xpr(_xpr, caseSuffix = '') {
      const { xpr, _internal } = _xpr
      // Maps the compare operators to what to return when both sides are null
      const compareOperators = {
        '==': true,
        '!=': false,

        // These operators are not allowed in column expressions
        /* REVISIT: Only adjust these operators when inside the column expression
        '>': null,
        '<': null,
        '<>': null,
        '>=': null,
        '<=': null,
        '!<': null,
        '!>': null,
        */
      }

      let endWithCompare = false
      if (!_internal) {
        for (let i = 0; i < xpr.length; i++) {
          let x = xpr[i]
          if (typeof x === 'string') {
            // IS (NOT) NULL translation when required
            if (x === '=' || x === '!=') {
              const left = xpr[i - 1]
              const right = xpr[i + 1]
              const leftType = left?.element?.type
              const rightType = right?.element?.type
              // Prevent HANA from throwing and unify nonsense behavior
              if (left?.val === null && rightType in lobTypes) {
                left.param = false // Force null to be inlined
                xpr[i + 1] = { param: false, val: null } // Remove illegal type ref for compare operator
              }
              if (right?.val === null) {
                if (
                  !leftType || // Literal translation when left hand type is unknown
                  leftType in lobTypes
                ) {
                  xpr[i] = x = x === '=' ? 'IS' : 'IS NOT'
                  right.param = false // Force null to be inlined
                } else {
                  x = x === '=' ? '==' : '!='
                }
              }
            }

            // const effective = x === '=' && xpr[i + 1]?.val === null ? '==' : x
            // HANA does not support comparators in all clauses (e.g. SELECT 1>0 FROM DUMMY)
            // HANA does not have an 'IS' or 'IS NOT' operator
            if (x in compareOperators) {
              endWithCompare = true
              const left = xpr[i - 1]
              const right = xpr[i + 1]
              const ifNull = compareOperators[x]
              x = x === '==' ? '=' : x

              const compare = [left, x, right]

              const expression = {
                xpr: ['CASE', 'WHEN', ...compare, 'THEN', { val: true }, 'WHEN', 'NOT', ...compare, 'THEN', { val: false }],
                _internal: true,
              }

              if (ifNull != null) {
                // If at least one of the sides is NULL it will go into ELSE
                // This case checks if both sides are NULL and return their result
                expression.xpr.push('ELSE', {
                  xpr: [
                    'CASE',
                    'WHEN',
                    // coalesce is used to match the left and right hand types in case one is a placeholder
                    ...[{ func: 'COALESCE', args: [left, right] }, 'IS', 'NULL'],
                    'THEN',
                    { val: ifNull },
                    'ELSE',
                    { val: !ifNull },
                    'END',
                  ],
                  _internal: true,
                })
              }
              expression.xpr.push('END')

              xpr[i - 1] = ''
              xpr[i] = expression
              xpr[i + 1] = ' = TRUE'
            }
          }
        }
      }

      const sql = []
      for (let i = 0; i < xpr.length; ++i) {
        const x = xpr[i]
        if (typeof x === 'string') {
          const up = x.toUpperCase()
          if (up in logicOperators) {
            // Force current expression to end with a comparison
            endWithCompare = true
          }
          if (endWithCompare && (up in caseOperators || up === ')')) {
            endWithCompare = false
          }
          sql.push(this.operator(x, i, xpr))
        } else if (x.xpr) sql.push(`(${this.xpr(x, caseSuffix)})`)
        // default
        else sql.push(this.expr(x))
      }

      if (endWithCompare) {
        const suffix = this.operator('OR', xpr.length, xpr).slice(0, -3)
        if (suffix) {
          sql.push(suffix)
        }
      }

      return `${sql.join(' ')}`
    }

    operator(x, i, xpr) {
      const up = x.toUpperCase()
      // Add "= TRUE" before THEN in case statements
      if (
        up in logicOperators &&
        !this.is_comparator({ xpr }, i - 1)
      ) {
        return ` = ${this.val({ val: true })} ${x}`
      }
      if (
        (up === 'LIKE' && is_regexp(xpr[i + 1]?.val)) ||
        up === 'REGEXP'
      ) return 'LIKE_REGEXPR'
      else return x
    }

    get is_distinct_from_() { return '!=' }
    get is_not_distinct_from_() { return '==' }

    /**
     * Checks if the xpr is a comparison or a value
     * @param {} xpr
     * @returns
     */
    is_comparator({ xpr }, start) {
      const local = start != null
      for (let i = start ?? xpr.length; i > -1; i--) {
        const cur = xpr[i]
        if (cur == null) continue
        if (typeof cur === 'string') {
          const up = cur.toUpperCase()
          // When a logic operator is found the expression is not a comparison
          // When it is a local check it cannot be compared outside of the xpr
          if (up in logicOperators) return !local
          // When a compare operator is found the expression is a comparison
          if (up in compareOperators) return true
          // When a case operator is found it is the start of the expression
          if (up in caseOperators) break
          continue
        }
        if (cur.func?.toUpperCase() === 'CONTAINS' && cur.args?.length > 2) return true
        if ('_internal' in cur) return true
        if ('xpr' in cur) {
          const nested = this.is_comparator(cur)
          if (nested) return true
        }
      }
      return false
    }

    list(list) {
      const first = list.list[0]
      // If the list only contains of lists it is replaced with a json function and a placeholder
      if (this.values && first.list && !first.list.find(v => !v.val)) {
        const extraction = first.list.map((v, i) => `"${i}" ${this.constructor.InsertTypeMap[typeof v.val]()} PATH '$.V${i}'`)
        this.values.push(JSON.stringify(list.list.map(l => l.list.reduce((l, c, i) => { l[`V${i}`] = c.val; return l }, {}))))
        return `(SELECT * FROM JSON_TABLE(?, '$' COLUMNS(${extraction})))`
      }
      // Call super for normal SQL behavior
      return super.list(list)
    }

    quote(s) {
      // REVISIT: casing in quotes when reading from entities it uppercase
      // When returning columns from a query they should be case sensitive
      // cds-compiler effectiveName uses toUpperCase for hana dialect, but not for hdbcds
      if (typeof s !== 'string') return '"' + s + '"'
      if (s.includes('"')) return '"' + s.replace(/"/g, '""').toUpperCase() + '"'
      if (s in this.class.ReservedWords || !/^[A-Za-z_][A-Za-z_$#0-9]*$/.test(s)) return '"' + s.toUpperCase() + '"'
      return s
    }

    insertType4(element) {
      // Finds the appropriate data type for JSON_TABLE column definition from cds.type
      if (!element._type) element = cds.builtin.types[element.type] || element
      const fn = element[this.class._insertType]
      return (
        fn?.(element) ||
        element._type?.replace('cds.', '').toUpperCase() ||
        cds.error`Unsupported type: ${element.type}`
      )
    }

    managed(columns, elements, isUpdate = false) {
      const annotation = isUpdate ? '@cds.on.update' : '@cds.on.insert'
      const inputConverterKey = this.class._convertInput
      // Ensure that missing managed columns are added
      const requiredColumns = !elements
        ? []
        : Object.keys(elements)
          .filter(e => {
            if (elements[e]?.virtual) return false
            if (columns.find(c => c.name === e)) return false
            if (elements[e]?.[annotation]) return true
            if (!isUpdate && elements[e]?.default) return true
            return false
          })
          .map(name => ({ name, sql: 'NULL' }))

      const keyZero = this.quote(
        ObjectKeys(elements).find(e => {
          const el = elements[e]
          return el.key && !el.isAssociation
        }) || '',
      )

      return [...columns, ...requiredColumns].map(({ name, sql }) => {
        const element = elements?.[name] || {}
        // Don't apply input converters for place holders
        const converter = (sql !== '?' && element[inputConverterKey]) || (e => e)
        const val = _managed[element[annotation]?.['=']]
        let managed
        if (val) managed = this.func({ func: 'session_context', args: [{ val, param: false }] })
        let extract = sql ?? `${this.quote(name)} ${this.insertType4(element)} PATH '$.${name}'`
        if (!isUpdate) {
          const d = element.default
          if (d && (d.val !== undefined || d.ref?.[0] === '$now')) {
            const defaultValue = d.val ?? (cds.context?.timestamp || new Date()).toISOString()
            managed = typeof defaultValue === 'string' ? this.string(defaultValue) : defaultValue
          }
        }

        // Switch between OLD and NEW based upon the existence of the column in the NEW dataset
        // Coalesce is not good enough as it would not allow for setting a value to NULL using UPSERT
        const oldOrNew =
          element['@cds.on.update']?.['='] !== undefined
            ? extract
            : `CASE WHEN ${this.quote('$.' + name)} IS NULL THEN OLD.${this.quote(name)} ELSE ${extract} END`

        const notManged = managed === undefined
        return {
          name,
          column: `${extract}, ${this.quote('$.' + name)} NVARCHAR(2147483647) FORMAT JSON PATH '$.${name}'`,
          // For @cds.on.insert ensure that there was no entry yet before setting managed in UPSERT
          switch: notManged
            ? oldOrNew
            : `CASE WHEN OLD.${keyZero} IS NULL THEN COALESCE(${extract},${managed}) ELSE ${oldOrNew} END`,
          convert:
            (notManged
              ? `${converter(this.quote(name), element)} AS ${this.quote(name)}`
              : `CASE WHEN ${this.quote('$.' + name)} IS NULL THEN ${managed} ELSE ${converter(
                this.quote(name),
                element,
              )} END AS ${this.quote(name)}`) + (isUpdate ? `,${this.quote('$.' + name)}` : ''),
          sql: converter(notManged ? extract : `COALESCE(${extract}, ${managed})`, element),
        }
      })
    }

    // Loads a static result from the query `SELECT * FROM RESERVED_KEYWORDS`
    static ReservedWords = { ...super.ReservedWords, ...hanaKeywords }

    static Functions = require('./cql-functions')

    static TypeMap = {
      ...super.TypeMap,
    }

    // TypeMap used for the JSON_TABLE column definition
    static InsertTypeMap = {
      ...super.TypeMap,
      UInt8: () => 'INT',
      Int16: () => 'INT',
      Int64: () => `BIGINT`,
      UUID: () => `NVARCHAR(36)`,
      Boolean: () => `NVARCHAR(5)`,
      String: e => `NVARCHAR(${(e.length || 5000) * 4})`,
      LargeString: () => `NVARCHAR(2147483647)`,
      LargeBinary: () => `NVARCHAR(2147483647)`,
      Binary: () => `NVARCHAR(2147483647)`,
      array: () => `NVARCHAR(2147483647) FORMAT JSON`,
      Vector: () => `NVARCHAR(2147483647)`,
      Decimal: () => `DECIMAL`,

      // JavaScript types
      string: () => `NVARCHAR(2147483647)`,
      number: () => `DOUBLE`,

      // HANA types
      'cds.hana.TINYINT': () => 'INT',
      'cds.hana.REAL': () => 'DECIMAL',
      'cds.hana.CHAR': e => `NVARCHAR(${(e.length || 1) * 4})`,
      'cds.hana.ST_POINT': () => 'NVARCHAR(2147483647)',
      'cds.hana.ST_GEOMETRY': () => 'NVARCHAR(2147483647)',
    }

    // HANA JSON_TABLE function does not support BOOLEAN types
    static InputConverters = {
      ...super.InputConverters,
      // REVISIT: BASE64_DECODE has stopped working
      // Unable to convert NVARCHAR to UTF8
      // Not encoded string with CESU-8 or some UTF-8 except a surrogate pair at "base64_decode" function
      Binary: e => `HEXTOBIN(${e})`,
      Boolean: e => `CASE WHEN ${e} = 'true' THEN TRUE WHEN ${e} = 'false' THEN FALSE END`,
      Vector: e => `TO_REAL_VECTOR(${e})`,
      // TODO: Decimal: (expr, element) => element.precision ? `TO_DECIMAL(${expr},${element.precision},${element.scale})` : expr

      // HANA types
      'cds.hana.ST_POINT': e => `CASE WHEN ${e} IS NOT NULL THEN NEW ST_POINT(TO_DOUBLE(JSON_VALUE(${e}, '$.x')), TO_DOUBLE(JSON_VALUE(${e}, '$.y'))) END`,
      'cds.hana.ST_GEOMETRY': e => `TO_GEOMETRY(${e})`,
    }

    static OutputConverters = {
      ...super.OutputConverters,
      // REVISIT: binaries should use BASE64_ENCODE, but this results in BASE64_ENCODE(BINTONHEX(${e}))
      Binary: e => `BINTONHEX(${e})`,
      Date: e => `to_char(${e}, 'YYYY-MM-DD')`,
      Time: e => `to_char(${e}, 'HH24:MI:SS')`,
      DateTime: e => `to_char(${e}, 'YYYY-MM-DD"T"HH24:MI:SS"Z"')`,
      Timestamp: e => `to_char(${e}, 'YYYY-MM-DD"T"HH24:MI:SS.FF3"Z"')`,
      Vector: e => `TO_NVARCHAR(${e})`,
      // Reading int64 as string to not loose precision
      Int64: expr => `TO_NVARCHAR(${expr})`,
      // REVISIT: always cast to string in next major
      // Reading decimal as string to not loose precision
      Decimal: cds.env.features.string_decimals ? expr => `TO_NVARCHAR(${expr})` : undefined,

      // HANA types
      'cds.hana.ST_POINT': e => `(SELECT NEW ST_POINT(TO_NVARCHAR(${e})).ST_X() as "x", NEW ST_POINT(TO_NVARCHAR(${e})).ST_Y() as "y" FROM DUMMY WHERE (${e}) IS NOT NULL FOR JSON ('format'='no', 'omitnull'='no', 'arraywrap'='no') RETURNS NVARCHAR(2147483647))`,
      'cds.hana.ST_GEOMETRY': e => `TO_NVARCHAR(${e})`,
    }
  }

  async onSIMPLE({ query, data, event }) {
    const { sql, values } = this.cqn2sql(query, data)
    try {
      let ps = await this.prepare(sql)
      return (this.ensureDBC() && await ps.run(values)).changes
    } catch (err) {
      // Allow drop to fail when the view or table does not exist
      if (event === 'DROP ENTITY' && (err.code === 259 || err.code === 321)) {
        return
      }
      throw err
    }
  }

  async dispatch(req) {
    // Look for deployment batch dispatch and execute as single query
    // When deployment is not executed in a batch it will fail to create views
    if (Array.isArray(req.query) && !req.query.find(q => typeof q !== 'string')) {
      req.query = `DO BEGIN ${req.query
        .map(
          q =>
            `EXEC '${q.replace(/'/g, "''").replace(';', '')}${
            // Add "PAGE LOADABLE" for all tables created to use NSE by default and reduce memory consumption
            /(^|')CREATE TABLE/.test(q) ? ' PAGE LOADABLE' : ''
            }';`,
        )
        .join('\n')} END;`
    }
    return super.dispatch(req)
  }

  async onCall({ query, data }, name, schema) {
    const outParameters = await this._getProcedureMetadata(name, schema)
    const ps = await this.prepare(query)
    return this.ensureDBC() && ps.proc(data, outParameters)
  }

  async onPlainSQL(req, next) {
    // HANA does not support IF EXISTS there for it is removed and the error codes are accepted
    if (/ IF EXISTS /i.test(req.query)) {
      req.query = req.query.replace(/ IF EXISTS/gi, '')
      try {
        return await super.onPlainSQL(req, next)
      } catch (err) {
        if (/(^|')DROP /i.test(req.query) && (err.code === 259 || err.code === 321)) {
          return
        }
        throw err
      }
    }

    const proc = this._getProcedureNameAndSchema(req.query)
    if (proc && proc.name) return this.onCall(req, proc.name, proc.schema)

    return super.onPlainSQL(req, next)
  }

  onBEGIN() {
    DEBUG?.('BEGIN')
    if (this.dbc) this.dbc.statements = []
    return this.dbc?.begin()
  }

  onCOMMIT() {
    DEBUG?.('COMMIT')
    this.dbc?.statements?.forEach(stmt => stmt
      .then(stmt => stmt.drop())
      .catch(() => { })
    )
    return this.dbc?.commit()
  }

  onROLLBACK() {
    DEBUG?.('ROLLBACK')
    this.dbc?.statements?.forEach(stmt => stmt
      .then(stmt => stmt.drop())
      .catch(() => { })
    )
    return this.dbc?.rollback()
  }

  // Creates a new database using HDI container groups
  async database({ database }, clean = false) {
    if (clean) {
      // Reset back to system credentials
      this.options.credentials = this.options.credentials.__system__
    }

    const creds = {
      containerGroup: database.toUpperCase(),
      usergroup: `${database}_USERS`.toUpperCase(),
      user: `${database}_USER_MANAGER`.toUpperCase(),
    }
    creds.schema = creds.user
    creds.password = creds.user + 'Val1d' // Password restrictions require Aa1

    try {
      const con = await this.factory.create(this.options.credentials)
      this.dbc = con

      const stmt = await this.dbc.prepare(createContainerDatabase)
      const res = this.ensureDBC() && await stmt.run([creds.user, creds.password, creds.containerGroup, !clean])
      res && DEBUG?.(res.changes.map(r => r.MESSAGE).join('\n'))
    } finally {
      if (this.dbc) {
        // Release table lock
        await this.onCOMMIT()

        await this.dbc.disconnect()
        delete this.dbc

        // Update credentials to new Database owner
        await this.disconnect()
        this.options.credentials = Object.assign({}, this.options.credentials, creds, {
          __system__: this.options.credentials,
        })
      }
    }
  }

  // Creates a new HDI container inside the database container group
  // As the tenants are located in a specific container group the containers can have the same name
  // This removes SCHEMA name conflicts when testing in the same system
  // Additionally this allows for deploying using the HDI procedures
  async tenant({ database, tenant }, clean = false) {
    if (clean) {
      // Reset back to database credentials
      this.options.credentials = this.options.credentials.__database__
    }

    const creds = {
      containerGroup: database.toUpperCase(),
      usergroup: `${database}_USERS`.toUpperCase(),
      schema: tenant.toUpperCase(),
      user: `${tenant}_USER`.toUpperCase(),
    }
    creds.password = creds.user + 'Val1d' // Password restrictions require Aa1

    try {
      const con = await this.factory.create(this.options.credentials)
      this.dbc = con

      const stmt = await this.dbc.prepare(createContainerTenant.replaceAll('{{{GROUP}}}', creds.containerGroup))
      const res = this.ensureDBC() && await stmt.run([creds.user, creds.password, creds.schema, !clean])
      res && DEBUG?.(res.changes.map?.(r => r.MESSAGE).join('\n'))
    } finally {
      await this.dbc.disconnect()
      delete this.dbc
    }
    // Update credentials to new Tenant owner
    await this.disconnect()
    this.options.credentials = Object.assign({}, this.options.credentials, creds, {
      __database__: this.options.credentials,
    })
  }

  async _getProcedureMetadata(name, schema) {
    const query = `SELECT PARAMETER_NAME FROM SYS.PROCEDURE_PARAMETERS WHERE SCHEMA_NAME = ${schema?.toUpperCase?.() === 'SYS' ? `'SYS'` : 'CURRENT_SCHEMA'
      } AND PROCEDURE_NAME = '${name}' AND PARAMETER_TYPE IN ('OUT', 'INOUT') ORDER BY POSITION`
    return await super.onPlainSQL({ query, data: [] })
  }

  _getProcedureNameAndSchema(sql) {
    // name delimited with "" allows any character
    const match = sql
      .match(
        /^\s*call \s*(("(?<schema_delimited>\w+)"\.)?("(?<delimited>.+)")|(?<schema_undelimited>\w+\.)?(?<undelimited>\w+))\s*\(/i
      )
    return (
      match && {
        name: match.groups.undelimited ?? match.groups.delimited,
        schema: match.groups.schema_delimited || match.groups.schema_undelimited
      }
    )
  }
}
const createContainerDatabase = fs.readFileSync(path.resolve(__dirname, 'scripts/container-database.sql'), 'utf-8')
const createContainerTenant = fs.readFileSync(path.resolve(__dirname, 'scripts/container-tenant.sql'), 'utf-8')

Buffer.prototype.toJSON = function () {
  return this.toString('hex')
}

function _not_unique(err, code) {
  if (err.code === 301)
    return Object.assign(err, {
      originalMessage: err.message, // FIXME: required because of next line
      message: code, // FIXME: misusing message as code
      code: 400, // FIXME: misusing code as (http) status
    })
  return err
}

const is_regexp = x => x?.constructor?.name === 'RegExp' // NOTE: x instanceof RegExp doesn't work in repl
const ObjectKeys = o => (o && [...ObjectKeys(o.__proto__), ...Object.keys(o)]) || []
const _managed = {
  '$user.id': '$user.id',
  $user: '$user.id',
  $now: '$now',
}

const caseOperators = {
  'CASE': 1,
  'WHEN': 1,
  'THEN': 1,
  'ELSE': 1,
}
const logicOperators = {
  'THEN': 1,
  'AND': 1,
  'OR': 1,
}
const compareOperators = {
  '=': 1,
  '==': 1,
  '!=': 1,
  '>': 1,
  '<': 1,
  '<>': 1,
  '>=': 1,
  '<=': 1,
  '!<': 1,
  '!>': 1,
  'IS': 1,
  'IN': 1,
  'LIKE': 1,
  'IS NOT': 1,
  'EXISTS': 1,
  'BETWEEN': 1,
  'CONTAINS': 1,
  'MEMBER OF': 1,
  'LIKE_REGEXPR': 1,
}
const lobTypes = {
  'cds.LargeBinary': 1,
  'cds.LargeString': 1,
  'cds.hana.CLOB': 1,
}

module.exports = HANAService<|MERGE_RESOLUTION|>--- conflicted
+++ resolved
@@ -117,11 +117,7 @@
     const { query, data } = req
 
     if (!query.target) {
-<<<<<<< HEAD
-      try { this.infer(query) } catch (e) { e }
-=======
       try { this.infer(query) } catch { /**/ }
->>>>>>> 1809c6f7
     }
     if (!query.target || query.target._unresolved) {
       return super.onSELECT(req)
