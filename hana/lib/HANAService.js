const fs = require('fs')
const path = require('path')
const { Readable } = require('stream')

const { SQLService } = require('@cap-js/db-service')
const drivers = require('./drivers')
const cds = require('@sap/cds')
const collations = require('./collations.json')
const keywords = cds.compiler.to.hdi.keywords
// keywords come as array
const hanaKeywords = keywords.reduce((prev, curr) => {
  prev[curr] = 1
  return prev
}, {})

const DEBUG = cds.debug('sql|db')
let HANAVERSION = 0

/**
 * @implements SQLService
 */
class HANAService extends SQLService {
  init() {
    // When hdi is enabled it defines the deploy function
    // REVISIT: refactor together with cds-deploy.js
    if (this.options.hdi) {
      super.deploy = this.hdiDeploy
    }

    this.on(['BEGIN'], this.onBEGIN)
    this.on(['COMMIT'], this.onCOMMIT)
    this.on(['ROLLBACK'], this.onROLLBACK)
    this.on(['SELECT', 'INSERT', 'UPSERT', 'UPDATE', 'DELETE'], this.onNOTFOUND)
    return super.init()
  }

  // REVISIT: Add multi tenant factory when clarified
  get factory() {
    const driver = drivers[this.options.driver || this.options.credentials?.driver]?.driver || drivers.default.driver
    const isMultitenant = 'multiTenant' in this.options ? this.options.multiTenant : cds.env.requires.multitenancy
    const service = this
    const acquireTimeoutMillis = this.options.pool?.acquireTimeoutMillis || cds.env.profiles.includes('production') ? 1000 : 10000
    return {
      options: {
        min: 0,
        max: 10,
        acquireTimeoutMillis,
        idleTimeoutMillis: 60000,
        evictionRunIntervalMillis: 100000,
        numTestsPerEvictionRun: Math.ceil((this.options.pool?.max || 10) - (this.options.pool?.min || 0) / 3),
        ...(this.options.pool || {}),
        testOnBorrow: true,
        fifo: false
      },
      create: async function (tenant) {
        try {
          const { credentials } = isMultitenant
            ? await require('@sap/cds-mtxs/lib').xt.serviceManager.get(tenant, { disableCache: false })
            : service.options
          const dbc = new driver(credentials)
          await dbc.connect()
          HANAVERSION = dbc.server.major
          return dbc
        } catch (err) {
          if (isMultitenant) {
            // REVISIT: throw the error and break retry loop
            // Stop trying when the tenant does not exist or is rate limited
            if (err.status == 404 || err.status == 429)
              return new Promise(function (_, reject) {
                setTimeout(() => reject(err), acquireTimeoutMillis)
              })
          } else if (err.code !== 10) throw err
          await require('@sap/cds-mtxs/lib').xt.serviceManager.get(tenant, { disableCache: true })
          return this.create(tenant)
        }
      },
      error: (err /*, tenant*/) => {
        // Check whether the connection error was an authentication error
        if (err.code === 10) {
          // REVISIT: Refresh the credentials when possible
          cds.exit(1)
        }
        // REVISIT: Add additional connection error scenarios
        try {
          cds.error(err)
        } finally {
          cds.exit(1)
        }
      },
      destroy: dbc => dbc.disconnect(),
      validate: (dbc) => dbc.validate(),
    }
  }

  // REVISIT: Add multi tenant credential look up when clarified
  url4(tenant) {
    tenant
    let { host, port, driver } = this.options?.credentials || this.options || {}
    return `hana@${host}:${port}${driver ? `(${driver})` : ''}`
  }

  ensureDBC() {
    return this.dbc || cds.error`Database connection is ${this._done || 'disconnected'}`
  }

  async set(variables) {
    // REVISIT: required to be compatible with generated views
    if (variables['$valid.from']) variables['VALID-FROM'] = variables['$valid.from']
    if (variables['$valid.to']) variables['VALID-TO'] = variables['$valid.to']
    if (variables['$user.id']) variables['APPLICATIONUSER'] = variables['$user.id']
    if (variables['$user.locale']) variables['LOCALE'] = variables['$user.locale']

    this.ensureDBC().set(variables)
  }

  async onSELECT(req) {
    const { query, data } = req

    if (!query.target) {
      try { this.infer(query) } catch { /**/ }
    }
    if (!query.target || query.target._unresolved) {
      return super.onSELECT(req)
    }

    const isLockQuery = query.SELECT.forUpdate || query.SELECT.forShareLock
    if (!isLockQuery) {
      // REVISIT: disable this for queries like (SELECT 1)
      // Will return multiple rows with objects inside
      query.SELECT.expand = 'root'
    }

    const { cqn, sql, temporary, blobs, withclause, values } = this.cqn2sql(query, data)
    delete query.SELECT.expand

    const isSimple = temporary.length + blobs.length + withclause.length === 0

    // REVISIT: add prepare options when param:true is used
    const sqlScript = isLockQuery || isSimple ? sql : this.wrapTemporary(temporary, withclause, blobs)
    let rows 
    if (values?.length || blobs.length > 0) {
      const ps = await this.prepare(sqlScript, blobs.length)
      rows = this.ensureDBC() && await ps.all(values || [])
    } else {
      rows = await this.exec(sqlScript)
    }

    if (isLockQuery) {
      // Fetch actual locked results
      const resultQuery = query.clone()
      resultQuery.SELECT.forUpdate = undefined
      resultQuery.SELECT.forShareLock = undefined
      return this.onSELECT({ query: resultQuery, __proto__: req })
    }

    if (rows.length && !isSimple) {
      rows = this.parseRows(rows)
    }
    if (cqn.SELECT.count) {
      // REVISIT: the runtime always expects that the count is preserved with .map, required for renaming in mocks
      return HANAService._arrayWithCount(rows, await this.count(query, rows))
    }
    return cqn.SELECT.one || query.SELECT.from.ref?.[0].cardinality?.max === 1 ? rows[0] : rows
  }

  async onINSERT({ query, data }) {
    try {
      const { sql, entries, cqn } = this.cqn2sql(query, data)
      if (!sql) return // Do nothing when there is nothing to be done
      const ps = await this.prepare(sql)
      // HANA driver supports batch execution
      const results = await (entries
        ? HANAVERSION <= 2
          ? entries.reduce((l, c) => l.then(() => this.ensureDBC() && ps.run(c)), Promise.resolve(0))
          : entries.length > 1 ? this.ensureDBC() && await ps.runBatch(entries) : this.ensureDBC() && await ps.run(entries[0])
        : this.ensureDBC() && ps.run())
      return new this.class.InsertResults(cqn, results)
    } catch (err) {
      throw _not_unique(err, 'ENTITY_ALREADY_EXISTS')
    }
  }

  async onUPDATE(req) {
    try {
      return await super.onUPDATE(req)
    } catch (err) {
      throw _not_unique(err, 'UNIQUE_CONSTRAINT_VIOLATION') || err
    }
  }

  async onNOTFOUND(req, next) {
    try {
      return await next()
    } catch (err) {
      // Ensure that the known entity still exists
      if (!this.context.tenant && err.code === 259 && typeof req.query !== 'string') {
        // Clear current tenant connection pool
        this.disconnect(this.context.tenant)
      }
      throw err
    }
  }

  // Allow for running complex expand queries in a single statement
  wrapTemporary(temporary, withclauses, blobs) {
    const blobColumn = b => `"${b.replace(/"/g, '""')}"`

    const values = temporary
      .map(t => {
        const blobColumns = blobs.map(b => (b in t.blobs) ? blobColumn(b) : `NULL AS ${blobColumn(b)}`)
        return `SELECT "_path_","_blobs_","_expands_","_json_"${blobColumns.length ? ',' : ''}${blobColumns} FROM (${t.select})`
      })

    const withclause = withclauses.length ? `WITH ${withclauses} ` : ''
    const ret = withclause + (values.length === 1 ? values[0] : 'SELECT * FROM ' + values.map(v => `(${v})`).join(' UNION ALL ')) + ' ORDER BY "_path_" ASC'
    DEBUG?.(ret)
    return ret
  }

  // Structure flat rows into expands and include raw blobs as raw buffers
  parseRows(rows) {
    const ret = []
    const levels = [
      {
        data: ret,
        path: '$[',
        expands: {},
      },
    ]

    for (let i = 0; i < rows.length; i++) {
      const row = rows[i]
      const expands = JSON.parse(row._expands_)
      const blobs = JSON.parse(row._blobs_)
      const data = Object.assign(JSON.parse(row._json_), expands, blobs)
      Object.keys(blobs).forEach(k => (data[k] = this._stream(row[k] || data[k])))

      // REVISIT: try to unify with handleLevel from base driver used for streaming
      while (levels.length) {
        const level = levels[levels.length - 1]
        // Check if the current row is a child of the current level
        if (row._path_.indexOf(level.path) === 0) {
          // Check if the current row is an expand of the current level
          const property = row._path_.slice(level.path.length + 2, -7)
          if (property in level.expands) {
            if (level.expands[property]) {
              level.data[property].push(data)
            } else {
              level.data[property] = data
            }
            levels.push({
              data: data,
              path: row._path_,
              expands,
            })
            break
          } else {
            // REVISIT: identify why sometimes not all parent rows are returned
            level.data.push?.(data)
            if (row._path_ !== level.path) {
              levels.push({
                data: data,
                path: row._path_,
                expands,
              })
            }
            break
          }
        } else {
          // Step up if it is not a child of the current level
          levels.pop()
        }
      }
    }
    return ret
  }

  // prepare and exec are both implemented inside the drivers
  prepare(sql, hasBlobs) {
    const stmt = this.ensureDBC().prepare(sql, hasBlobs)
    // we store the statements, to release them on commit/rollback all at once
    this.dbc.statements.push(stmt)
    return stmt
  }

  exec(sql) {
    return this.ensureDBC().exec(sql)
  }

  /**
   * HDI specific deploy logic
   * @param {import('@sap/cds/apis/csn').CSN} model The CSN model to be deployed
   */
  async hdiDeploy(model) {
    const fileGenerator = cds.compile.to.hdbtable(model)
    const sql = fs.promises.readFile(path.resolve(__dirname, 'scripts/deploy.sql'), 'utf-8')
    const hdiconfig = `${await fs.promises.readFile(path.resolve(__dirname, 'scripts/.hdiconfig'), 'utf-8')}`
    let files = [{ path: '.hdiconfig', content: `${hdiconfig}` }]
    for (let [src, { file }] of fileGenerator) {
      files.push({ path: file, content: src })
    }
    const replaces = {
      CONTAINER_GROUP: this.options.credentials.containerGroup,
      CONTAINER_NAME: this.options.credentials.schema,
      JSON_FILES: JSON.stringify(files).replace(/'/g, "''"),
    }

    const fullSQL = `${await sql}`.replace(/{{{([^}]*)}}}/g, (a, b) => replaces[b])
    await this.tx(async tx => tx.run(fullSQL))
    return true
  }

  static CQN2SQL = class CQN2HANA extends SQLService.CQN2SQL {

    static _init() {
      this._insertType = this._add_mixins(':insertType', this.InsertTypeMap)
      return super._init()
    }

    SELECT(q) {
      // Collect all queries and blob columns of all queries
      this.blobs = this.blobs || []
      this.withclause = this.withclause || []
      this.temporary = this.temporary || []
      this.temporaryValues = this.temporaryValues || []

      if (q.SELECT.from?.join && !q.SELECT.columns) {
        throw new Error('CQN query using joins must specify the selected columns.')
      }

      let { limit, one, orderBy, expand, columns = ['*'], localized, count, parent } = q.SELECT

      const walkAlias = q => {
        if (q.args) return q.as || walkAlias(q.args[0])
        if (q.SELECT?.from) return walkAlias(q.SELECT?.from)
        return q.as
      }
      q.as = walkAlias(q)
      const alias = q.alias = `${parent ? parent.alias + '.' : ''}${q.as}`
      const src = q

      // When one of these is defined wrap the query in a sub query
      if (expand || (parent && (limit || one || orderBy))) {
        const { element, elements } = q

        q = cds.ql.clone(q)
        if (parent) {
          q.SELECT.limit = undefined
          q.SELECT.one = undefined
          q.SELECT.orderBy = undefined
        }
        q.SELECT.expand = false

        const outputColumns = [...columns.filter(c => c.as !== '_path_')]

        if (parent) {
          // Track parent _path_ for later concatination
          if (!columns.find(c => this.column_name(c) === '_path_'))
            columns.push({ ref: [parent.as, '_path_'], as: '_parent_path_' })
        }

        if (orderBy) {
          // Ensure that all columns used in the orderBy clause are exposed
          orderBy = orderBy.map((c, i) => {
            if (!c.ref) {
              c.as = `$$ORDERBY_${i}$$`
              columns.push(c)
              return { __proto__: c, ref: [c.as], sort: c.sort }
            }
            if (c.ref?.length === 2) {
              const ref = c.ref + ''
              const match = columns.find(col => col.ref + '' === ref)
              if (!match) {
                c.as = `$$${c.ref.join('.')}$$`
                columns.push(c)
              }
              return { __proto__: c, ref: [this.column_name(match || c)], sort: c.sort }
            }
            return c
          })
        }

        // Insert row number column for reducing or sorting the final result
        const over = { xpr: [] }
        // TODO: replace with full path partitioning
        if (parent) over.xpr.push(`PARTITION BY ${this.ref({ ref: ['_parent_path_'] })}`)
        if (orderBy?.length) over.xpr.push(` ORDER BY ${this.orderBy(orderBy, localized)}`)
        const rn = { xpr: [{ func: 'ROW_NUMBER', args: [] }, 'OVER', over], as: '$$RN$$' }
        q.as = q.SELECT.from.as

        q = cds.ql.SELECT(['*', rn]).from(q)
        q.as = q.SELECT.from.as

        q = cds.ql.SELECT(outputColumns.map(c => (c.elements ? c : { __proto__: c, ref: [this.column_name(c)] }))).from(q)
        q.as = q.SELECT.from.as
        Object.defineProperty(q, 'elements', { value: elements })
        Object.defineProperty(q, 'element', { value: element })

        if (!q.SELECT.columns.find(c => c.as === '_path_')) {
          q.SELECT.columns.push({
            xpr: [
              {
                func: 'concat',
                args: parent
                  ? [
                    {
                      func: 'concat',
                      args: [{ ref: ['_parent_path_'] }, { val: `].${q.element.name}[`, param: false }],
                    },
                    { func: 'lpad', args: [{ ref: ['$$RN$$'] }, { val: 6, param: false }, { val: '0', param: false }] },
                  ]
                  : [{ val: '$[', param: false }, { func: 'lpad', args: [{ ref: ['$$RN$$'] }, { val: 6, param: false }, { val: '0', param: false }] }],
              },
            ],
            as: '_path_',
          })
        }

        if (parent && (limit || one)) {
          // Apply row number limits
          q.where(
            one
              ? [{ ref: ['$$RN$$'] }, '=', { val: 1, param: false }]
              : limit.offset?.val
                ? [
                  { ref: ['$$RN$$'] },
                  '>',
                  limit.offset,
                  'AND',
                  { ref: ['$$RN$$'] },
                  '<=',
                  { val: limit.rows.val + limit.offset.val },
                ]
                : [{ ref: ['$$RN$$'] }, '<=', { val: limit.rows.val }],
          )
        }

        // Pass along SELECT options
        q.SELECT.expand = expand
        q.SELECT._one = one
        q.SELECT.count = count
        q.src = src
      }

      super.SELECT(q)

      // Set one and limit back to the query for onSELECT handler
      q.SELECT.one = one
      q.SELECT.limit = limit

      if (expand === 'root' && this._outputColumns) {
        this.cqn = q
        const fromSQL = this.from({ ref: [alias] })
        this.withclause.unshift(`${fromSQL} as (${this.sql})`)
        this.temporary.unshift({ blobs: this._blobs, select: `SELECT ${this._outputColumns} FROM ${fromSQL}` })
        if (this.values) {
          this.temporaryValues.unshift(this.values)
          this.values = this.temporaryValues.flat()
        }
      }

      return this.sql
    }

    SELECT_columns(q) {
      const { SELECT, src } = q
      if (!SELECT.columns) return '*'
      const structures = []
      let expands = {}
      let blobs = {}
      let path = `'$['`
      let sql = SELECT.columns
        .map(
          SELECT.expand === 'root'
            ? x => {
              if (x === '*') return '*'
              // means x is a sub select expand
              if (x.elements) {
                expands[this.column_name(x)] = x.SELECT.one ? null : []

                const parent = src
                let fkeys = x.element._foreignKeys
                if (typeof fkeys === 'function') fkeys = fkeys.call(x.element)
                fkeys.forEach(k => {
                  if (!k?.parentElement?.name) return // not all associations have foreign key references
                  if (!parent.SELECT.columns.find(c => this.column_name(c) === k.parentElement.name)) {
                    parent.SELECT.columns.push({ ref: [parent.as, k.parentElement.name] })
                  }
                })

                x.SELECT.from = {
                  join: 'inner',
                  args: [x.SELECT.from, { ref: [parent.alias], as: parent.as }],
                  on: x.SELECT.where,
                  as: x.SELECT.from.as,
                }
                x.SELECT.where = undefined
                x.SELECT.expand = 'root'
                x.SELECT.parent = parent

                const values = this.values
                this.values = []
                parent.SELECT.expand = true
                this.SELECT(x)
                this.values = values
                return false
              }
              if (x.element?.type?.indexOf('Binary') > -1) {
                blobs[this.column_name(x)] = null
                return false
              }
              if (x.element?.elements || x.element?.items) {
                // support for structured types and arrays
                structures.push(x)
                return false
              }
              let xpr = this.expr(x)
              const columnName = this.column_name(x)
              if (columnName === '_path_') {
                path = xpr
                return false
              }
              const converter = x.element?.[this.class._convertOutput] || (e => e)
              return `${converter(this.quote(columnName))} as "${columnName.replace(/"/g, '""')}"`
            }
            : x => {
              if (x === '*') return '*'
              // means x is a sub select expand
              if (x.elements) return false
              return this.column_expr(x)
            },
        )
        .filter(a => a)

      if (SELECT.expand === 'root') {
        this._blobs = blobs
        const blobColumns = Object.keys(blobs)
        this.blobs.push(...blobColumns.filter(b => !this.blobs.includes(b)))
        if (
          cds.env.features.sql_simple_queries &&
          structures.length + ObjectKeys(expands).length + ObjectKeys(blobs).length === 0 &&
          !q?.src?.SELECT?.parent &&
          this.temporary.length === 0
        ) {
          return `${sql}`
        }

        expands = this.string(JSON.stringify(expands))
        blobs = this.string(JSON.stringify(blobs))
        // When using FOR JSON the whole dataset is put into a single blob
        // To increase the potential maximum size of the result set every row is converted to a JSON
        // Making each row a maximum size of 2gb instead of the whole result set to be 2gb
        // Excluding binary columns as they are not supported by FOR JSON and themselves can be 2gb
        const rawJsonColumn = sql.length
          ? `(SELECT ${sql} FROM JSON_TABLE('[{}]', '$' COLUMNS(I FOR ORDINALITY)) FOR JSON ('format'='no', 'omitnull'='no', 'arraywrap'='no') RETURNS NVARCHAR(2147483647))`
          : `'{}'`

        let jsonColumn = rawJsonColumn
        if (structures.length) {
          // Appending the structured columns to prevent them from being quoted and escaped
          // In case of the deep JSON select queries the deep columns depended on a REGEXP_REPLACE which will probably be slower
          const structuresConcat = structures
            .map((x, i) => {
              const name = this.column_name(x)
              return `'${i ? ',' : '{'}"${name}":' || COALESCE(${this.quote(name)},'null')`
            })
            .join(' || ')
          jsonColumn = sql.length
            ? `${structuresConcat} || ',' || SUBSTRING(${rawJsonColumn}, 2)`
            : `${structuresConcat} || '}'`
        }

        // Calculate final output columns once
        let outputColumns = ''
        outputColumns = `_path_ as "_path_",${blobs} as "_blobs_",${expands} as "_expands_",${jsonColumn} as "_json_"`
        if (blobColumns.length)
          outputColumns = `${outputColumns},${blobColumns.map(b => `${this.quote(b)} as "${b.replace(/"/g, '""')}"`)}`
        this._outputColumns = outputColumns
        sql = `*,${path} as _path_`
      }
      return sql
    }

    SELECT_expand(_, sql) {
      return sql
    }

    extractForeignKeys(xpr, alias, foreignKeys = []) {
      // REVISIT: this is a quick method of extracting the foreign keys it could be nicer
      // Find all foreign keys used in the expression so they can be exposed to the follow up expand queries
      JSON.stringify(xpr, (key, val) => {
        if (key === 'ref' && val.length === 2 && val[0] === alias && !foreignKeys.find(k => k.ref + '' === val + '')) {
          foreignKeys.push({ ref: val })
          return
        }
        return val
      })
      return foreignKeys
    }

    // REVISIT: Find a way to avoid overriding the whole function redundantly
    INSERT_entries(q) {
      this.values = undefined
      const { INSERT } = q
      // REVISIT: should @cds.persistence.name be considered ?
      const entity = q.target?.['@cds.persistence.name'] || this.name(q.target?.name || INSERT.into.ref[0])

      const elements = q.elements || q.target?.elements
      if (!elements) {
        return super.INSERT_entries(q)
      }

      const columns = elements
        ? ObjectKeys(elements).filter(c => c in elements && !elements[c].virtual && !elements[c].value && !elements[c].isAssociation)
        : ObjectKeys(INSERT.entries[0])
      this.columns = columns.filter(elements ? c => !elements[c]?.['@cds.extension'] : () => true)

      const extractions = this.managed(columns.map(c => ({ name: c })), elements)

      // REVISIT: @cds.extension required
      const extraction = extractions.map(c => c.extract)
      const converter = extractions.map(c => c.insert)

      // HANA Express does not process large JSON documents
      // The limit is somewhere between 64KB and 128KB
      if (HANAVERSION <= 2) {
        this.entries = INSERT.entries.map(e => (e instanceof Readable
          ? [e]
          : [Readable.from(this.INSERT_entries_stream([e], 'hex'), { objectMode: false })]))
      } else {
        this.entries = [[
          INSERT.entries[0] instanceof Readable
            ? INSERT.entries[0]
            : Readable.from(this.INSERT_entries_stream(INSERT.entries, 'hex'), { objectMode: false })
        ]]
      }

      // WITH SRC is used to force HANA to interpret the ? as a NCLOB allowing for streaming of the data
      // Additionally for drivers that did allow for streaming of NVARCHAR they quickly reached size limits
      // This should allow for 2GB of data to be inserted
      // When using a buffer table it would be possible to stream indefinitely
      // For the buffer table to work the data has to be sanitized by a complex regular expression
      // Which in testing took up about a third of the total time processing time
      // With the buffer table approach is also greatly reduces the required memory
      // JSON_TABLE parses the whole JSON document at once meaning that the whole JSON document has to be in memory
      // With the buffer table approach the data is processed in chunks of a configurable size
      // Which allows even smaller HANA systems to process large datasets
      // But the chunk size determines the maximum size of a single row
      return (this.sql = `INSERT INTO ${this.quote(entity)} (${this.columns.map(c =>
        this.quote(c),
      )}) WITH SRC AS (SELECT ? AS JSON FROM DUMMY UNION ALL SELECT TO_NCLOB(NULL) AS JSON FROM DUMMY)
<<<<<<< HEAD
      SELECT ${converter} FROM JSON_TABLE(SRC.JSON, '$' COLUMNS(${extraction})) AS NEW`)
=======
      SELECT ${converter} FROM JSON_TABLE(SRC.JSON, '$' COLUMNS(${extraction}) ERROR ON ERROR)`)
>>>>>>> 1809c6f7
    }

    INSERT_rows(q) {
      const { INSERT } = q

      // Convert the rows into entries to simplify inserting
      // Tested:
      // - Array JSON INSERT (1.5x)
      // - Simple INSERT with reuse onINSERT (2x)
      // - Simple INSERT with batch onINSERT (1x)
      // - Object JSON INSERT (1x)
      // The problem with Simple INSERT is the type mismatch from csv files
      // Recommendation is to always use entries
      const elements = q.elements || q.target?.elements
      if (!elements) {
        return super.INSERT_rows(q)
      }

      const columns = INSERT.columns || []
      for (const col of ObjectKeys(elements)) {
        if (!columns.includes(col)) columns.push(col)
      }

      const entries = new Array(INSERT.rows.length)
      const rows = INSERT.rows
      for (let x = 0; x < rows.length; x++) {
        const row = rows[x]
        const entry = {}
        for (let y = 0; y < columns.length; y++) {
          entry[columns[y]] = row[y]
            // Include explicit null values for managed fields
            ?? (elements[columns[y]]['@cds.on.insert'] && null)
        }
        entries[x] = entry
      }
      INSERT.entries = entries
      return this.INSERT_entries(q)
    }

    UPSERT(q) {
      const { UPSERT } = q
      // REVISIT: should @cds.persistence.name be considered ?
      const entity = q.target?.['@cds.persistence.name'] || this.name(q.target?.name || UPSERT.into.ref[0])
      const elements = q.target?.elements || {}
      const insert = this.INSERT({ __proto__: q, INSERT: UPSERT })

      let keys = q.target?.keys
      if (!keys) return insert
      keys = Object.keys(keys).filter(k => !keys[k].isAssociation && !keys[k].virtual)

      // temporal data
      keys.push(...ObjectKeys(q.target.elements).filter(e => q.target.elements[e]['@cds.valid.from']))

      const keyCompare = keys
        .map(k => `NEW.${this.quote(k)}=OLD.${this.quote(k)}`)
        .join(' AND ')

      const managed = this.managed(
        this.columns.map(c => ({ name: c })),
        elements
      )

      const mixing = managed.map(c => c.upsert)
      const extraction = managed.map(c => c.extract)

      const sql = `WITH SRC AS (SELECT ? AS JSON FROM DUMMY UNION ALL SELECT TO_NCLOB(NULL) AS JSON FROM DUMMY)
SELECT ${mixing} FROM JSON_TABLE(SRC.JSON, '$' COLUMNS(${extraction})) AS NEW LEFT JOIN ${this.quote(entity)} AS OLD ON ${keyCompare}`

      return (this.sql = `UPSERT ${this.quote(entity)} (${this.columns.map(c => this.quote(c))}) ${sql}`)
    }

    DROP(q) {
      const { target } = q
      const isView = target.query || target.projection
      return (this.sql = `DROP ${isView ? 'VIEW' : 'TABLE'} ${this.quote(this.name(target.name))}`)
    }

    from_args(args) {
      return `(${ObjectKeys(args).map(k => `${this.quote(k)} => ${this.expr(args[k])}`)})`
    }

    orderBy(orderBy, localized) {
      return orderBy.map(
        localized
          ? c =>
            this.expr(c) +
            (c.element?.[this.class._localized]
              ? ` COLLATE ${collations[this.context.locale] || collations[this.context.locale.split('_')[0]] || collations['']
              }`
              : '') +
            (c.sort === 'desc' || c.sort === -1 ? ' DESC' : ' ASC')
          : c => this.expr(c) + (c.sort === 'desc' || c.sort === -1 ? ' DESC' : ' ASC'),
      )
    }

    limit({ rows, offset }) {
      rows = { param: false, __proto__: rows }
      return super.limit({ rows, offset })
    }

    where(xpr) {
      xpr = { xpr }
      const suffix = this.is_comparator(xpr)
      return `${this.xpr(xpr)}${suffix ? '' : ` = ${this.val({ val: true })}`}`
    }

    having(xpr) {
      return this.where(xpr)
    }

    xpr(_xpr, caseSuffix = '') {
      const { xpr, _internal } = _xpr
      // Maps the compare operators to what to return when both sides are null
      const compareOperators = {
        '==': true,
        '!=': false,

        // These operators are not allowed in column expressions
        /* REVISIT: Only adjust these operators when inside the column expression
        '>': null,
        '<': null,
        '<>': null,
        '>=': null,
        '<=': null,
        '!<': null,
        '!>': null,
        */
      }

      let endWithCompare = false
      if (!_internal) {
        for (let i = 0; i < xpr.length; i++) {
          let x = xpr[i]
          if (typeof x === 'string') {
            // IS (NOT) NULL translation when required
            if (x === '=' || x === '!=') {
              const left = xpr[i - 1]
              const right = xpr[i + 1]
              const leftType = left?.element?.type
              const rightType = right?.element?.type
              // Prevent HANA from throwing and unify nonsense behavior
              if (left?.val === null && rightType in lobTypes) {
                left.param = false // Force null to be inlined
                xpr[i + 1] = { param: false, val: null } // Remove illegal type ref for compare operator
              }
              if (right?.val === null) {
                if (
                  !leftType || // Literal translation when left hand type is unknown
                  leftType in lobTypes
                ) {
                  xpr[i] = x = x === '=' ? 'IS' : 'IS NOT'
                  right.param = false // Force null to be inlined
                } else {
                  x = x === '=' ? '==' : '!='
                }
              }
            }

            // const effective = x === '=' && xpr[i + 1]?.val === null ? '==' : x
            // HANA does not support comparators in all clauses (e.g. SELECT 1>0 FROM DUMMY)
            // HANA does not have an 'IS' or 'IS NOT' operator
            if (x in compareOperators) {
              endWithCompare = true
              const left = xpr[i - 1]
              const right = xpr[i + 1]
              const ifNull = compareOperators[x]
              x = x === '==' ? '=' : x

              const compare = [left, x, right]

              const expression = {
                xpr: ['CASE', 'WHEN', ...compare, 'THEN', { val: true }, 'WHEN', 'NOT', ...compare, 'THEN', { val: false }],
                _internal: true,
              }

              if (ifNull != null) {
                // If at least one of the sides is NULL it will go into ELSE
                // This case checks if both sides are NULL and return their result
                expression.xpr.push('ELSE', {
                  xpr: [
                    'CASE',
                    'WHEN',
                    // coalesce is used to match the left and right hand types in case one is a placeholder
                    ...[{ func: 'COALESCE', args: [left, right] }, 'IS', 'NULL'],
                    'THEN',
                    { val: ifNull },
                    'ELSE',
                    { val: !ifNull },
                    'END',
                  ],
                  _internal: true,
                })
              }
              expression.xpr.push('END')

              xpr[i - 1] = ''
              xpr[i] = expression
              xpr[i + 1] = ' = TRUE'
            }
          }
        }
      }

      const sql = []
      for (let i = 0; i < xpr.length; ++i) {
        const x = xpr[i]
        if (typeof x === 'string') {
          const up = x.toUpperCase()
          if (up in logicOperators) {
            // Force current expression to end with a comparison
            endWithCompare = true
          }
          if (endWithCompare && (up in caseOperators || up === ')')) {
            endWithCompare = false
          }
          sql.push(this.operator(x, i, xpr))
        } else if (x.xpr) sql.push(`(${this.xpr(x, caseSuffix)})`)
        // default
        else sql.push(this.expr(x))
      }

      if (endWithCompare) {
        const suffix = this.operator('OR', xpr.length, xpr).slice(0, -3)
        if (suffix) {
          sql.push(suffix)
        }
      }

      return `${sql.join(' ')}`
    }

    operator(x, i, xpr) {
      const up = x.toUpperCase()
      // Add "= TRUE" before THEN in case statements
      if (
        up in logicOperators &&
        !this.is_comparator({ xpr }, i - 1)
      ) {
        return ` = ${this.val({ val: true })} ${x}`
      }
      if (
        (up === 'LIKE' && is_regexp(xpr[i + 1]?.val)) ||
        up === 'REGEXP'
      ) return 'LIKE_REGEXPR'
      else return x
    }

    get is_distinct_from_() { return '!=' }
    get is_not_distinct_from_() { return '==' }

    /**
     * Checks if the xpr is a comparison or a value
     * @param {} xpr
     * @returns
     */
    is_comparator({ xpr }, start) {
      const local = start != null
      for (let i = start ?? xpr.length; i > -1; i--) {
        const cur = xpr[i]
        if (cur == null) continue
        if (typeof cur === 'string') {
          const up = cur.toUpperCase()
          // When a logic operator is found the expression is not a comparison
          // When it is a local check it cannot be compared outside of the xpr
          if (up in logicOperators) return !local
          // When a compare operator is found the expression is a comparison
          if (up in compareOperators) return true
          // When a case operator is found it is the start of the expression
          if (up in caseOperators) break
          continue
        }
        if (cur.func?.toUpperCase() === 'CONTAINS' && cur.args?.length > 2) return true
        if ('_internal' in cur) return true
        if ('xpr' in cur) {
          const nested = this.is_comparator(cur)
          if (nested) return true
        }
      }
      return false
    }

    list(list) {
      const first = list.list[0]
      // If the list only contains of lists it is replaced with a json function and a placeholder
      if (this.values && first.list && !first.list.find(v => !v.val)) {
        const extraction = first.list.map((v, i) => `"${i}" ${this.constructor.InsertTypeMap[typeof v.val]()} PATH '$.V${i}'`)
        this.values.push(JSON.stringify(list.list.map(l => l.list.reduce((l, c, i) => { l[`V${i}`] = c.val; return l }, {}))))
        return `(SELECT * FROM JSON_TABLE(?, '$' COLUMNS(${extraction})))`
      }
      // Call super for normal SQL behavior
      return super.list(list)
    }

    quote(s) {
      // REVISIT: casing in quotes when reading from entities it uppercase
      // When returning columns from a query they should be case sensitive
      // cds-compiler effectiveName uses toUpperCase for hana dialect, but not for hdbcds
      if (typeof s !== 'string') return '"' + s + '"'
      if (s.includes('"')) return '"' + s.replace(/"/g, '""').toUpperCase() + '"'
      if (s in this.class.ReservedWords || !/^[A-Za-z_][A-Za-z_$#0-9]*$/.test(s)) return '"' + s.toUpperCase() + '"'
      return s
    }

    insertType4(element) {
      // Finds the appropriate data type for JSON_TABLE column definition from cds.type
      if (!element._type) element = cds.builtin.types[element.type] || element
      const fn = element[this.class._insertType]
      return (
        fn?.(element) ||
        element._type?.replace('cds.', '').toUpperCase() ||
        cds.error`Unsupported type: ${element.type} `
      )
    }

    managed_extract(name, element, converter) {
      // TODO: test property names with single and double quotes
      return {
        extract: `${this.quote(name)} ${this.insertType4(element)} PATH '$.${name}', ${this.quote('$.' + name)} NVARCHAR(2147483647) FORMAT JSON PATH '$.${name}'`,
        sql: converter(`NEW.${this.quote(name)}`),
      }
    }

    managed_default(name, managed, src) {
      return `(CASE WHEN ${this.quote('$.' + name)} IS NULL THEN ${managed} ELSE ${src} END)`
    }

    // Loads a static result from the query `SELECT * FROM RESERVED_KEYWORDS`
    static ReservedWords = { ...super.ReservedWords, ...hanaKeywords }

    static Functions = require('./cql-functions')

    static TypeMap = {
      ...super.TypeMap,
      UUID: () => `NVARCHAR(36)`,
    }

    // TypeMap used for the JSON_TABLE column definition
    static InsertTypeMap = {
      ...super.TypeMap,
      UInt8: () => 'INT',
      Int16: () => 'INT',
      Int64: () => `BIGINT`,
      UUID: () => `NVARCHAR(36)`,
      Boolean: () => `NVARCHAR(5)`,
      String: e => `NVARCHAR(${(e.length || 5000) * 4})`,
      LargeString: () => `NVARCHAR(2147483647)`,
      LargeBinary: () => `NVARCHAR(2147483647)`,
      Binary: () => `NVARCHAR(2147483647)`,
      array: () => `NVARCHAR(2147483647) FORMAT JSON`,
      Vector: () => `NVARCHAR(2147483647)`,
      Decimal: () => `DECIMAL`,

      // JavaScript types
      string: () => `NVARCHAR(2147483647)`,
      number: () => `DOUBLE`,

      // HANA types
      'cds.hana.TINYINT': () => 'INT',
      'cds.hana.REAL': () => 'DECIMAL',
      'cds.hana.CHAR': e => `NVARCHAR(${(e.length || 1) * 4})`,
      'cds.hana.ST_POINT': () => 'NVARCHAR(2147483647)',
      'cds.hana.ST_GEOMETRY': () => 'NVARCHAR(2147483647)',
    }

    // HANA JSON_TABLE function does not support BOOLEAN types
    static InputConverters = {
      ...super.InputConverters,
      // REVISIT: Precision is not enforced on table level with these converters it is enforced
      // Float: (e, t) => `CAST(${e} as decimal${t.precision && t.scale ? `(${t.precision},${t.scale})` : ''})`,
      // Decimal: (e, t) => `CAST(${e} as decimal${t.precision && t.scale ? `(${t.precision},${t.scale})` : ''})`,

      // REVISIT: BASE64_DECODE has stopped working
      // Unable to convert NVARCHAR to UTF8
      // Not encoded string with CESU-8 or some UTF-8 except a surrogate pair at "base64_decode" function
      Binary: e => `HEXTOBIN(${e})`,
      Boolean: e => `CASE WHEN ${e} = 'true' THEN TRUE WHEN ${e} = 'false' THEN FALSE END`,
      Vector: e => `TO_REAL_VECTOR(${e})`,
      // TODO: Decimal: (expr, element) => element.precision ? `TO_DECIMAL(${expr},${element.precision},${element.scale})` : expr

      // HANA types
      'cds.hana.ST_POINT': e => `CASE WHEN ${e} IS NOT NULL THEN NEW ST_POINT(TO_DOUBLE(JSON_VALUE(${e}, '$.x')), TO_DOUBLE(JSON_VALUE(${e}, '$.y'))) END`,
      'cds.hana.ST_GEOMETRY': e => `TO_GEOMETRY(${e})`,
    }

    static OutputConverters = {
      ...super.OutputConverters,
      // REVISIT: binaries should use BASE64_ENCODE, but this results in BASE64_ENCODE(BINTONHEX(${e}))
      Binary: e => `BINTONHEX(${e})`,
      Date: e => `to_char(${e}, 'YYYY-MM-DD')`,
      Time: e => `to_char(${e}, 'HH24:MI:SS')`,
      DateTime: e => `to_char(${e}, 'YYYY-MM-DD"T"HH24:MI:SS"Z"')`,
      Timestamp: e => `to_char(${e}, 'YYYY-MM-DD"T"HH24:MI:SS.FF3"Z"')`,
      Vector: e => `TO_NVARCHAR(${e})`,
      // Reading int64 as string to not loose precision
      Int64: expr => `TO_NVARCHAR(${expr})`,
      // REVISIT: always cast to string in next major
      // Reading decimal as string to not loose precision
      Decimal: cds.env.features.string_decimals ? expr => `TO_NVARCHAR(${expr})` : undefined,

      // HANA types
      'cds.hana.ST_POINT': e => `(SELECT NEW ST_POINT(TO_NVARCHAR(${e})).ST_X() as "x", NEW ST_POINT(TO_NVARCHAR(${e})).ST_Y() as "y" FROM DUMMY WHERE (${e}) IS NOT NULL FOR JSON ('format'='no', 'omitnull'='no', 'arraywrap'='no') RETURNS NVARCHAR(2147483647))`,
      'cds.hana.ST_GEOMETRY': e => `TO_NVARCHAR(${e})`,
    }
  }

  async onSIMPLE({ query, data, event }) {
    const { sql, values } = this.cqn2sql(query, data)
    try {
      let ps = await this.prepare(sql)
      return (this.ensureDBC() && await ps.run(values)).changes
    } catch (err) {
      // Allow drop to fail when the view or table does not exist
      if (event === 'DROP ENTITY' && (err.code === 259 || err.code === 321)) {
        return
      }
      throw err
    }
  }

  async dispatch(req) {
    // Look for deployment batch dispatch and execute as single query
    // When deployment is not executed in a batch it will fail to create views
    if (Array.isArray(req.query) && !req.query.find(q => typeof q !== 'string')) {
      req.query = `DO BEGIN ${req.query
        .map(
          q =>
            `EXEC '${q.replace(/'/g, "''").replace(';', '')}${
            // Add "PAGE LOADABLE" for all tables created to use NSE by default and reduce memory consumption
            /(^|')CREATE TABLE/.test(q) ? ' PAGE LOADABLE' : ''
            }';`,
        )
        .join('\n')} END;`
    }
    return super.dispatch(req)
  }

  async onCall({ query, data }, name, schema) {
    const outParameters = await this._getProcedureMetadata(name, schema)
    const ps = await this.prepare(query)
    return this.ensureDBC() && ps.proc(data, outParameters)
  }

  async onPlainSQL(req, next) {
    // HANA does not support IF EXISTS there for it is removed and the error codes are accepted
    if (/ IF EXISTS /i.test(req.query)) {
      req.query = req.query.replace(/ IF EXISTS/gi, '')
      try {
        return await super.onPlainSQL(req, next)
      } catch (err) {
        if (/(^|')DROP /i.test(req.query) && (err.code === 259 || err.code === 321)) {
          return
        }
        throw err
      }
    }

    const proc = this._getProcedureNameAndSchema(req.query)
    if (proc && proc.name) return this.onCall(req, proc.name, proc.schema)

    return super.onPlainSQL(req, next)
  }

  onBEGIN() {
    DEBUG?.('BEGIN')
    if (this.dbc) this.dbc.statements = []
    return this.dbc?.begin()
  }

  onCOMMIT() {
    DEBUG?.('COMMIT')
    this.dbc?.statements?.forEach(stmt => stmt
      .then(stmt => stmt.drop())
      .catch(() => { })
    )
    return this.dbc?.commit()
  }

  onROLLBACK() {
    DEBUG?.('ROLLBACK')
    this.dbc?.statements?.forEach(stmt => stmt
      .then(stmt => stmt.drop())
      .catch(() => { })
    )
    return this.dbc?.rollback()
  }

  // Creates a new database using HDI container groups
  async database({ database }, clean = false) {
    if (clean) {
      // Reset back to system credentials
      this.options.credentials = this.options.credentials.__system__
    }

    const creds = {
      containerGroup: database.toUpperCase(),
      usergroup: `${database}_USERS`.toUpperCase(),
      user: `${database}_USER_MANAGER`.toUpperCase(),
    }
    creds.schema = creds.user
    creds.password = creds.user + 'Val1d' // Password restrictions require Aa1

    try {
      const con = await this.factory.create(this.options.credentials)
      this.dbc = con

      const stmt = await this.dbc.prepare(createContainerDatabase)
      const res = this.ensureDBC() && await stmt.run([creds.user, creds.password, creds.containerGroup, !clean])
      res && DEBUG?.(res.changes.map(r => r.MESSAGE).join('\n'))
    } finally {
      if (this.dbc) {
        // Release table lock
        await this.onCOMMIT()

        await this.dbc.disconnect()
        delete this.dbc

        // Update credentials to new Database owner
        await this.disconnect()
        this.options.credentials = Object.assign({}, this.options.credentials, creds, {
          __system__: this.options.credentials,
        })
      }
    }
  }

  // Creates a new HDI container inside the database container group
  // As the tenants are located in a specific container group the containers can have the same name
  // This removes SCHEMA name conflicts when testing in the same system
  // Additionally this allows for deploying using the HDI procedures
  async tenant({ database, tenant }, clean = false) {
    if (clean) {
      // Reset back to database credentials
      this.options.credentials = this.options.credentials.__database__
    }

    const creds = {
      containerGroup: database.toUpperCase(),
      usergroup: `${database}_USERS`.toUpperCase(),
      schema: tenant.toUpperCase(),
      user: `${tenant}_USER`.toUpperCase(),
    }
    creds.password = creds.user + 'Val1d' // Password restrictions require Aa1

    try {
      const con = await this.factory.create(this.options.credentials)
      this.dbc = con

      const stmt = await this.dbc.prepare(createContainerTenant.replaceAll('{{{GROUP}}}', creds.containerGroup))
<<<<<<< HEAD
      const res = await stmt.run([creds.user, creds.password, creds.schema, !clean])
      res?.changes.length && DEBUG?.(res.changes.map(r => r.MESSAGE).join('\n'))
=======
      const res = this.ensureDBC() && await stmt.run([creds.user, creds.password, creds.schema, !clean])
      res && DEBUG?.(res.changes.map?.(r => r.MESSAGE).join('\n'))
>>>>>>> 1809c6f7
    } finally {
      await this.dbc.disconnect()
      delete this.dbc
    }
    // Update credentials to new Tenant owner
    await this.disconnect()
    this.options.credentials = Object.assign({}, this.options.credentials, creds, {
      __database__: this.options.credentials,
    })
  }

  async _getProcedureMetadata(name, schema) {
    const query = `SELECT PARAMETER_NAME FROM SYS.PROCEDURE_PARAMETERS WHERE SCHEMA_NAME = ${schema?.toUpperCase?.() === 'SYS' ? `'SYS'` : 'CURRENT_SCHEMA'
      } AND PROCEDURE_NAME = '${name}' AND PARAMETER_TYPE IN ('OUT', 'INOUT') ORDER BY POSITION`
    return await super.onPlainSQL({ query, data: [] })
  }

  _getProcedureNameAndSchema(sql) {
    // name delimited with "" allows any character
    const match = sql
      .match(
        /^\s*call \s*(("(?<schema_delimited>\w+)"\.)?("(?<delimited>.+)")|(?<schema_undelimited>\w+\.)?(?<undelimited>\w+))\s*\(/i
      )
    return (
      match && {
        name: match.groups.undelimited ?? match.groups.delimited,
        schema: match.groups.schema_delimited || match.groups.schema_undelimited
      }
    )
  }
}
const createContainerDatabase = fs.readFileSync(path.resolve(__dirname, 'scripts/container-database.sql'), 'utf-8')
const createContainerTenant = fs.readFileSync(path.resolve(__dirname, 'scripts/container-tenant.sql'), 'utf-8')

Buffer.prototype.toJSON = function () {
  return this.toString('hex')
}

function _not_unique(err, code) {
  if (err.code === 301)
    return Object.assign(err, {
      originalMessage: err.message, // FIXME: required because of next line
      message: code, // FIXME: misusing message as code
      code: 400, // FIXME: misusing code as (http) status
    })
  return err
}

const is_regexp = x => x?.constructor?.name === 'RegExp' // NOTE: x instanceof RegExp doesn't work in repl
const ObjectKeys = o => (o && [...ObjectKeys(o.__proto__), ...Object.keys(o)]) || []
const _managed = {
  '$user.id': '$user.id',
  $user: '$user.id',
  $now: '$now',
}

const caseOperators = {
  'CASE': 1,
  'WHEN': 1,
  'THEN': 1,
  'ELSE': 1,
}
const logicOperators = {
  'THEN': 1,
  'AND': 1,
  'OR': 1,
}
const compareOperators = {
  '=': 1,
  '==': 1,
  '!=': 1,
  '>': 1,
  '<': 1,
  '<>': 1,
  '>=': 1,
  '<=': 1,
  '!<': 1,
  '!>': 1,
  'IS': 1,
  'IN': 1,
  'LIKE': 1,
  'IS NOT': 1,
  'EXISTS': 1,
  'BETWEEN': 1,
  'CONTAINS': 1,
  'MEMBER OF': 1,
  'LIKE_REGEXPR': 1,
}
const lobTypes = {
  'cds.LargeBinary': 1,
  'cds.LargeString': 1,
  'cds.hana.CLOB': 1,
}

module.exports = HANAService<|MERGE_RESOLUTION|>--- conflicted
+++ resolved
@@ -649,11 +649,7 @@
       return (this.sql = `INSERT INTO ${this.quote(entity)} (${this.columns.map(c =>
         this.quote(c),
       )}) WITH SRC AS (SELECT ? AS JSON FROM DUMMY UNION ALL SELECT TO_NCLOB(NULL) AS JSON FROM DUMMY)
-<<<<<<< HEAD
-      SELECT ${converter} FROM JSON_TABLE(SRC.JSON, '$' COLUMNS(${extraction})) AS NEW`)
-=======
-      SELECT ${converter} FROM JSON_TABLE(SRC.JSON, '$' COLUMNS(${extraction}) ERROR ON ERROR)`)
->>>>>>> 1809c6f7
+      SELECT ${converter} FROM JSON_TABLE(SRC.JSON, '$' COLUMNS(${extraction}) ERROR ON ERROR) AS NEW`)
     }
 
     INSERT_rows(q) {
@@ -1202,13 +1198,8 @@
       this.dbc = con
 
       const stmt = await this.dbc.prepare(createContainerTenant.replaceAll('{{{GROUP}}}', creds.containerGroup))
-<<<<<<< HEAD
-      const res = await stmt.run([creds.user, creds.password, creds.schema, !clean])
-      res?.changes.length && DEBUG?.(res.changes.map(r => r.MESSAGE).join('\n'))
-=======
       const res = this.ensureDBC() && await stmt.run([creds.user, creds.password, creds.schema, !clean])
       res && DEBUG?.(res.changes.map?.(r => r.MESSAGE).join('\n'))
->>>>>>> 1809c6f7
     } finally {
       await this.dbc.disconnect()
       delete this.dbc
