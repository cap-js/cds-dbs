--- conflicted
+++ resolved
@@ -866,11 +866,8 @@
           if (up in caseOperators) break
           continue
         }
-<<<<<<< HEAD
         if (cur.func === 'CONTAINS') return true
-=======
         if ('_internal' in cur) return true
->>>>>>> d5d5dbb7
         if ('xpr' in cur) return this.is_comparator(cur)
       }
       return false
