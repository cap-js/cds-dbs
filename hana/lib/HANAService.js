--- conflicted
+++ resolved
@@ -244,15 +244,9 @@
       const { limit, one, orderBy, expand, columns, localized, count, from, parent } = q.SELECT
 
       // When one of these is defined wrap the query in a sub query
-<<<<<<< HEAD
       if (expand || (parent && (limit || one || orderBy))) {
         const { element, elements } = q
-=======
-      if (expand || limit || one || orderBy) {
         if (expand === 'root') this.values = undefined
-
-        q.SELECT.expand = false
->>>>>>> 81472b97
 
         q = cds.ql.clone(q)
         if (parent) {
@@ -649,31 +643,6 @@
       return this.xpr({ xpr }, ' = TRUE')
     }
 
-<<<<<<< HEAD
-    // REVISIT: why is that a complete copy from the base class?
-    val({ val }) {
-      switch (typeof val) {
-        case 'function': throw new Error('Function values not supported.')
-        case 'undefined': return 'NULL'
-        case 'boolean': return `${val}`
-        case 'number': return `${val}` // REVISIT for HANA
-        case 'object':
-          if (val === null) return 'NULL'
-          if (val instanceof Date) return `'${val.toISOString()}'`
-          if (val instanceof Readable) {
-            this.values.push(val)
-            return '?'
-          }
-          else if (Buffer.isBuffer(val)) val = val.toString('base64')
-          else if (is_regexp(val)) val = val.source
-          else val = JSON.stringify(val)
-        case 'string': // eslint-disable-line no-fallthrough
-      }
-      return this.string(val)
-    }
-=======
->>>>>>> 81472b97
-
     xpr({ xpr, _internal }, caseSuffix = '') {
       // Maps the compare operators to what to return when both sides are null
       const compareOperators = {
