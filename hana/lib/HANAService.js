--- conflicted
+++ resolved
@@ -1081,16 +1081,12 @@
       Boolean: e => e === '?' ? e : `CASE WHEN ${e} = 'true' THEN TRUE WHEN ${e} = 'false' THEN FALSE END`,
       Vector: e => `TO_REAL_VECTOR(${e})`,
       // TODO: Decimal: (expr, element) => element.precision ? `TO_DECIMAL(${expr},${element.precision},${element.scale})` : expr
-
-<<<<<<< HEAD
       // Custom ISO function applies timezone when inserting
       DateTime: e => `ISO(${e})`,
       Timestamp: e => `ISO(${e})`,
-=======
       // HANA types
       'cds.hana.ST_POINT': e => `CASE WHEN ${e} IS NOT NULL THEN NEW ST_POINT(TO_DOUBLE(JSON_VALUE(${e}, '$.x')), TO_DOUBLE(JSON_VALUE(${e}, '$.y'))) END`,
-      'cds.hana.ST_GEOMETRY': e => `TO_GEOMETRY(${e})`,
->>>>>>> eb4ef37e
+      'cds.hana.ST_GEOMETRY': e => `TO_GEOMETRY(${e})`
     }
 
     static OutputConverters = {
@@ -1148,11 +1144,7 @@
   async onCall({ query, data }, name, schema) {
     const outParameters = await this._getProcedureMetadata(name, schema)
     const ps = await this.prepare(query)
-<<<<<<< HEAD
-    return ps.proc(data, outParameters)
-=======
     return this.ensureDBC() && ps.proc(data, outParameters)
->>>>>>> eb4ef37e
   }
 
   async onPlainSQL(req, next) {
