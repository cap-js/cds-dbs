const fs = require('fs')
const path = require('path')
const { Readable } = require('stream')

const { SQLService } = require('@cap-js/db-service')
const drivers = require('./drivers')
const cds = require('@sap/cds')
const collations = require('./collations.json')
const keywords = cds.compiler.to.hdi.keywords
// keywords come as array
const hanaKeywords = keywords.reduce((prev, curr) => {
  prev[curr] = 1
  return prev
}, {})

const DEBUG = cds.debug('sql|db')
let HANAVERSION = 0

/**
 * @implements SQLService
 */
class HANAService extends SQLService {
  init() {
    // When hdi is enabled it defines the deploy function
    // REVISIT: refactor together with cds-deploy.js
    if (this.options.hdi) {
      super.deploy = this.hdiDeploy
    }

    this.on(['BEGIN'], this.onBEGIN)
    this.on(['COMMIT'], this.onCOMMIT)
    this.on(['ROLLBACK'], this.onROLLBACK)
    this.on(['SELECT', 'INSERT', 'UPSERT', 'UPDATE', 'DELETE'], this.onNOTFOUND)
    return super.init()
  }

  // REVISIT: Add multi tenant factory when clarified
  get factory() {
    const driver = drivers[this.options.driver || this.options.credentials?.driver]?.driver || drivers.default.driver
    const service = this
    const { credentials, kind } = service.options
    if (!credentials) {
      throw new Error(`Database kind "${kind}" configured, but no HDI container or Service Manager instance bound to application.`)
    }
    const isMultitenant = !!service.options.credentials.sm_url || ('multiTenant' in this.options ? this.options.multiTenant : cds.env.requires.multitenancy)
<<<<<<< HEAD
    const acquireTimeoutMillis = 1000//this.options.pool?.acquireTimeoutMillis || cds.env.profiles.includes('production') ? 1000 : 10000
=======
    const acquireTimeoutMillis = this.options.pool?.acquireTimeoutMillis || (cds.env.profiles.includes('production') ? 1000 : 10000)
>>>>>>> d25af70b
    return {
      options: {
        min: 0,
        max: 10,
        acquireTimeoutMillis,
        idleTimeoutMillis: 60000,
        evictionRunIntervalMillis: 100000,
        numTestsPerEvictionRun: Math.ceil((this.options.pool?.max || 10) - (this.options.pool?.min || 0) / 3),
        ...(this.options.pool || {}),
        testOnBorrow: true
      },
      create: async function (tenant) {
        try {
          const { credentials } = isMultitenant
            ? await require('@sap/cds-mtxs/lib').xt.serviceManager.get(tenant, { disableCache: false })
            : service.options
          const dbc = new driver(credentials)
          await dbc.connect()
          HANAVERSION = dbc.server.major
          return dbc
        } catch (err) {
          if (isMultitenant) {
            if (err.status == 404 || err.status == 429) throw err
            await require('@sap/cds-mtxs/lib').xt.serviceManager.get(tenant, { disableCache: true })
            return this.create(tenant)
          } else if (err.code !== 10) throw err
        }
      },
      error: (err /*, tenant*/) => {
        // Check whether the connection error was an authentication error
        if (err.code === 10) {
          // REVISIT: Refresh the credentials when possible
          cds.exit(1)
        }
        // REVISIT: Add additional connection error scenarios
        try {
          cds.error(err)
        } finally {
          cds.exit(1)
        }
      },
      destroy: dbc => dbc.disconnect(),
      validate: (dbc) => dbc.validate(),
    }
  }

  // REVISIT: Add multi tenant credential look up when clarified
  url4(tenant) {
    tenant
    let { host, port, driver } = this.options?.credentials || this.options || {}
    return `hana@${host}:${port}${driver ? `(${driver})` : ''}`
  }

  ensureDBC() {
    return this.dbc || cds.error`Database connection is ${this._done || 'disconnected'}`
  }

  async set(variables) {
    // REVISIT: required to be compatible with generated views
    if (variables['$valid.from']) variables['VALID-FROM'] = variables['$valid.from']
    if (variables['$valid.to']) variables['VALID-TO'] = variables['$valid.to']
    if (variables['$user.id']) variables['APPLICATIONUSER'] = variables['$user.id']
    if (variables['$user.locale']) variables['LOCALE'] = variables['$user.locale']

    this.ensureDBC().set(variables)
  }

  async onSELECT(req) {
    const { query, data } = req

    if (!query.target) {
      try { this.infer(query) } catch { /**/ }
    }
    if (!query.target || query.target._unresolved) {
      return super.onSELECT(req)
    }

    const isLockQuery = query.SELECT.forUpdate || query.SELECT.forShareLock
    if (!isLockQuery) {
      // REVISIT: disable this for queries like (SELECT 1)
      // Will return multiple rows with objects inside
      query.SELECT.expand = 'root'
    }

    const { cqn, sql, temporary, blobs, withclause, values } = this.cqn2sql(query, data)
    delete query.SELECT.expand

    const isSimple = temporary.length + blobs.length + withclause.length === 0

    // REVISIT: add prepare options when param:true is used
    const sqlScript = isLockQuery || isSimple ? sql : this.wrapTemporary(temporary, withclause, blobs)
    let rows
    if (values?.length || blobs.length > 0) {
      const ps = await this.prepare(sqlScript, blobs.length)
      rows = this.ensureDBC() && await ps.all(values || [])
    } else {
      rows = await this.exec(sqlScript)
    }

    if (isLockQuery) {
      // Fetch actual locked results
      const resultQuery = query.clone()
      resultQuery.SELECT.forUpdate = undefined
      resultQuery.SELECT.forShareLock = undefined
      return this.onSELECT({ query: resultQuery, __proto__: req })
    }

    if (rows.length && !isSimple) {
      rows = this.parseRows(rows)
    }
    if (cqn.SELECT.count) {
      // REVISIT: the runtime always expects that the count is preserved with .map, required for renaming in mocks
      return HANAService._arrayWithCount(rows, await this.count(query, rows))
    }
    return cqn.SELECT.one || query.SELECT.from.ref?.[0].cardinality?.max === 1 ? rows[0] : rows
  }

  async onINSERT({ query, data }) {
    try {
      const { sql, entries, cqn } = this.cqn2sql(query, data)
      if (!sql) return // Do nothing when there is nothing to be done
      const ps = await this.prepare(sql)
      // HANA driver supports batch execution
      const results = await (entries
        ? HANAVERSION <= 2
          ? entries.reduce((l, c) => l.then(() => this.ensureDBC() && ps.run(c)), Promise.resolve(0))
          : entries.length > 1 ? this.ensureDBC() && await ps.runBatch(entries) : this.ensureDBC() && await ps.run(entries[0])
        : this.ensureDBC() && ps.run())
      return new this.class.InsertResults(cqn, results)
    } catch (err) {
      throw _not_unique(err, 'ENTITY_ALREADY_EXISTS')
    }
  }

  async onUPDATE(req) {
    try {
      return await super.onUPDATE(req)
    } catch (err) {
      throw _not_unique(err, 'UNIQUE_CONSTRAINT_VIOLATION') || err
    }
  }

  async onNOTFOUND(req, next) {
    try {
      return await next()
    } catch (err) {
      // Ensure that the known entity still exists
      if (!this.context.tenant && err.code === 259 && typeof req.query !== 'string') {
        // Clear current tenant connection pool
        this.disconnect(this.context.tenant)
      }
      throw err
    }
  }

  // Allow for running complex expand queries in a single statement
  wrapTemporary(temporary, withclauses, blobs) {
    const blobColumn = b => `"${b.replace(/"/g, '""')}"`

    const values = temporary
      .map(t => {
        const blobColumns = blobs.map(b => (b in t.blobs) ? blobColumn(b) : `NULL AS ${blobColumn(b)}`)
        return `SELECT "_path_","_blobs_","_expands_","_json_"${blobColumns.length ? ',' : ''}${blobColumns} FROM (${t.select})`
      })

    const withclause = withclauses.length ? `WITH ${withclauses} ` : ''
    const ret = withclause + (values.length === 1 ? values[0] : 'SELECT * FROM ' + values.map(v => `(${v})`).join(' UNION ALL ')) + ' ORDER BY "_path_" ASC'
    DEBUG?.(ret)
    return ret
  }

  // Structure flat rows into expands and include raw blobs as raw buffers
  parseRows(rows) {
    const ret = []
    const levels = [
      {
        data: ret,
        path: '$[',
        expands: {},
      },
    ]

    for (let i = 0; i < rows.length; i++) {
      const row = rows[i]
      const expands = JSON.parse(row._expands_)
      const blobs = JSON.parse(row._blobs_)
      const data = Object.assign(JSON.parse(row._json_), expands, blobs)
      Object.keys(blobs).forEach(k => (data[k] = row[k] || data[k]))

      // REVISIT: try to unify with handleLevel from base driver used for streaming
      while (levels.length) {
        const level = levels[levels.length - 1]
        // Check if the current row is a child of the current level
        if (row._path_.indexOf(level.path) === 0) {
          // Check if the current row is an expand of the current level
          const property = row._path_.slice(level.path.length + 2, -7)
          if (property in level.expands) {
            if (level.expands[property]) {
              level.data[property].push(data)
            } else {
              level.data[property] = data
            }
            levels.push({
              data: data,
              path: row._path_,
              expands,
            })
            break
          } else {
            // REVISIT: identify why sometimes not all parent rows are returned
            level.data.push?.(data)
            if (row._path_ !== level.path) {
              levels.push({
                data: data,
                path: row._path_,
                expands,
              })
            }
            break
          }
        } else {
          // Step up if it is not a child of the current level
          levels.pop()
        }
      }
    }
    return ret
  }

  // prepare and exec are both implemented inside the drivers
  prepare(sql, hasBlobs) {
    const stmt = this.ensureDBC().prepare(sql, hasBlobs)
    // we store the statements, to release them on commit/rollback all at once
    this.dbc.statements.push(stmt)
    return stmt
  }

  exec(sql) {
    return this.ensureDBC().exec(sql)
  }

  /**
   * HDI specific deploy logic
   * @param {import('@sap/cds/apis/csn').CSN} model The CSN model to be deployed
   */
  async hdiDeploy(model) {
    const fileGenerator = cds.compile.to.hdbtable(model)
    const sql = fs.promises.readFile(path.resolve(__dirname, 'scripts/deploy.sql'), 'utf-8')
    const hdiconfig = `${await fs.promises.readFile(path.resolve(__dirname, 'scripts/.hdiconfig'), 'utf-8')}`
    let files = [{ path: '.hdiconfig', content: `${hdiconfig}` }]
    for (let [src, { file }] of fileGenerator) {
      files.push({ path: file, content: src })
    }
    const replaces = {
      CONTAINER_GROUP: this.options.credentials.containerGroup,
      CONTAINER_NAME: this.options.credentials.schema,
      JSON_FILES: JSON.stringify(files).replace(/'/g, "''"),
    }

    const fullSQL = `${await sql}`.replace(/{{{([^}]*)}}}/g, (a, b) => replaces[b])
    await this.tx(async tx => tx.run(fullSQL))
    return true
  }

  static CQN2SQL = class CQN2HANA extends SQLService.CQN2SQL {

    static _init() {
      this._insertType = this._add_mixins(':insertType', this.InsertTypeMap)
      return super._init()
    }

    SELECT(q) {
      // Collect all queries and blob columns of all queries
      this.blobs = this.blobs || []
      this.withclause = this.withclause || []
      this.temporary = this.temporary || []
      this.temporaryValues = this.temporaryValues || []

      if (q.SELECT.from?.join && !q.SELECT.columns) {
        throw new Error('CQN query using joins must specify the selected columns.')
      }

      let { limit, one, orderBy, expand, columns = ['*'], localized, count, parent } = q.SELECT

      const walkAlias = q => {
        if (q.args) return q.as || walkAlias(q.args[0])
        if (q.SELECT?.from) return walkAlias(q.SELECT?.from)
        return q.as
      }
      q.as = walkAlias(q)
      const alias = q.alias = `${parent ? parent.alias + '.' : ''}${q.as}`
      const src = q

      // When one of these is defined wrap the query in a sub query
      if (expand || (parent && (limit || one || orderBy))) {
        const { element, elements } = q

        q = cds.ql.clone(q)
        if (parent) {
          q.SELECT.limit = undefined
          q.SELECT.one = undefined
          q.SELECT.orderBy = undefined
        }
        q.SELECT.expand = false

        const outputColumns = [...columns.filter(c => c.as !== '_path_')]

        if (parent) {
          // Track parent _path_ for later concatination
          if (!columns.find(c => this.column_name(c) === '_path_'))
            columns.push({ ref: [parent.as, '_path_'], as: '_parent_path_' })
        }

        if (orderBy) {
          // Ensure that all columns used in the orderBy clause are exposed
          orderBy = orderBy.map((c, i) => {
            if (!c.ref) {
              c.as = `$$ORDERBY_${i}$$`
              columns.push(c)
              return { __proto__: c, ref: [c.as], sort: c.sort }
            }
            if (c.ref?.length === 2) {
              const ref = c.ref + ''
              const match = columns.find(col => col.ref + '' === ref)
              if (!match) {
                c.as = `$$${c.ref.join('.')}$$`
                columns.push(c)
              }
              return { __proto__: c, ref: [this.column_name(match || c)], sort: c.sort }
            }
            return c
          })
        }

        // Insert row number column for reducing or sorting the final result
        const over = { xpr: [] }
        // TODO: replace with full path partitioning
        if (parent) over.xpr.push(`PARTITION BY ${this.ref({ ref: ['_parent_path_'] })}`)
        if (orderBy?.length) over.xpr.push(` ORDER BY ${this.orderBy(orderBy, localized)}`)
        const rn = { xpr: [{ func: 'ROW_NUMBER', args: [] }, 'OVER', over], as: '$$RN$$' }
        q.as = q.SELECT.from.as

        q = cds.ql.SELECT(['*', rn]).from(q)
        q.as = q.SELECT.from.as

        q = cds.ql.SELECT(outputColumns.map(c => (c.elements ? c : { __proto__: c, ref: [this.column_name(c)] }))).from(q)
        q.as = q.SELECT.from.as
        Object.defineProperty(q, 'elements', { value: elements })
        Object.defineProperty(q, 'element', { value: element })

        if (!q.SELECT.columns.find(c => c.as === '_path_')) {
          q.SELECT.columns.push({
            xpr: [
              {
                func: 'concat',
                args: parent
                  ? [
                    {
                      func: 'concat',
                      args: [{ ref: ['_parent_path_'] }, { val: `].${q.element.name}[`, param: false }],
                    },
                    { func: 'lpad', args: [{ ref: ['$$RN$$'] }, { val: 6, param: false }, { val: '0', param: false }] },
                  ]
                  : [{ val: '$[', param: false }, { func: 'lpad', args: [{ ref: ['$$RN$$'] }, { val: 6, param: false }, { val: '0', param: false }] }],
              },
            ],
            as: '_path_',
          })
        }

        if (parent && (limit || one)) {
          // Apply row number limits
          q.where(
            one
              ? [{ ref: ['$$RN$$'] }, '=', { val: 1, param: false }]
              : limit.offset?.val
                ? [
                  { ref: ['$$RN$$'] },
                  '>',
                  limit.offset,
                  'AND',
                  { ref: ['$$RN$$'] },
                  '<=',
                  { val: limit.rows.val + limit.offset.val },
                ]
                : [{ ref: ['$$RN$$'] }, '<=', { val: limit.rows.val }],
          )
        }

        // Pass along SELECT options
        q.SELECT.expand = expand
        q.SELECT._one = one
        q.SELECT.count = count
        q.src = src
      }

      super.SELECT(q)

      // Set one and limit back to the query for onSELECT handler
      q.SELECT.one = one
      q.SELECT.limit = limit

      if (expand === 'root' && this._outputColumns) {
        this.cqn = q
        const fromSQL = this.from({ ref: [alias] })
        this.withclause.unshift(`${fromSQL} as (${this.sql})`)
        this.temporary.unshift({ blobs: this._blobs, select: `SELECT ${this._outputColumns} FROM ${fromSQL}` })
        if (this.values) {
          this.temporaryValues.unshift(this.values)
          this.values = this.temporaryValues.flat()
        }
      }

      return this.sql
    }

    SELECT_columns(q) {
      const { SELECT, src } = q
      if (!SELECT.columns) return '*'
      const structures = []
      let expands = {}
      let blobs = {}
      let hasBooleans = false
      let path = `'$['`
      let sql = SELECT.columns
        .map(
          SELECT.expand === 'root'
            ? x => {
              if (x === '*') return '*'
              // means x is a sub select expand
              if (x.elements) {
                expands[this.column_name(x)] = x.SELECT.one ? null : []

                const parent = src
                this.extractForeignKeys(x.SELECT.where, parent.as, []).forEach(ref => {
                  const columnName = this.column_name(ref)
                  if (!parent.SELECT.columns.find(c => this.column_name(c) === columnName)) {
                    parent.SELECT.columns.push(ref)
                  }
                })

                if (x.SELECT.from) {
                  x.SELECT.from = {
                    join: 'inner',
                    args: [x.SELECT.from, { ref: [parent.alias], as: parent.as }],
                    on: x.SELECT.where,
                    as: x.SELECT.from.as,
                  }
                } else {
                  x.SELECT.from = { ref: [parent.alias], as: parent.as }
                  x.SELECT.columns.forEach(col => {
                    // if (col.ref?.length === 1) { col.ref.unshift(parent.as) }
                    if (col.ref?.length > 1) {
                      const colName = this.column_name(col)
                      if (col.ref[0] !== parent.as) {
                        // Inject foreign columns into parent selects (recursively)
                        const as = `$$${col.ref.join('.')}$$`
                        let curPar = parent
                        while (curPar) {
                          if (curPar.SELECT.from?.args?.some(a => a.as === col.ref[0])) {
                            curPar.SELECT.columns.push({ __proto__: col, ref: col.ref, as })
                            break
                          } else {
                            curPar.SELECT.columns.push({ __proto__: col, ref: [curPar.SELECT.parent.as, as], as })
                            curPar = curPar.SELECT.parent
                          }
                        }
                        col.as = colName
                        col.ref = [parent.as, as]
                      } else if (!parent.SELECT.columns.some(c => this.column_name(c) === colName)) {
                        // Inject local columns into parent select
                        parent.SELECT.columns.push({ __proto__: col })
                      }
                    }
                  })
                }

                x.SELECT.where = undefined
                x.SELECT.expand = 'root'
                x.SELECT.parent = parent

                const values = this.values
                this.values = []
                parent.SELECT.expand = true
                this.SELECT(x)
                this.values = values
                return false
              }
              if (x.element?.type?.indexOf('Binary') > -1) {
                blobs[this.column_name(x)] = null
                return false
              }
              if (x.element?.elements || x.element?.items) {
                // support for structured types and arrays
                structures.push(x)
                return false
              }
              let xpr = this.expr(x)
              const columnName = this.column_name(x)
              if (columnName === '_path_') {
                path = xpr
                return false
              }
              if (x.element?.type === 'cds.Boolean') hasBooleans = true
              const converter = x.element?.[this.class._convertOutput] || (e => e)
              return `${converter(this.quote(columnName))} as "${columnName.replace(/"/g, '""')}"`
            }
            : x => {
              if (x === '*') return '*'
              // means x is a sub select expand
              if (x.elements) return false
              return this.column_expr(x)
            },
        )
        .filter(a => a)

      if (SELECT.expand === 'root') {
        this._blobs = blobs
        const blobColumns = Object.keys(blobs)
        this.blobs.push(...blobColumns.filter(b => !this.blobs.includes(b)))
        if (
          cds.env.features.sql_simple_queries &&
          (cds.env.features.sql_simple_queries > 1 || !hasBooleans) &&
          structures.length + ObjectKeys(expands).length + ObjectKeys(blobs).length === 0 &&
          !q?.src?.SELECT?.parent &&
          this.temporary.length === 0
        ) {
          return `${sql}`
        }

        expands = this.string(JSON.stringify(expands))
        blobs = this.string(JSON.stringify(blobs))
        // When using FOR JSON the whole dataset is put into a single blob
        // To increase the potential maximum size of the result set every row is converted to a JSON
        // Making each row a maximum size of 2gb instead of the whole result set to be 2gb
        // Excluding binary columns as they are not supported by FOR JSON and themselves can be 2gb
        const rawJsonColumn = sql.length
          ? `(SELECT ${sql} FROM JSON_TABLE('[{}]', '$' COLUMNS("'$$FaKeDuMmYCoLuMn$$'" FOR ORDINALITY)) FOR JSON ('format'='no', 'omitnull'='no', 'arraywrap'='no') RETURNS NVARCHAR(2147483647))`
          : `'{}'`

        let jsonColumn = rawJsonColumn
        if (structures.length) {
          // Appending the structured columns to prevent them from being quoted and escaped
          // In case of the deep JSON select queries the deep columns depended on a REGEXP_REPLACE which will probably be slower
          const structuresConcat = structures
            .map((x, i) => {
              const name = this.column_name(x)
              return `'${i ? ',' : '{'}"${name}":' || COALESCE(${this.quote(name)},'null')`
            })
            .join(' || ')
          jsonColumn = sql.length
            ? `${structuresConcat} || ',' || SUBSTRING(${rawJsonColumn}, 2)`
            : `${structuresConcat} || '}'`
        }

        // Calculate final output columns once
        let outputColumns = ''
        outputColumns = `_path_ as "_path_",${blobs} as "_blobs_",${expands} as "_expands_",${jsonColumn} as "_json_"`
        if (blobColumns.length)
          outputColumns = `${outputColumns},${blobColumns.map(b => `${this.quote(b)} as "${b.replace(/"/g, '""')}"`)}`
        this._outputColumns = outputColumns
        sql = `*,${path} as _path_`
      }
      return sql
    }

    SELECT_expand(_, sql) {
      return sql
    }

    from_dummy() {
      return ' FROM DUMMY'
    }

    extractForeignKeys(xpr, alias, foreignKeys = []) {
      // REVISIT: this is a quick method of extracting the foreign keys it could be nicer
      // Find all foreign keys used in the expression so they can be exposed to the follow up expand queries
      JSON.stringify(xpr, (key, val) => {
        if (key === 'ref' && val.length === 2 && val[0] === alias && !foreignKeys.find(k => k.ref + '' === val + '')) {
          foreignKeys.push({ ref: val })
          return
        }
        return val
      })
      return foreignKeys
    }

    // REVISIT: Find a way to avoid overriding the whole function redundantly
    INSERT_entries(q) {
      this.values = undefined
      const { INSERT } = q
      // REVISIT: should @cds.persistence.name be considered ?
      const entity = q.target?.['@cds.persistence.name'] || this.name(q.target?.name || INSERT.into.ref[0])

      const elements = q.elements || q.target?.elements
      if (!elements) {
        return super.INSERT_entries(q)
      }

      const columns = elements
        ? ObjectKeys(elements).filter(c => c in elements && !elements[c].virtual && !elements[c].value && !elements[c].isAssociation)
        : ObjectKeys(INSERT.entries[0])
      this.columns = columns

      const extractions = this.managed(
        columns.map(c => ({ name: c })),
        elements,
        !!q.UPSERT,
      )

      const extraction = extractions.map(c => c.column)
      const converter = extractions.map(c => c.convert)

      const _stream = entries => {
        const stream = Readable.from(this.INSERT_entries_stream(entries, 'hex'), { objectMode: false })
        stream._raw = entries
        return stream
      }

      // HANA Express does not process large JSON documents
      // The limit is somewhere between 64KB and 128KB
      if (HANAVERSION <= 2) {
        this.entries = INSERT.entries.map(e => (e instanceof Readable
          ? [e]
          : [_stream([e])]))
      } else {
        this.entries = [[
          INSERT.entries[0] instanceof Readable
            ? INSERT.entries[0]
            : _stream(INSERT.entries)
        ]]
      }

      // WITH SRC is used to force HANA to interpret the ? as a NCLOB allowing for streaming of the data
      // Additionally for drivers that did allow for streaming of NVARCHAR they quickly reached size limits
      // This should allow for 2GB of data to be inserted
      // When using a buffer table it would be possible to stream indefinitely
      // For the buffer table to work the data has to be sanitized by a complex regular expression
      // Which in testing took up about a third of the total time processing time
      // With the buffer table approach is also greatly reduces the required memory
      // JSON_TABLE parses the whole JSON document at once meaning that the whole JSON document has to be in memory
      // With the buffer table approach the data is processed in chunks of a configurable size
      // Which allows even smaller HANA systems to process large datasets
      // But the chunk size determines the maximum size of a single row
      return (this.sql = `INSERT INTO ${this.quote(entity)} (${this.columns.map(c =>
        this.quote(c),
      )}) WITH SRC AS (SELECT ? AS JSON FROM DUMMY UNION ALL SELECT TO_NCLOB(NULL) AS JSON FROM DUMMY)
      SELECT ${converter} FROM JSON_TABLE(SRC.JSON, '$' COLUMNS(${extraction}) ERROR ON ERROR)`)
    }

    INSERT_rows(q) {
      const { INSERT } = q

      // Convert the rows into entries to simplify inserting
      // Tested:
      // - Array JSON INSERT (1.5x)
      // - Simple INSERT with reuse onINSERT (2x)
      // - Simple INSERT with batch onINSERT (1x)
      // - Object JSON INSERT (1x)
      // The problem with Simple INSERT is the type mismatch from csv files
      // Recommendation is to always use entries
      const elements = q.elements || q.target?.elements
      if (!elements) {
        return super.INSERT_rows(q)
      }

      const columns = INSERT.columns || (elements && ObjectKeys(elements))
      const entries = new Array(INSERT.rows.length)
      const rows = INSERT.rows
      for (let x = 0; x < rows.length; x++) {
        const row = rows[x]
        const entry = {}
        for (let y = 0; y < columns.length; y++) {
          entry[columns[y]] = row[y]
        }
        entries[x] = entry
      }
      INSERT.entries = entries
      return this.INSERT_entries(q)
    }

    UPSERT(q) {
      const { UPSERT } = q
      const sql = this.INSERT({ __proto__: q, INSERT: UPSERT })

      // If no definition is available fallback to INSERT statement
      const elements = q.elements || q.target?.elements
      if (!elements) {
        return (this.sql = sql)
      }

      // REVISIT: should @cds.persistence.name be considered ?
      const entity = q.target?.['@cds.persistence.name'] || this.name(q.target?.name || INSERT.into.ref[0])
      const dataSelect = sql.substring(sql.indexOf('WITH'))

      // Calculate @cds.on.insert
      const collations = this.managed(
        this.columns.map(c => ({ name: c, sql: `NEW.${this.quote(c)}` })),
        elements,
        false,
      )

      let keys = q.target?.keys
      const keyCompare =
        keys &&
        Object.keys(keys)
          .filter(k => !keys[k].isAssociation && !keys[k].virtual)
          .map(k => `NEW.${this.quote(k)}=OLD.${this.quote(k)}`)
          .join(' AND ')

      return (this.sql = `UPSERT ${this.quote(entity)} (${this.columns.map(c =>
        this.quote(c),
      )}) SELECT ${collations.map(keyCompare ? c => c.switch : c => c.sql)} FROM (${dataSelect}) AS NEW ${keyCompare ? ` LEFT JOIN ${this.quote(entity)} AS OLD ON ${keyCompare}` : ''
        }`)
    }

    DROP(q) {
      const { target } = q
      const isView = target.query || target.projection
      return (this.sql = `DROP ${isView ? 'VIEW' : 'TABLE'} ${this.quote(this.name(target.name))}`)
    }

    from_args(args) {
      return `(${ObjectKeys(args).map(k => `${this.quote(k)} => ${this.expr(args[k])}`)})`
    }

    orderBy(orderBy, localized) {
      return orderBy.map(
        localized
          ? c =>
            this.expr(c) +
            (c.element?.[this.class._localized]
              ? ` COLLATE ${collations[this.context.locale] || collations[this.context.locale.split('_')[0]] || collations['']
              }`
              : '') +
            (c.sort === 'desc' || c.sort === -1 ? ' DESC' : ' ASC')
          : c => this.expr(c) + (c.sort === 'desc' || c.sort === -1 ? ' DESC' : ' ASC'),
      )
    }

    limit({ rows, offset }) {
      rows = { param: false, __proto__: rows }
      return super.limit({ rows, offset })
    }

    where(xpr) {
      xpr = { xpr }
      const suffix = this.is_comparator(xpr)
      return `${this.xpr(xpr)}${suffix ? '' : ` = ${this.val({ val: true })}`}`
    }

    having(xpr) {
      return this.where(xpr)
    }

    xpr(_xpr, caseSuffix = '') {
      const { xpr, _internal } = _xpr
      // Maps the compare operators to what to return when both sides are null
      const compareOperators = {
        '==': true,
        '!=': false,

        // These operators are not allowed in column expressions
        /* REVISIT: Only adjust these operators when inside the column expression
        '>': null,
        '<': null,
        '<>': null,
        '>=': null,
        '<=': null,
        '!<': null,
        '!>': null,
        */
      }

      let endWithCompare = false
      if (!_internal) {
        for (let i = 0; i < xpr.length; i++) {
          let x = xpr[i]
          if (typeof x === 'string') {
            // IS (NOT) NULL translation when required
            if (x === '=' || x === '!=') {
              const left = xpr[i - 1]
              const right = xpr[i + 1]
              const leftType = left?.element?.type
              const rightType = right?.element?.type
              // Prevent HANA from throwing and unify nonsense behavior
              if (left?.val === null && rightType in lobTypes) {
                left.param = false // Force null to be inlined
                xpr[i + 1] = { param: false, val: null } // Remove illegal type ref for compare operator
              }
              if (right?.val === null) {
                if (
                  !leftType || // Literal translation when left hand type is unknown
                  leftType in lobTypes
                ) {
                  xpr[i] = x = x === '=' ? 'IS' : 'IS NOT'
                  right.param = false // Force null to be inlined
                } else {
                  x = x === '=' ? '==' : '!='
                }
              }
            }

            // const effective = x === '=' && xpr[i + 1]?.val === null ? '==' : x
            // HANA does not support comparators in all clauses (e.g. SELECT 1>0 FROM DUMMY)
            // HANA does not have an 'IS' or 'IS NOT' operator
            if (x in compareOperators) {
              endWithCompare = true
              const left = xpr[i - 1]
              const right = xpr[i + 1]
              const ifNull = compareOperators[x]
              x = x === '==' ? '=' : x

              const compare = [left, x, right]

              const expression = {
                xpr: ['CASE', 'WHEN', ...compare, 'THEN', { val: true }, 'WHEN', 'NOT', ...compare, 'THEN', { val: false }],
                _internal: true,
              }

              if (ifNull != null) {
                // If at least one of the sides is NULL it will go into ELSE
                // This case checks if both sides are NULL and return their result
                expression.xpr.push('ELSE', {
                  xpr: [
                    'CASE',
                    'WHEN',
                    // coalesce is used to match the left and right hand types in case one is a placeholder
                    ...[{ func: 'COALESCE', args: [left, right] }, 'IS', 'NULL'],
                    'THEN',
                    { val: ifNull },
                    'ELSE',
                    { val: !ifNull },
                    'END',
                  ],
                  _internal: true,
                })
              }
              expression.xpr.push('END')

              xpr[i - 1] = ''
              xpr[i] = expression
              xpr[i + 1] = ' = TRUE'
            }
          }
        }
      }

      const sql = []
      for (let i = 0; i < xpr.length; ++i) {
        const x = xpr[i]
        if (typeof x === 'string') {
          const up = x.toUpperCase()
          if (up in logicOperators) {
            // Force current expression to end with a comparison
            endWithCompare = true
          }
          if (endWithCompare && (up in caseOperators || up === ')')) {
            endWithCompare = false
          }
          sql.push(this.operator(x, i, xpr))
        } else if (x.xpr) sql.push(`(${this.xpr(x, caseSuffix)})`)
        // default
        else sql.push(this.expr(x))
      }

      if (endWithCompare) {
        const suffix = this.operator('OR', xpr.length, xpr).slice(0, -3)
        if (suffix) {
          sql.push(suffix)
        }
      }

      return `${sql.join(' ')}`
    }

    operator(x, i, xpr) {
      const up = x.toUpperCase()
      // Add "= TRUE" before THEN in case statements
      if (
        up in logicOperators &&
        !this.is_comparator({ xpr }, i - 1)
      ) {
        return ` = ${this.val({ val: true })} ${x}`
      }
      if (
        (up === 'LIKE' && is_regexp(xpr[i + 1]?.val)) ||
        up === 'REGEXP'
      ) return 'LIKE_REGEXPR'
      else return x
    }

    get is_distinct_from_() { return '!=' }
    get is_not_distinct_from_() { return '==' }

    /**
     * Checks if the xpr is a comparison or a value
     * @param {} xpr
     * @returns
     */
    is_comparator({ xpr }, start) {
      const local = start != null
      for (let i = start ?? xpr.length; i > -1; i--) {
        const cur = xpr[i]
        if (cur == null) continue
        if (typeof cur === 'string') {
          const up = cur.toUpperCase()
          // When a logic operator is found the expression is not a comparison
          // When it is a local check it cannot be compared outside of the xpr
          if (up in logicOperators) return !local
          // When a compare operator is found the expression is a comparison
          if (up in compareOperators) return true
          // When a case operator is found it is the start of the expression
          if (up in caseOperators) break
          continue
        }
        if (cur.func?.toUpperCase() === 'CONTAINS' && cur.args?.length > 2) return true
        if ('_internal' in cur) return true
        if ('xpr' in cur) {
          const nested = this.is_comparator(cur)
          if (nested) return true
        }
      }
      return false
    }

    list(list) {
      const first = list.list[0]
      // If the list only contains of lists it is replaced with a json function and a placeholder
      if (this.values && first.list && !first.list.find(v => v.val == null)) {
        const extraction = first.list.map((v, i) => `"${i}" ${this.constructor.InsertTypeMap[typeof v.val]()} PATH '$.V${i}'`)
        this.values.push(JSON.stringify(list.list.map(l => l.list.reduce((l, c, i) => { l[`V${i}`] = c.val; return l }, {}))))
        return `(SELECT * FROM JSON_TABLE(?, '$' COLUMNS(${extraction})))`
      }
      // If the list only contains of vals it is replaced with a json function and a placeholder
      if (this.values && first.val != null) {
        const v = first
        const extraction = `"val" ${this.constructor.InsertTypeMap[typeof v.val]()} PATH '$.val'`
        this.values.push(JSON.stringify(list.list))
        return `(SELECT * FROM JSON_TABLE(?, '$' COLUMNS(${extraction})))`
      }
      // Call super for normal SQL behavior
      return super.list(list)
    }

    quote(s) {
      // REVISIT: casing in quotes when reading from entities it uppercase
      // When returning columns from a query they should be case sensitive
      // cds-compiler effectiveName uses toUpperCase for hana dialect, but not for hdbcds
      if (typeof s !== 'string') return '"' + s + '"'
      if (s.includes('"')) return '"' + s.replace(/"/g, '""').toUpperCase() + '"'
      if (s in this.class.ReservedWords || !/^[A-Za-z_][A-Za-z_$#0-9]*$/.test(s)) return '"' + s.toUpperCase() + '"'
      return s
    }

    insertType4(element) {
      // Finds the appropriate data type for JSON_TABLE column definition from cds.type
      if (!element._type) element = cds.builtin.types[element.type] || element
      const fn = element[this.class._insertType]
      return (
        fn?.(element) ||
        element._type?.replace('cds.', '').toUpperCase() ||
        cds.error`Unsupported type: ${element.type}`
      )
    }

    managed(columns, elements, isUpdate = false) {
      const annotation = isUpdate ? '@cds.on.update' : '@cds.on.insert'
      const inputConverterKey = this.class._convertInput
      // Ensure that missing managed columns are added
      const requiredColumns = !elements
        ? []
        : Object.keys(elements)
          .filter(e => {
            if (elements[e]?.virtual) return false
            if (elements[e]?.isAssociation) return false
            if (columns.find(c => c.name === e)) return false
            if (elements[e]?.[annotation]) return true
            if (!isUpdate && elements[e]?.default) return true
            return false
          })
          .map(name => ({ name, sql: 'NULL' }))

      const keyZero = this.quote(
        ObjectKeys(elements).find(e => {
          const el = elements[e]
          return el.key && !el.isAssociation
        }) || '',
      )

      return [...columns, ...requiredColumns].map(({ name, sql }) => {
        const element = elements?.[name] || {}
        // Don't apply input converters for place holders
        const converter = (sql !== '?' && element[inputConverterKey]) || (e => e)
        const val = _managed[element[annotation]?.['=']]
        let managed
        if (val) managed = this.func({ func: 'session_context', args: [{ val, param: false }] })
        let extract = sql ?? `${this.quote(name)} ${this.insertType4(element)} PATH '$.${name}'`
        if (!isUpdate) {
          const d = element.default
          if (d && (d.val !== undefined || d.ref?.[0] === '$now')) {
            const defaultValue = d.val ?? (cds.context?.timestamp || new Date()).toISOString()
            managed = typeof defaultValue === 'string' ? this.string(defaultValue) : defaultValue
          }
        }

        // Switch between OLD and NEW based upon the existence of the column in the NEW dataset
        // Coalesce is not good enough as it would not allow for setting a value to NULL using UPSERT
        const oldOrNew =
          element['@cds.on.update']?.['='] !== undefined
            ? extract
            : `CASE WHEN ${this.quote('$.' + name)} IS NULL THEN OLD.${this.quote(name)} ELSE ${extract} END`

        const notManged = managed === undefined
        return {
          name,
          column: `${extract}, ${this.quote('$.' + name)} NVARCHAR(2147483647) FORMAT JSON PATH '$.${name}'`,
          // For @cds.on.insert ensure that there was no entry yet before setting managed in UPSERT
          switch: notManged
            ? oldOrNew
            : `CASE WHEN OLD.${keyZero} IS NULL THEN COALESCE(${extract},${managed}) ELSE ${oldOrNew} END`,
          convert:
            (notManged
              ? `${converter(this.quote(name), element)} AS ${this.quote(name)}`
              : `CASE WHEN ${this.quote('$.' + name)} IS NULL THEN ${managed} ELSE ${converter(
                this.quote(name),
                element,
              )} END AS ${this.quote(name)}`) + (isUpdate ? `,${this.quote('$.' + name)}` : ''),
          sql: converter(notManged ? extract : `COALESCE(${extract}, ${managed})`, element),
        }
      })
    }

    // Loads a static result from the query `SELECT * FROM RESERVED_KEYWORDS`
    static ReservedWords = { ...super.ReservedWords, ...hanaKeywords }

    static Functions = require('./cql-functions')

    static TypeMap = {
      ...super.TypeMap,
    }

    // TypeMap used for the JSON_TABLE column definition
    static InsertTypeMap = {
      ...super.TypeMap,
      UInt8: () => 'INT',
      Int16: () => 'INT',
      Int64: () => `BIGINT`,
      UUID: () => `NVARCHAR(36)`,
      Boolean: () => `NVARCHAR(5)`,
      String: e => `NVARCHAR(${(e.length || 5000) * 4})`,
      LargeString: () => `NVARCHAR(2147483647)`,
      LargeBinary: () => `NVARCHAR(2147483647)`,
      Binary: () => `NVARCHAR(2147483647)`,
      array: () => `NVARCHAR(2147483647) FORMAT JSON`,
      Vector: () => `NVARCHAR(2147483647)`,
      Decimal: () => `DECIMAL`,

      // JavaScript types
      string: () => `NVARCHAR(2147483647)`,
      number: () => `DOUBLE`,
      boolean: () => `NVARCHAR(5)`,

      // HANA types
      'cds.hana.TINYINT': () => 'INT',
      'cds.hana.REAL': () => 'DECIMAL',
      'cds.hana.CHAR': e => `NVARCHAR(${(e.length || 1) * 4})`,
      'cds.hana.ST_POINT': () => 'NVARCHAR(2147483647)',
      'cds.hana.ST_GEOMETRY': () => 'NVARCHAR(2147483647)',
    }

    // HANA JSON_TABLE function does not support BOOLEAN types
    static InputConverters = {
      ...super.InputConverters,
      // REVISIT: BASE64_DECODE has stopped working
      // Unable to convert NVARCHAR to UTF8
      // Not encoded string with CESU-8 or some UTF-8 except a surrogate pair at "base64_decode" function
      Binary: e => `HEXTOBIN(${e})`,
      Boolean: e => `CASE WHEN ${e} = 'true' OR ${e} = '1' THEN TRUE WHEN ${e} = 'false' OR ${e} = '0' THEN FALSE END`,
      Vector: e => `TO_REAL_VECTOR(${e})`,
      // TODO: Decimal: (expr, element) => element.precision ? `TO_DECIMAL(${expr},${element.precision},${element.scale})` : expr

      // HANA types
      'cds.hana.ST_POINT': e => `CASE WHEN ${e} IS NOT NULL THEN NEW ST_POINT(TO_DOUBLE(JSON_VALUE(${e}, '$.x')), TO_DOUBLE(JSON_VALUE(${e}, '$.y'))) END`,
      'cds.hana.ST_GEOMETRY': e => `TO_GEOMETRY(${e})`,
    }

    static OutputConverters = {
      ...super.OutputConverters,
      LargeString: cds.env.features.sql_simple_queries > 0 ? e => `TO_NVARCHAR(${e})` : undefined,
      // REVISIT: binaries should use BASE64_ENCODE, but this results in BASE64_ENCODE(BINTONHEX(${e}))
      Binary: e => `BINTONHEX(${e})`,
      Date: e => `to_char(${e}, 'YYYY-MM-DD')`,
      Time: e => `to_char(${e}, 'HH24:MI:SS')`,
      DateTime: e => `to_char(${e}, 'YYYY-MM-DD"T"HH24:MI:SS"Z"')`,
      Timestamp: e => `to_char(${e}, 'YYYY-MM-DD"T"HH24:MI:SS.FF3"Z"')`,
      Vector: e => `TO_NVARCHAR(${e})`,
      // Reading int64 as string to not loose precision
      Int64: expr => `TO_NVARCHAR(${expr})`,
      // Reading decimal as string to not loose precision
      Decimal: expr => `TO_NVARCHAR(${expr})`,

      // HANA types
      'cds.hana.ST_POINT': e => `(SELECT NEW ST_POINT(TO_NVARCHAR(${e})).ST_X() as "x", NEW ST_POINT(TO_NVARCHAR(${e})).ST_Y() as "y" FROM DUMMY WHERE (${e}) IS NOT NULL FOR JSON ('format'='no', 'omitnull'='no', 'arraywrap'='no') RETURNS NVARCHAR(2147483647))`,
      'cds.hana.ST_GEOMETRY': e => `TO_NVARCHAR(${e})`,
    }
  }

  async onSIMPLE({ query, data, event }) {
    const { sql, values } = this.cqn2sql(query, data)
    try {
      let ps = await this.prepare(sql)
      return (this.ensureDBC() && await ps.run(values)).changes
    } catch (err) {
      // Allow drop to fail when the view or table does not exist
      if (event === 'DROP ENTITY' && (err.code === 259 || err.code === 321)) {
        return
      }
      throw err
    }
  }

  async dispatch(req) {
    // Look for deployment batch dispatch and execute as single query
    // When deployment is not executed in a batch it will fail to create views
    if (Array.isArray(req.query) && !req.query.find(q => typeof q !== 'string')) {
      req.query = `DO BEGIN ${req.query
        .map(
          q =>
            `EXEC '${q.replace(/'/g, "''").replace(';', '')}${
            // Add "PAGE LOADABLE" for all tables created to use NSE by default and reduce memory consumption
            /(^|')CREATE TABLE/.test(q) ? ' PAGE LOADABLE' : ''
            }';`,
        )
        .join('\n')} END;`
    }
    return super.dispatch(req)
  }

  async onCall({ query, data }, name, schema) {
    const outParameters = await this._getProcedureMetadata(name, schema)
    const ps = await this.prepare(query)
    return this.ensureDBC() && ps.proc(data, outParameters)
  }

  async onPlainSQL(req, next) {
    // HANA does not support IF EXISTS there for it is removed and the error codes are accepted
    if (/ IF EXISTS /i.test(req.query)) {
      req.query = req.query.replace(/ IF EXISTS/gi, '')
      try {
        return await super.onPlainSQL(req, next)
      } catch (err) {
        if (/(^|')DROP /i.test(req.query) && (err.code === 259 || err.code === 321)) {
          return
        }
        throw err
      }
    }

    const proc = this._getProcedureNameAndSchema(req.query)
    if (proc && proc.name) return this.onCall(req, proc.name, proc.schema)

    return super.onPlainSQL(req, next)
  }

  onBEGIN() {
    DEBUG?.('BEGIN')
    if (this.dbc) this.dbc.statements = []
    return this.dbc?.begin()
  }

  onCOMMIT() {
    DEBUG?.('COMMIT')
    this.dbc?.statements?.forEach(stmt => stmt
      .then(stmt => stmt.drop())
      .catch(() => { })
    )
    return this.dbc?.commit()
  }

  onROLLBACK() {
    DEBUG?.('ROLLBACK')
    this.dbc?.statements?.forEach(stmt => stmt
      .then(stmt => stmt.drop())
      .catch(() => { })
    )
    return this.dbc?.rollback()
  }

  // Creates a new database using HDI container groups
  async database({ database }, clean = false) {
    if (clean) {
      // Reset back to system credentials
      this.options.credentials = this.options.credentials.__system__
    }

    const creds = {
      containerGroup: database.toUpperCase(),
      usergroup: `${database}_USERS`.toUpperCase(),
      user: `${database}_USER_MANAGER`.toUpperCase(),
    }
    creds.schema = creds.user
    creds.password = creds.user + 'Val1d' // Password restrictions require Aa1

    try {
      const con = await this.factory.create(this.options.credentials)
      this.dbc = con

      const stmt = await this.dbc.prepare(createContainerDatabase)
      const res = this.ensureDBC() && await stmt.run([creds.user, creds.password, creds.containerGroup, !clean])
      res && DEBUG?.(res.changes.map(r => r.MESSAGE).join('\n'))
    } finally {
      if (this.dbc) {
        // Release table lock
        await this.onCOMMIT()

        await this.dbc.disconnect()
        delete this.dbc

        // Update credentials to new Database owner
        await this.disconnect()
        this.options.credentials = Object.assign({}, this.options.credentials, creds, {
          __system__: this.options.credentials,
        })
      }
    }
  }

  // Creates a new HDI container inside the database container group
  // As the tenants are located in a specific container group the containers can have the same name
  // This removes SCHEMA name conflicts when testing in the same system
  // Additionally this allows for deploying using the HDI procedures
  async tenant({ database, tenant }, clean = false) {
    if (clean) {
      // Reset back to database credentials
      this.options.credentials = this.options.credentials.__database__
    }

    const creds = {
      containerGroup: database.toUpperCase(),
      usergroup: `${database}_USERS`.toUpperCase(),
      schema: tenant.toUpperCase(),
      user: `${tenant}_USER`.toUpperCase(),
    }
    creds.password = creds.user + 'Val1d' // Password restrictions require Aa1

    try {
      const con = await this.factory.create(this.options.credentials)
      this.dbc = con

      const stmt = await this.dbc.prepare(createContainerTenant.replaceAll('{{{GROUP}}}', creds.containerGroup))
      const res = this.ensureDBC() && await stmt.run([creds.user, creds.password, creds.schema, !clean])
      res && DEBUG?.(res.changes.map?.(r => r.MESSAGE).join('\n'))
    } finally {
      await this.dbc.disconnect()
      delete this.dbc
    }
    // Update credentials to new Tenant owner
    await this.disconnect()
    this.options.credentials = Object.assign({}, this.options.credentials, creds, {
      __database__: this.options.credentials,
    })
  }

  async _getProcedureMetadata(name, schema) {
    const query = `SELECT PARAMETER_NAME FROM SYS.PROCEDURE_PARAMETERS WHERE SCHEMA_NAME = ${schema?.toUpperCase?.() === 'SYS' ? `'SYS'` : 'CURRENT_SCHEMA'
      } AND PROCEDURE_NAME = '${name}' AND PARAMETER_TYPE IN ('OUT', 'INOUT') ORDER BY POSITION`
    return await super.onPlainSQL({ query, data: [] })
  }

  _getProcedureNameAndSchema(sql) {
    // name delimited with "" allows any character
    const match = sql
      .match(
        /^\s*call \s*(("(?<schema_delimited>\w+)"\.)?("(?<delimited>.+)")|(?<schema_undelimited>\w+\.)?(?<undelimited>\w+))\s*\(/i
      )
    return (
      match && {
        name: match.groups.undelimited ?? match.groups.delimited,
        schema: match.groups.schema_delimited || match.groups.schema_undelimited
      }
    )
  }
}
const createContainerDatabase = fs.readFileSync(path.resolve(__dirname, 'scripts/container-database.sql'), 'utf-8')
const createContainerTenant = fs.readFileSync(path.resolve(__dirname, 'scripts/container-tenant.sql'), 'utf-8')

function _not_unique(err, code) {
  if (err.code === 301)
    return Object.assign(err, {
      originalMessage: err.message, // FIXME: required because of next line
      message: code, // FIXME: misusing message as code
      code: 400, // FIXME: misusing code as (http) status
    })
  return err
}

const is_regexp = x => x?.constructor?.name === 'RegExp' // NOTE: x instanceof RegExp doesn't work in repl
const ObjectKeys = o => (o && [...ObjectKeys(o.__proto__), ...Object.keys(o)]) || []
const _managed = {
  '$user.id': '$user.id',
  $user: '$user.id',
  $now: '$now',
}

const caseOperators = {
  'CASE': 1,
  'WHEN': 1,
  'THEN': 1,
  'ELSE': 1,
}
const logicOperators = {
  'THEN': 1,
  'AND': 1,
  'OR': 1,
}
const compareOperators = {
  '=': 1,
  '==': 1,
  '!=': 1,
  '>': 1,
  '<': 1,
  '<>': 1,
  '>=': 1,
  '<=': 1,
  '!<': 1,
  '!>': 1,
  'IS': 1,
  'IN': 1,
  'LIKE': 1,
  'IS NOT': 1,
  'EXISTS': 1,
  'BETWEEN': 1,
  'CONTAINS': 1,
  'MEMBER OF': 1,
  'LIKE_REGEXPR': 1,
}
const lobTypes = {
  'cds.LargeBinary': 1,
  'cds.LargeString': 1,
  'cds.hana.CLOB': 1,
}

module.exports = HANAService<|MERGE_RESOLUTION|>--- conflicted
+++ resolved
@@ -43,11 +43,7 @@
       throw new Error(`Database kind "${kind}" configured, but no HDI container or Service Manager instance bound to application.`)
     }
     const isMultitenant = !!service.options.credentials.sm_url || ('multiTenant' in this.options ? this.options.multiTenant : cds.env.requires.multitenancy)
-<<<<<<< HEAD
-    const acquireTimeoutMillis = 1000//this.options.pool?.acquireTimeoutMillis || cds.env.profiles.includes('production') ? 1000 : 10000
-=======
-    const acquireTimeoutMillis = this.options.pool?.acquireTimeoutMillis || (cds.env.profiles.includes('production') ? 1000 : 10000)
->>>>>>> d25af70b
+    const acquireTimeoutMillis = 1000//this.options.pool?.acquireTimeoutMillis || (cds.env.profiles.includes('production') ? 1000 : 10000)
     return {
       options: {
         min: 0,
