--- conflicted
+++ resolved
@@ -102,17 +102,10 @@
     // REVISIT: disable this for queries like (SELECT 1)
     // Will return multiple rows with objects inside
     query.SELECT.expand = 'root'
-<<<<<<< HEAD
-    const { cqn, temporary, blobs, withclause } = this.cqn2sql(query, data)
+    const { cqn, temporary, blobs, withclause, values } = this.cqn2sql(query, data)
     // REVISIT: add prepare options when param:true is used
     const sqlScript = this.wrapTemporary(temporary, withclause, blobs)
-    let rows = await this.exec(sqlScript)
-=======
-    const { cqn, temporary, blobs, values } = this.cqn2sql(query, data)
-    // REVISIT: add prepare options when param:true is used
-    const sqlScript = this.wrapTemporary(temporary, blobs)
     let rows = values?.length ? await (await this.prepare(sqlScript)).all(values) : await this.exec(sqlScript)
->>>>>>> 7d4dff5e
     if (rows.length) {
       rows = this.parseRows(rows)
     }
@@ -161,7 +154,7 @@
 
     const values = temporary
       .map(t => {
-        const blobColumns = blobs.map(b => (b in t.blobs) ? `NULL AS ${blobColumn(b)}` : blobColumn(b))
+        const blobColumns = blobs.map(b => (b in t.blobs) ? blobColumn(b) : `NULL AS ${blobColumn(b)}`)
         return `SELECT "_path_","_expands_","_blobs_","_json_"${blobColumns.length ? ',' : ''}${blobColumns} FROM (${t.select})`
       })
 
@@ -269,14 +262,15 @@
     SELECT(q) {
       // Collect all queries and blob columns of all queries
       this.blobs = this.blobs || []
-<<<<<<< HEAD
       this.withclause = this.withclause || []
-=======
       this.temporary = this.temporary || []
       this.temporaryValues = this.temporaryValues || []
->>>>>>> 7d4dff5e
-
-      const walkAlias = q => q.SELECT.from.as || q.SELECT.from.args?.[0].as || walkAlias(q.SELECT.from)
+
+      const walkAlias = q => {
+        if (q.args) return q.as || walkAlias(q.args[0])
+        if (q.SELECT?.from) return walkAlias(q.SELECT?.from)
+        return q.as
+      }
       const alias = walkAlias(q)
       q.as = q.as || alias
       const src = q
@@ -342,11 +336,7 @@
                   ? [
                     {
                       func: 'concat',
-<<<<<<< HEAD
                       args: [{ ref: ['_parent_path_'] }, { val: `].${q.element.name}[` }],
-=======
-                      args: [{ ref: ['_path_'] }, { val: `].${q.element.name}[`, param: false }],
->>>>>>> 7d4dff5e
                     },
                     { func: 'lpad', args: [{ ref: ['$$RN$$'] }, { val: 6, param: false }, { val: '0', param: false }] },
                   ]
@@ -391,16 +381,12 @@
 
       if (expand === 'root') {
         this.cqn = q
-<<<<<<< HEAD
         this.withclause.unshift(`${this.quote(alias)} as (${this.sql})`)
         this.temporary.unshift({ blobs: this._blobs, select: `SELECT ${this._outputColumns} FROM ${this.quote(alias)}` })
-=======
-        this.temporary.unshift({ blobs: this._blobs, select: this.sql.substring(7) })
         if (this.values) {
           this.temporaryValues.unshift(this.values)
           this.values = this.temporaryValues.flat()
         }
->>>>>>> 7d4dff5e
       }
 
       return this.sql
