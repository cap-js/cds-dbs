--- conflicted
+++ resolved
@@ -393,11 +393,7 @@
                 expands[this.column_name(x)] = x.SELECT.one ? null : []
 
                 const parent = src
-<<<<<<< HEAD
-                let fkeys = x.element._foreignKeys()
-=======
                 let fkeys = x.element._foreignKeys
->>>>>>> 11c6097d
                 if (typeof fkeys === 'function') fkeys = fkeys.call(x.element)
                 fkeys.forEach(k => {
                   if (!parent.SELECT.columns.find(c => this.column_name(c) === k.parentElement.name)) {
