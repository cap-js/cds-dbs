const fs = require('fs')
const path = require('path')
const { Readable } = require('stream')

const { SQLService } = require('@cap-js/db-service')
const drivers = require('./drivers')
const cds = require('@sap/cds')
const collations = require('./collations.json')
const keywords = cds.compiler.to.hdi.keywords
// keywords come as array
const hanaKeywords = keywords.reduce((prev, curr) => {
  prev[curr] = 1
  return prev
}, {})

const DEBUG = cds.debug('sql|db')
let HANAVERSION = 0
const SANITIZE_VALUES = process.env.NODE_ENV === 'production' && cds.env.log.sanitize_values !== false
const SYSTEM_VERSIONED = '@hana.systemversioned'

/**
 * @implements SQLService
 */
class HANAService extends SQLService {
  init() {
    // When hdi is enabled it defines the deploy function
    // REVISIT: refactor together with cds-deploy.js
    if (this.options.hdi) {
      super.deploy = this.hdiDeploy
    }

    this.on(['BEGIN'], this.onBEGIN)
    this.on(['COMMIT'], this.onCOMMIT)
    this.on(['ROLLBACK'], this.onROLLBACK)
    this.on(['SELECT', 'INSERT', 'UPSERT', 'UPDATE', 'DELETE'], this.onNOTFOUND)
    return super.init()
  }

  // REVISIT: Add multi tenant factory when clarified
  get factory() {
    const driver = drivers[this.options.driver || this.options.credentials?.driver]?.driver || drivers.default.driver
    const service = this
    const { credentials, kind, client: clientOptions = {} } = service.options
    if (!credentials) {
      throw new Error(`Database kind "${kind}" configured, but no HDI container or Service Manager instance bound to application.`)
    }
    const isMultitenant = !!service.options.credentials.sm_url || ('multiTenant' in this.options ? this.options.multiTenant : cds.env.requires.multitenancy)
    const acquireTimeoutMillis = this.options.pool?.acquireTimeoutMillis || (cds.env.profiles.includes('production') ? 1000 : 10000)
    return {
      options: {
        min: 0,
        max: 10,
        acquireTimeoutMillis,
        idleTimeoutMillis: 60000,
        evictionRunIntervalMillis: 100000,
        numTestsPerEvictionRun: Math.ceil((this.options.pool?.max || 10) - (this.options.pool?.min || 0) / 3),
        ...(this.options.pool || {}),
        testOnBorrow: true,
        fifo: false
      },
      create: async function (tenant) {
        try {
          const { credentials } = isMultitenant
            ? await require('@sap/cds-mtxs/lib').xt.serviceManager.get(tenant, { disableCache: false })
            : service.options
          const dbc = new driver({ ...credentials, ...clientOptions })
          await dbc.connect()
          HANAVERSION = dbc.server.major
          return dbc
        } catch (err) {
          if (isMultitenant) {
            // REVISIT: throw the error and break retry loop
            // Stop trying when the tenant does not exist or is rate limited
            if (err.status == 404 || err.status == 429)
              return new Promise(function (_, reject) {
                setTimeout(() => reject(err), acquireTimeoutMillis)
              })
          } else if (err.code !== 10) throw err
          await require('@sap/cds-mtxs/lib').xt.serviceManager.get(tenant, { disableCache: true })
          return this.create(tenant)
        }
      },
      error: (err /*, tenant*/) => {
        // Check whether the connection error was an authentication error
        if (err.code === 10) {
          // REVISIT: Refresh the credentials when possible
          cds.exit(1)
        }
        // REVISIT: Add additional connection error scenarios
        try {
          cds.error(err)
        } finally {
          cds.exit(1)
        }
      },
      destroy: dbc => dbc.disconnect(),
      validate: (dbc) => dbc.validate(),
    }
  }

  // REVISIT: Add multi tenant credential look up when clarified
  url4(tenant) {
    tenant
    let { host, port, driver } = this.options?.credentials || this.options || {}
    return `hana@${host}:${port}${driver ? `(${driver})` : ''}`
  }

  ensureDBC() {
    return this.dbc || cds.error`Database connection is ${this._done || 'disconnected'}`
  }

  async set(variables) {
    // REVISIT: required to be compatible with generated views
    if (variables['$valid.from']) variables['VALID-FROM'] = variables['$valid.from']
    if (variables['$valid.to']) variables['VALID-TO'] = variables['$valid.to']
    if (variables['$valid.to'] || variables['$valid.from']) variables['TEMPORAL_SYSTEM_TIME_AS_OF'] = variables['$valid.to'] < variables['$valid.from']
      ? variables['$valid.to']
      : variables['$valid.from']
    if (variables['$user.id']) variables['APPLICATIONUSER'] = variables['$user.id']
    if (variables['$user.locale']) variables['LOCALE'] = variables['$user.locale']

    this.ensureDBC().set(variables)
  }

  async onSELECT(req) {
    const { query, data } = req

    if (!query._target || query._target._unresolved) {
      try { this.infer(query) } catch { /**/ }
    }
    if (!query._target || query._target._unresolved) {
      return super.onSELECT(req)
    }

    const isLockQuery = query.SELECT.forUpdate || query.SELECT.forShareLock
    if (!isLockQuery) {
      // REVISIT: disable this for queries like (SELECT 1)
      // Will return multiple rows with objects inside
      query.SELECT.expand = 'root'
    }

    const { cqn, sql, temporary, blobs, withclause, values } = this.cqn2sql(query, data)
    delete query.SELECT.expand

    const isSimple = temporary.length + blobs.length + withclause.length === 0

    // REVISIT: add prepare options when param:true is used
    let sqlScript = isLockQuery || isSimple ? sql : this.wrapTemporary(temporary, withclause, blobs)
    const { hints } = query.SELECT
    if (hints) sqlScript += ` WITH HINT (${hints.join(',')})`
    let rows
    if (values?.length || blobs.length > 0) {
      const ps = await this.prepare(sqlScript, blobs.length)
      rows = this.ensureDBC() && await ps.all(values || [])
    } else {
      rows = await this.exec(sqlScript)
    }

    if (isLockQuery) {
      // Fetch actual locked results
      const resultQuery = query.clone()
      resultQuery.SELECT.forUpdate = undefined
      resultQuery.SELECT.forShareLock = undefined
      const keys = Object.keys(req.target.keys || {})
      if (keys.length && query.SELECT.forUpdate?.ignoreLocked) {
        // REVISIT: No support for count
        // where [keys] in [values]   
        const left = { list: keys.map(k => ({ ref: [k] })) }
        const right = { list: rows.map(r => ({ list: keys.map(k => ({ val: r[k.toUpperCase()] })) })) }
        resultQuery.SELECT.limit = undefined
        resultQuery.SELECT.where = [left, 'in', right]
      }
      return this.onSELECT({ query: resultQuery, __proto__: req })
    }

    if (rows.length && !isSimple) {
      rows = this.parseRows(rows)
    }
    if (cqn.SELECT.count) {
      // REVISIT: the runtime always expects that the count is preserved with .map, required for renaming in mocks
      return HANAService._arrayWithCount(rows, await this.count(query, rows))
    }
    return cqn.SELECT.one || query.SELECT.from.ref?.[0].cardinality?.max === 1 ? rows[0] : rows
  }

  async onINSERT({ query, data }) {
    try {
      const { sql, entries, cqn } = this.cqn2sql(query, data)
      if (!sql) return // Do nothing when there is nothing to be done
      const ps = await this.prepare(sql)
      // HANA driver supports batch execution
      const results = await (entries
        ? HANAVERSION <= 2
          ? entries.reduce((l, c) => l.then(() => this.ensureDBC() && ps.run(c)), Promise.resolve(0))
          : entries.length > 1 ? this.ensureDBC() && await ps.runBatch(entries) : this.ensureDBC() && await ps.run(entries[0])
        : this.ensureDBC() && ps.run())
      return new this.class.InsertResults(cqn, results)
    } catch (err) {
      throw _not_unique(err, 'ENTITY_ALREADY_EXISTS', data)
    }
  }

  async onUPDATE(req) {
    try {
      return await super.onUPDATE(req)
    } catch (err) {
      throw _not_unique(err, 'UNIQUE_CONSTRAINT_VIOLATION') || err
    }
  }

  async onNOTFOUND(req, next) {
    try {
      return await next()
    } catch (err) {
      // Ensure that the known entity still exists
      if (!this.context.tenant && err.code === 259 && typeof req.query !== 'string') {
        // Clear current tenant connection pool
        this.disconnect(this.context.tenant)
      }
      throw err
    }
  }

  // Allow for running complex expand queries in a single statement
  wrapTemporary(temporary, withclauses, blobs) {
    const blobColumn = b => `"${b.replace(/"/g, '""')}"`

    const values = temporary
      .map(t => {
        const blobColumns = blobs.map(b => (b in t.blobs) ? blobColumn(b) : `NULL AS ${blobColumn(b)}`)
        return blobColumns.length
          ? `SELECT "_path_","_blobs_","_expands_","_json_",${blobColumns} FROM (${t.select})`
          : t.select
      })

    const withclause = withclauses.length ? `WITH ${withclauses} ` : ''
    const pathOrder = ' ORDER BY "_path_" ASC'
    const ret = withclause + (
      values.length === 1
        ? values[0] + (values[0].indexOf(`SELECT '$[' as "_path_"`) < 0 ? pathOrder : '')
        : 'SELECT * FROM ' + values.map(v => `(${v})`).join(' UNION ALL ') + pathOrder
    )
    DEBUG?.(ret)
    return ret
  }

  // Structure flat rows into expands and include raw blobs as raw buffers
  parseRows(rows) {
    const ret = []
    const levels = [
      {
        data: ret,
        path: '$[',
        expands: {},
      },
    ]

    for (let i = 0; i < rows.length; i++) {
      const row = rows[i]
      const expands = JSON.parse(row._expands_)
      const blobs = JSON.parse(row._blobs_)
      const data = Object.assign(JSON.parse(row._json_ || '{}'), expands, blobs)
      Object.keys(blobs).forEach(k => (data[k] = row[k] || data[k]))

      // REVISIT: try to unify with handleLevel from base driver used for streaming
      while (levels.length) {
        const level = levels[levels.length - 1]
        // Check if the current row is a child of the current level
        if (row._path_.indexOf(level.path) === 0) {
          // Check if the current row is an expand of the current level
          const property = row._path_.slice(level.path.length + 2, -7)
          if (property in level.expands) {
            if (level.expands[property]) {
              level.data[property].push(data)
            } else {
              level.data[property] = data
            }
            levels.push({
              data: data,
              path: row._path_,
              expands,
            })
            break
          } else {
            // REVISIT: identify why sometimes not all parent rows are returned
            level.data.push?.(data)
            if (row._path_ !== level.path) {
              levels.push({
                data: data,
                path: row._path_,
                expands,
              })
            }
            break
          }
        } else {
          // Step up if it is not a child of the current level
          levels.pop()
        }
      }
    }
    return ret
  }

  // prepare and exec are both implemented inside the drivers
  prepare(sql, hasBlobs) {
    const stmt = this.ensureDBC().prepare(sql, hasBlobs)
    // we store the statements, to release them on commit/rollback all at once
    this.dbc.statements.push(stmt)
    return stmt
  }

  exec(sql) {
    return this.ensureDBC().exec(sql)
  }

  /**
   * HDI specific deploy logic
   * @param {import('@sap/cds/apis/csn').CSN} model The CSN model to be deployed
   */
  async hdiDeploy(model) {
    const fileGenerator = cds.compile.to.hdbtable(model)
    const sql = fs.promises.readFile(path.resolve(__dirname, 'scripts/deploy.sql'), 'utf-8')
    const hdiconfig = `${await fs.promises.readFile(path.resolve(__dirname, 'scripts/.hdiconfig'), 'utf-8')}`
    let files = [{ path: '.hdiconfig', content: `${hdiconfig}` }]
    for (let [src, { file }] of fileGenerator) {
      files.push({ path: file, content: src })
    }
    const replaces = {
      CONTAINER_GROUP: this.options.credentials.containerGroup,
      CONTAINER_NAME: this.options.credentials.schema,
      JSON_FILES: JSON.stringify(files).replace(/'/g, "''"),
    }

    const fullSQL = `${await sql}`.replace(/{{{([^}]*)}}}/g, (a, b) => replaces[b])
    await this.tx(async tx => tx.run(fullSQL))
    return true
  }

  static CQN2SQL = class CQN2HANA extends SQLService.CQN2SQL {

    static _init() {
      this._insertType = this._add_mixins(':insertType', this.InsertTypeMap)
      return super._init()
    }

    SELECT(q) {
      // Collect all queries and blob columns of all queries
      this.blobs = this.blobs || []
      this.withclause = this.withclause || []
      this.temporary = this.temporary || []
      this.temporaryValues = this.temporaryValues || []

      if (q.SELECT.from?.join && !q.SELECT.columns) {
        throw new Error('CQN query using joins must specify the selected columns.')
      }

      let { limit, one, distinct, from, orderBy, having, expand, columns = ['*'], localized, count, parent, recurse } = q.SELECT

      // When one of these is defined wrap the query in a sub query
      if (expand || (parent && (limit || one || orderBy))) {
        const walkAlias = q => {
          if (q.args) return q.as || walkAlias(q.args[0])
          if (q.SELECT?.from) return walkAlias(q.SELECT?.from)
          return q.as
        }
        const alias = q.as // Use query alias as path name
        q.as = walkAlias(q) // Use from alias for query re use alias
        q.alias = `${parent ? parent.alias + '.' : ''}${alias || q.as}`
        const src = q

        const { element, elements } = q

        q = cds.ql.clone(q)
        if (parent) {
          q.SELECT.limit = undefined
          q.SELECT.one = undefined
          q.SELECT.orderBy = undefined
        }
        q.SELECT.expand = false

        const outputColumns = [...columns.filter(c => c.as !== '_path_')]

        if (parent) {
          // Track parent _path_ for later concatination
          if (!columns.find(c => this.column_name(c) === '_path_'))
            columns.push({ ref: [parent.as, '_path_'], as: '_parent_path_' })
        }

        if (recurse) {
          columns.push({ xpr: [{ ref: ['RANK'] }], as: '$$RN$$' })
        }

        let orderByHasOutputColumnRef = false
        if (!recurse && orderBy) {
          if (distinct) orderByHasOutputColumnRef = true
          // Ensure that all columns used in the orderBy clause are exposed
          orderBy = orderBy.map((c, i) => {
            if (!c.ref) {
              c.as = `$$ORDERBY_${i}$$`
              columns.push(c)
              return { __proto__: c, ref: [c.as], sort: c.sort }
            }
            if (c.ref?.length === 2) {
              const ref = c.ref + ''
              const match = columns.find(col => col.ref + '' === ref)
              if (!match) {
                c.as = `$$${c.ref.join('.')}$$`
                columns.push(c)
              }
              return { __proto__: c, ref: [this.column_name(match || c)], sort: c.sort }
            }
            orderByHasOutputColumnRef = true
            return c
          })
        }

        let hasBooleans = false
        let hasExpands = false
        let hasStructures = false
        const aliasedOutputColumns = outputColumns.map(c => {
          if (c.element?.type === 'cds.Boolean') hasBooleans = true
          if (c.elements && c.element?.isAssociation) hasExpands = true
          if (c.element?.type in this.BINARY_TYPES || c.elements || c.element?.elements || c.element?.items) hasStructures = true
          return c.elements ? c : { __proto__: c, ref: [this.column_name(c)] }
        })

        const isSimpleQuery = (
          cds.env.features.sql_simple_queries &&
          (cds.env.features.sql_simple_queries > 1 || !hasBooleans) &&
          !hasStructures &&
          !parent
        )

        const rowNumberRequired = parent // If this query has a parent it is an expand
          || (!isSimpleQuery && (orderBy || from.SELECT)) // If using JSON functions the _path_ is used for top level sorting
          || hasExpands // Expands depend on parent $$RN$$

        if (!recurse && rowNumberRequired) {
          // Insert row number column for reducing or sorting the final result
          const over = { xpr: [] }
          // TODO: replace with full path partitioning
          if (parent) over.xpr.push(`PARTITION BY ${this.ref({ ref: ['_parent_path_'] })}`)
          if (orderBy?.length) over.xpr.push(` ORDER BY ${this.orderBy(orderBy, localized)}`)
          const rn = { xpr: [{ func: 'ROW_NUMBER', args: [] }, 'OVER', over], as: '$$RN$$' }
          q.as = q.SELECT.from.as

          q = cds.ql.SELECT(['*', rn]).from(q)
          q.as = q.SELECT.from.as
        }

        const outputAliasSimpleQueriesRequired = cds.env.features.sql_simple_queries
          && (orderByHasOutputColumnRef || having)
        if (outputAliasSimpleQueriesRequired || rowNumberRequired || q.SELECT.columns.length !== aliasedOutputColumns.length) {
          q = cds.ql.SELECT(aliasedOutputColumns).from(q)
          q.as = q.SELECT.from.as
          Object.defineProperty(q, 'elements', { value: elements })
          Object.defineProperty(q, 'element', { value: element })
        }

        if ((recurse || rowNumberRequired) && !q.SELECT.columns.find(c => c.as === '_path_')) {
          q.SELECT.columns.push({
            xpr: [
              {
                func: 'concat',
                args: parent
                  ? [
                    {
                      func: 'concat',
                      args: [{ ref: ['_parent_path_'] }, { val: `].${alias}[`, param: false }],
                    },
                    { func: 'lpad', args: [{ ref: ['$$RN$$'] }, { val: 6, param: false }, { val: '0', param: false }] },
                  ]
                  : [{ val: '$[', param: false }, { func: 'lpad', args: [{ ref: ['$$RN$$'] }, { val: 6, param: false }, { val: '0', param: false }] }],
              },
            ],
            as: '_path_',
          })
        }

        if (parent && (limit || one)) {
          if (limit && limit.rows == null) {
            // same error as in limit(), but for limits in expand
            throw new Error('Rows parameter is missing in SELECT.limit(rows, offset)')
          }

          // Apply row number limits
          q.where(
            one
              ? [{ ref: ['$$RN$$'] }, '=', { val: 1, param: false }]
              : limit.offset?.val
                ? [
                  { ref: ['$$RN$$'] },
                  '>',
                  limit.offset,
                  'AND',
                  { ref: ['$$RN$$'] },
                  '<=',
                  { val: limit.rows.val + limit.offset.val },
                ]
                : [{ ref: ['$$RN$$'] }, '<=', { val: limit.rows.val }],
          )
        }

        // Pass along SELECT options
        q.SELECT.expand = expand
        q.SELECT._one = one
        q.SELECT.count = count
        q.src = src
      }

      super.SELECT(q)

      // Set one and limit back to the query for onSELECT handler
      q.SELECT.one = one
      q.SELECT.limit = limit

      if (expand === 'root' && this._outputColumns) {
        this.cqn = q
        const fromSQL = this.quote(this.name(q.src.alias))
        this.withclause.unshift(`${fromSQL} as (${this.sql})`)
        this.temporary.unshift({ blobs: this._blobs, select: `SELECT ${this._outputColumns} FROM ${fromSQL}` })
        if (this.values) {
          this.temporaryValues.unshift(this.values)
          this.values = this.temporaryValues.flat()
        }
      }

      return this.sql
    }

    SELECT_recurse(q) {
      let { from, columns, where, recurse, _internal } = q.SELECT

      const requiredComputedColumns = { PARENT_ID: true, NODE_ID: true }
      if (!_internal) requiredComputedColumns.RANK = true
      const addComputedColumn = (name) => {
        if (requiredComputedColumns[name]) return
        requiredComputedColumns[name] = true
      }

      const distanceType = recurse.where?.[0]?.ref?.[0] in { 'Distance': 1, 'DistanceFromRoot': 1 } && recurse.where?.[0]?.ref?.[0]
      // Determine direction based upon whether the distance is negative or positive
      const direction = !distanceType || recurse.where[1] in { '<': 1, '<=': 1 }
        ? where?.length ? 'ANCESTORS' : 'DESCENDANTS' // If no where clause is provided it has to be toplevel
        : recurse.where[1] in { '=': 1, 'between': 1 } // First val of between is the lowest number according to SQL specification
          ? recurse.where[2]?.val < 0 ? 'ANCESTORS' : 'DESCENDANTS'
          : recurse.where[1] in { '>': 1, '>=': 1 }
            ? 'DESCENDANTS'
            : cds.error`Invalid recurse.where: ${JSON.stringify(recurse.where)}`
      // Ensure that the distance value is being computed
      if (distanceType) addComputedColumn(distanceType)

      // TODO: convert computed columns to cqn for better SQL generation
      const availableComputedColumns = {
        // Input computed columns
        PARENT_ID: false,
        NODE_ID: false,

        // Output computed columns
        RANK: { xpr: [{ ref: ['HIERARCHY_RANK'] }, '-', { val: 1, param: false }], as: 'RANK' },
        Distance: { ref: ['HIERARCHY_DISTANCE'], as: 'Distance' },
        DistanceFromRoot: { xpr: [{ ref: ['HIERARCHY_LEVEL'] }, '-', { val: 1, param: false }], as: 'DistanceFromRoot' },
        DrillState: false,
        LimitedDescendantCount: { xpr: [{ ref: ['HIERARCHY_TREE_SIZE'] }, '-', { val: 1, param: false }], as: 'LimitedDescendantCount' },
      }

      const columnsFiltered = columns
        .filter(x => {
          if (x.element?.isAssociation) return false
          const name = this.column_name(x)
          if (name === '$$RN$$') return false
          // REVISIT: ensure that the selected column is one of the hierarchy computed columns by unifying their common definition
          if (x.element?.['@Core.Computed'] && name in availableComputedColumns) {
            addComputedColumn(name)
            return false
          }
          return true
        })
      const columnsIn = columnsFiltered
        .map(x => {
          const name = this.column_name(x)
          if (name.toUpperCase() in requiredComputedColumns) {
            x = { __proto__: x, as: `$$${name}$$` }
          }
          return x
        })

      const nodeKeys = []
      const parentKeys = []
      const association = q.target.elements[recurse.ref[0]]
      association._foreignKeys.forEach(fk => {
        nodeKeys.push(this.quote(fk.childElement.name))
        parentKeys.push(this.quote(fk.parentElement.name))
      })

      columnsIn.push(
        nodeKeys.length === 1
          ? { ref: nodeKeys, as: 'NODE_ID' }
          : { func: 'HIERARCHY_COMPOSITE_ID', args: nodeKeys.map(n => ({ ref: [n] })), as: 'NODE_ID' },
        parentKeys.length === 1
          ? { ref: parentKeys, as: 'PARENT_ID' }
          : { func: 'HIERARCHY_COMPOSITE_ID', args: parentKeys.map(n => ({ ref: [n] })), as: 'PARENT_ID' },
      )

      const alias = q.SELECT.from.as
      const source = () => `HIERARCHY(SOURCE(SELECT ${columnsIn.map(c => this.column_expr(c, q))} FROM ${this.from(from, q)})) AS ${this.quote(alias)}`

      const expandedByNr = { list: [] }
      const expandedByOne = { list: [] }
      const expandedByZero = { list: [] }
      let expandedFilter = []
      if (recurse.where) for (let i = 0; i < recurse.where.length; i++) {
        let cur = {}
        let keys = false
        let distance = null
        for (; i < recurse.where.length + 1; i++) {
          const c = recurse.where[i]
          if (c === 'or' || i === recurse.where.length) {
            if (keys) { // TODO: when distance is above 1 a join for all children has to be added
              const expr = nodeKeys.length === 1
                ? { val: cur[nodeKeys[0]] }
                : { func: 'HIERARCHY_COMPOSITE_ID', args: nodeKeys.map(n => ({ val: cur[n] })) }
              switch (distance) {
                case 1: expandedByOne.list.push(expr)
                  break;
                case 0: expandedByZero.list.push(expr)
                  break;
                default: expandedByNr.list.push(expr)
              }
            }
            break
          }
          if (c.ref) {
            // Collect keys
            if (nodeKeys.includes(c.ref[0])) {
              keys = true
              i += 2
              cur[c.ref[0]] = recurse.where[i].val
              continue
            }
            // Collect Distance
            if (c.ref[0] === 'Distance') {
              if (recurse.where[i + 1] === 'between') i += 2
              i += 2
              distance = recurse.where[i].val
            }
            // Include DistanceFromRoot
            if (c.ref[0] === 'DistanceFromRoot') {
              if (expandedFilter.length) cds.error`recurse.where is only allowed to have a single "DistanceFromRoot" ref`
              expandedFilter.push({ ref: ['HIERARCHY_LEVEL'] }, recurse.where[i + 1], { val: recurse.where[i + 2].val + 1 })
              i += 2
            }
          }
        }
      }
      availableComputedColumns.DrillState = {
        xpr: [
          'CASE', 'WHEN', { ref: ['HIERARCHY_TREE_SIZE'] }, '=', { val: 1, param: false }, 'THEN', { val: 'leaf', param: false },
          ...(where?.length // When there is a where filter the final node will always be a leaf
            ? ['WHEN', { ref: ['HIERARCHY_DISTANCE'] }, '=', { val: 0, param: false }, 'THEN', { val: 'leaf', param: false }]
            : []
          ),
          ...(expandedByZero.list.length
            ? ['WHEN', { ref: ['NODE_ID'] }, 'IN', expandedByZero, 'THEN', { val: 'collapsed', param: false }]
            : []
          ),
          ...(expandedByNr.list.length || expandedByOne.list.length
            ? ['WHEN', { ref: ['NODE_ID'] }, 'IN', { list: [...expandedByNr.list, ...expandedByOne.list] }, 'THEN', { val: 'expanded', param: false }]
            : []
          ),
          ...(expandedByOne.list.length
            ? ['WHEN', { ref: ['PARENT_ID'] }, 'IN', expandedByOne, 'THEN', { val: 'collapsed', param: false }]
            : []
          ),
          ...(distanceType
            ? ['WHEN', ...(distanceType === 'DistanceFromRoot'
              ? [{ ref: ['HIERARCHY_LEVEL'] }, '!=', { val: recurse.where[2].val + 1 }]
              : [{ ref: ['HIERARCHY_DISTANCE'] }, recurse.where[1], { val: recurse.where[2].val - 1 }]
            ), 'THEN', { val: 'expanded', param: false },
            ]
            : []
          ),

          'ELSE', { val: recurse.where && distanceType ? 'collapsed' : 'expanded', param: false },
          'END',
        ],
        as: 'DrillState'
      }
      if (expandedByOne.list.length) {
        if (expandedFilter.length) expandedFilter.push('OR')
        expandedFilter.push({ ref: ['PARENT_ID'] }, 'IN', expandedByOne)
      }

      if (expandedByNr.list.length) {
        if (expandedFilter.length) expandedFilter.push('OR')
        expandedFilter.push({ ref: ['NODE_ID'] }, 'IN', {
          SELECT: {
            _internal: true,
            columns: [{ ref: ['NODE_ID'], element: { '@Core.Computed': true } }],
            from: q.SELECT.from,
            where: [{ ref: ['NODE_ID'] }, 'IN', expandedByNr],
            recurse: { ref: recurse.ref, where: [{ ref: ['Distance'] }, '>=', { val: 1 }] },
          },
          target: q.target,
        })
      }

      if (expandedByZero.list.length) {
        expandedFilter = [...(expandedFilter.length
          ? [{ xpr: expandedFilter }, 'AND']
          : []
        ), { ref: ['NODE_ID'] }, 'NOT IN', {
          SELECT: {
            _internal: true,
            columns: [{ ref: ['NODE_ID'], element: { '@Core.Computed': true } }],
            from: q.SELECT.from,
            where: [{ ref: ['NODE_ID'] }, 'IN', expandedByZero],
            recurse: { ref: recurse.ref, where: [{ ref: ['Distance'] }, '>=', { val: 1 }] },
          },
          target: q.target,
        }]
      }

      const columnsOut = [
        ...columnsFiltered
          .map(x => {
            const name = this.column_name(x)
            if (name.toUpperCase() in requiredComputedColumns) {
              return { ref: [`$$${name}$$`], as: name }
            }
            return { ref: [name] }
          }),
      ]

      for (const name in requiredComputedColumns) {
        const def = availableComputedColumns[name]
        if (def) columnsOut.push(def)
      }
      if (_internal) columnsOut.push({ ref: ['NODE_ID'] })

      const subGraph = distanceType === 'DistanceFromRoot' && !where
        ? `SELECT ${columnsOut.map(c => this.column_expr(c, q))} FROM ${source()} WHERE ${this.where(expandedFilter)}`
        : `SELECT ${columnsOut.map(c => this.column_expr(c, q))
        } FROM HIERARCHY_${direction} (SOURCE ${source()} START ${where
          ? `WHERE ${this.where(where)}`
          : `WHERE ${this.where([{ ref: ['PARENT_ID'] }, '=', { val: null }])}`
        }${distanceType === 'Distance'
          ? ` DISTANCE ${recurse.where[1] === '='
            ? ''
            : recurse.where[1] in { 'between': 1, '>=': 1, '>': 1 }
              ? 'FROM '
              : 'TO '
          }${this.expr(recurse.where[2])
          }${recurse.where[1] in { 'between': 1 }
            ? ` TO ${recurse.where[4]}`
            : ''
          }`
          : ''
        })${expandedFilter.length
          ? ` WHERE ${this.where(expandedFilter)}`
          : ''
        }`

      return `(${subGraph})${alias ? ` AS ${this.quote(alias)}` : ''} `
    }

    SELECT_columns(q) {
      const { SELECT, src } = q
      if (!SELECT.columns) return '*'
      if (SELECT.expand !== 'root') {
        const ret = []
        for (const x of q.SELECT.columns) {
          if (x.elements && x.element?.isAssociation) continue
          ret.push(this.column_expr(x, q))
        }
        return ret
      }
      const structures = []
      const blobrefs = []
      let expands = {}
      let blobs = {}
      let hasBooleans = false
      let path
      let sql = []

      // Remove sub expands and track special return column types
      for (const x of SELECT.columns) {
        if (x === '*') sql.push('*')
        // means x is a sub select expand
        if (x.elements && x.element?.isAssociation) {
          if (x.SELECT?.count) {
            // Add count query to src query and output  query
            const cq = this.SELECT_count(x)
            src.SELECT.columns.push(cq)
            if (q !== src) q.SELECT.columns.push({ ref: [cq.as], element: cq.element })
          }

          expands[this.column_name(x)] = x.SELECT.one ? null : []

          const parent = src
          this.extractForeignKeys(x.SELECT.where, parent.as, []).forEach(ref => {
            const columnName = this.column_name(ref)
            if (!parent.SELECT.columns.find(c => this.column_name(c) === columnName)) {
              parent.SELECT.columns.push(ref)
            }
          })

          if (x.SELECT.from) {
            x.SELECT.from = {
              join: 'inner',
              args: [x.SELECT.from, { ref: [parent.alias], as: parent.as }],
              on: x.SELECT.where,
              as: x.SELECT.from.as,
            }
          } else {
            x.SELECT.from = { ref: [parent.alias], as: parent.as }
            x.SELECT.columns.forEach(col => {
              // if (col.ref?.length === 1) { col.ref.unshift(parent.as) }
              if (col.ref?.length > 1) {
                const colName = this.column_name(col)
                if (!parent.SELECT.columns.some(c => this.column_name(c) === colName)) {
                  const isSource = from => {
                    if (from.as === col.ref[0]) return true
                    return from.args?.some(a => {
                      if (a.args) return isSource(a)
                      return a.as === col.ref[0]
                    })
                  }

                  // Inject foreign columns into parent selects (recursively)
                  const as = `$$${col.ref.join('.')} $$`
                  let rename = col.ref[0] !== parent.as
                  let curPar = parent
                  while (curPar) {
                    if (isSource(curPar.SELECT.from)) {
                      if (curPar.SELECT.columns.find(c => c.as === as)) {
                        rename = true
                      } else {
                        rename = rename || curPar === parent
                        curPar.SELECT.columns.push(rename ? { __proto__: col, ref: col.ref, as } : { __proto__: col, ref: [...col.ref] })
                      }
                      break
                    } else {
                      curPar.SELECT.columns.push({ __proto__: col, ref: [curPar.SELECT.parent.as, as], as })
                      curPar = curPar.SELECT.parent
                    }
                  }
                  if (rename) {
                    col.as = colName
                    col.ref = [parent.as, as]
                  } else {
                    col.ref = [parent.as, colName]
                  }
                } else {
                  x.SELECT.from = { ref: [parent.alias], as: parent.as }
                  x.SELECT.columns.forEach(col => {
                    // if (col.ref?.length === 1) { col.ref.unshift(parent.as) }
                    if (col.ref?.length > 1) {
                      const colName = this.column_name(col)
                      if (!parent.SELECT.columns.some(c => !c.elements && this.column_name(c) === colName)) {
                        const isSource = from => {
                          if (from.as === col.ref[0]) return true
                          return from.args?.some(a => {
                            if (a.args) return isSource(a)
                            return a.as === col.ref[0]
                          })
                        }

                        // Inject foreign columns into parent selects (recursively)
                        const as = `$$${col.ref.join('.')} $$`
                        let rename = col.ref[0] !== parent.as
                        let curPar = parent
                        while (curPar) {
                          if (isSource(curPar.SELECT.from)) {
                            if (curPar.SELECT.columns.find(c => c.as === as)) {
                              rename = true
                            } else {
                              rename = rename || curPar === parent
                              curPar.SELECT.columns.push(rename ? { __proto__: col, ref: col.ref, as } : { __proto__: col, ref: [...col.ref] })
                            }
                            break
                          } else {
                            curPar.SELECT.columns.push({ __proto__: col, ref: [curPar.SELECT.parent.as, as], as })
                            curPar = curPar.SELECT.parent
                          }
                        }
                        if (rename) {
                          col.as = colName
                          col.ref = [parent.as, as]
                        } else {
                          col.ref = [parent.as, colName]
                        }
                      } else {
                        col.ref[1] = colName
                      }
                    }
                  })
                }
              }
            })
          }

          x.SELECT.where = undefined
          x.SELECT.expand = 'root'
          x.SELECT.parent = parent

          const values = this.values
          this.values = []
          parent.SELECT.expand = true
          this.SELECT(x)
          this.values = values
          continue
        }
        if (x.element?.type in this.BINARY_TYPES) {
          blobrefs.push(x)
          blobs[this.column_name(x)] = null
          continue
        }
        if (x.element?.elements || x.element?.items) {
          // support for structured types and arrays
          structures.push(x)
          continue
        }
        const columnName = this.column_name(x)
        if (columnName === '_path_') {
          path = this.expr(x)
          continue
        }
        if (x.element?.type === 'cds.Boolean') hasBooleans = true
        const converter = x.element?.[this.class._convertOutput] || (e => e)
        const s = x.param !== true && typeof x.val === 'number' ? this.expr({ param: false, __proto__: x }) : this.expr(x)
        sql.push(`${converter(s, x.element)} as "${columnName.replace(/"/g, '""')}"`)
      }

      this._blobs = blobs
      const blobColumns = Object.keys(blobs)
      this.blobs.push(...blobColumns.filter(b => !this.blobs.includes(b)))
      if (
        cds.env.features.sql_simple_queries &&
        (cds.env.features.sql_simple_queries > 1 || !hasBooleans) &&
        structures.length + ObjectKeys(expands).length + ObjectKeys(blobs).length === 0 &&
        !q?.src?.SELECT?.parent &&
        this.temporary.length === 0
      ) {
        return `${sql}`
      }

      expands = this.string(JSON.stringify(expands))
      blobs = this.string(JSON.stringify(blobs))
      // When using FOR JSON the whole dataset is put into a single blob
      // To increase the potential maximum size of the result set every row is converted to a JSON
      // Making each row a maximum size of 2gb instead of the whole result set to be 2gb
      // Excluding binary columns as they are not supported by FOR JSON and themselves can be 2gb
      const rawJsonColumn = sql.length
        ? `(SELECT ${path ? sql : sql.map(c => c.slice(c.lastIndexOf(' as "') + 4))} FROM JSON_TABLE('{}', '$' COLUMNS("'$$FaKeDuMmYCoLuMn$$'" FOR ORDINALITY)) FOR JSON ('format'='no', 'omitnull'='no', 'arraywrap'='no') RETURNS NVARCHAR(2147483647))`
        : `'{}'`

      let jsonColumn = rawJsonColumn
      if (structures.length) {
        // Appending the structured columns to prevent them from being quoted and escaped
        // In case of the deep JSON select queries the deep columns depended on a REGEXP_REPLACE which will probably be slower
        const structuresConcat = structures
          .map((x, i) => {
            const name = this.column_name(x)
            return `'${i ? ',' : '{'}"${name}":' || COALESCE(${this.quote(name)},'null')`
          })
          .join(' || ')
        jsonColumn = sql.length
          ? `${structuresConcat} || ',' || SUBSTRING(${rawJsonColumn}, 2)`
          : `${structuresConcat} || '}'`
      }

      // Calculate final output columns once
      let outputColumns = ''
      outputColumns = `${path ? this.quote('_path_') : `'$['`} as "_path_",${blobs} as "_blobs_",${expands} as "_expands_",${jsonColumn} as "_json_"`
      if (blobColumns.length)
        outputColumns = `${outputColumns},${blobColumns.map(b => `${this.quote(b)} as "${b.replace(/"/g, '""')}"`)}`
      this._outputColumns = outputColumns
      if (path) {
        sql = `*,${path} as ${this.quote('_path_')}`
      } else {
        structures.forEach(x => sql.push(this.column_expr(x)))
        blobrefs.forEach(x => sql.push(this.column_expr(x)))
      }
      return sql
    }

    SELECT_expand(_, sql) {
      return sql
    }

    SELECT_count(q) {
      const countQuery = super.SELECT_count(q)
      countQuery.SELECT.from = countQuery.SELECT.from
      countQuery.SELECT.where = countQuery.SELECT.where
      // Ensure that the query is not considered an expand query
      countQuery.SELECT.parent = undefined
      return countQuery
    }

    from_dummy() {
      return ' FROM DUMMY'
    }

    extractForeignKeys(xpr, alias, foreignKeys = []) {
      // REVISIT: this is a quick method of extracting the foreign keys it could be nicer
      // Find all foreign keys used in the expression so they can be exposed to the follow up expand queries
      JSON.stringify(xpr, (key, val) => {
        if (key === 'ref' && val.length === 2 && val[0] === alias && !foreignKeys.find(k => k.ref + '' === val + '')) {
          foreignKeys.push({ ref: val })
          return
        }
        return val
      })
      return foreignKeys
    }

    // REVISIT: Find a way to avoid overriding the whole function redundantly
    INSERT_entries(q) {
      this.values = undefined
      const { INSERT } = q
      // REVISIT: should @cds.persistence.name be considered ?
      const entity = q._target?.['@cds.persistence.name'] || this.name(q._target?.name || INSERT.into.ref[0], q)

      const elements = q.elements || q._target?.elements
      if (!elements) {
        return super.INSERT_entries(q)
      }

      const columns = elements
        ? ObjectKeys(elements).filter(c => c in elements && !elements[c].virtual && !elements[c].value && !elements[c].isAssociation && !elements[c][SYSTEM_VERSIONED])
        : ObjectKeys(INSERT.entries[0])
      this.columns = columns

      const extractions = this.managed(columns.map(c => ({ name: c })), elements)

      // REVISIT: @cds.extension required
      const extraction = extractions.map(c => c.extract)
      const converter = extractions.map(c => c.insert)

      const _stream = entries => {
        const stream = Readable.from(this.INSERT_entries_stream(entries, 'hex'), { objectMode: false })
        stream.setEncoding('utf-8')
        stream.type = 'json'
        stream._raw = entries
        return stream
      }

      // HANA Express does not process large JSON documents
      // The limit is somewhere between 64KB and 128KB
      if (HANAVERSION <= 2) {
        this.entries = INSERT.entries.map(e => (e instanceof Readable
          ? [e]
          : [_stream([e])]))
      } else {
        this.entries = [[
          INSERT.entries[0] instanceof Readable
            ? INSERT.entries[0]
            : _stream(INSERT.entries)
        ]]
      }

      // WITH SRC is used to force HANA to interpret the ? as a NCLOB allowing for streaming of the data
      // Additionally for drivers that did allow for streaming of NVARCHAR they quickly reached size limits
      // This should allow for 2GB of data to be inserted
      // When using a buffer table it would be possible to stream indefinitely
      // For the buffer table to work the data has to be sanitized by a complex regular expression
      // Which in testing took up about a third of the total time processing time
      // With the buffer table approach is also greatly reduces the required memory
      // JSON_TABLE parses the whole JSON document at once meaning that the whole JSON document has to be in memory
      // With the buffer table approach the data is processed in chunks of a configurable size
      // Which allows even smaller HANA systems to process large datasets
      // But the chunk size determines the maximum size of a single row
      return (this.sql = `INSERT INTO ${this.quote(entity)} (${this.columns.map(c =>
        this.quote(c),
      )}) WITH SRC AS (SELECT ? AS JSON FROM DUMMY UNION ALL SELECT TO_NCLOB(NULL) AS JSON FROM DUMMY)
      SELECT ${converter} FROM JSON_TABLE(SRC.JSON, '$' COLUMNS(${extraction}) ERROR ON ERROR) AS NEW`)
    }

    INSERT_rows(q) {
      const { INSERT } = q

      // Convert the rows into entries to simplify inserting
      // Tested:
      // - Array JSON INSERT (1.5x)
      // - Simple INSERT with reuse onINSERT (2x)
      // - Simple INSERT with batch onINSERT (1x)
      // - Object JSON INSERT (1x)
      // The problem with Simple INSERT is the type mismatch from csv files
      // Recommendation is to always use entries
      const elements = q.elements || q._target?.elements
      if (!elements) {
        return super.INSERT_rows(q)
      }

      const columns = INSERT.columns || []
      for (const col of ObjectKeys(elements)) {
        if (!columns.includes(col)) columns.push(col)
      }

      const entries = new Array(INSERT.rows.length)
      const rows = INSERT.rows
      for (let x = 0; x < rows.length; x++) {
        const row = rows[x]
        const entry = {}
        for (let y = 0; y < columns.length; y++) {
          entry[columns[y]] = row[y]
            // Include explicit null values for managed fields
            ?? (elements[columns[y]]['@cds.on.insert'] && null)
        }
        entries[x] = entry
      }
      INSERT.entries = entries
      return this.INSERT_entries(q)
    }

    UPSERT(q) {
      const { UPSERT } = q
      // REVISIT: should @cds.persistence.name be considered ?
      const entity = q._target?.['@cds.persistence.name'] || this.name(q._target?.name || UPSERT.into.ref[0], q)
      const elements = q._target?.elements || {}
      const insert = this.INSERT({ __proto__: q, INSERT: UPSERT })

      let keys = q._target?.keys
      if (!keys) return insert
      keys = Object.keys(keys).filter(k => !keys[k].isAssociation && !keys[k].virtual)

      // temporal data
      keys.push(...ObjectKeys(q._target.elements).filter(e => q._target.elements[e]['@cds.valid.from']))

      const managed = this.managed(
        this.columns.map(c => ({ name: c })),
        elements
      )

      const keyCompare = managed
        .filter(c => keys.includes(c.name))
        .map(c => `${c.insert}=OLD.${this.quote(c.name)}`)
        .join(' AND ')

      const mixing = managed.map(c => c.upsert)
      const extraction = managed.map(c => c.extract)

      const sql = `WITH SRC AS (SELECT ? AS JSON FROM DUMMY UNION ALL SELECT TO_NCLOB(NULL) AS JSON FROM DUMMY)
SELECT ${mixing} FROM JSON_TABLE(SRC.JSON, '$' COLUMNS(${extraction})) AS NEW LEFT JOIN ${this.quote(entity)} AS OLD ON ${keyCompare}`

      return (this.sql = `UPSERT ${this.quote(entity)} (${this.columns.map(c => this.quote(c))}) ${sql}`)
    }

    DROP(q) {
      return (this.sql = super.DROP(q).replace('IF EXISTS', ''))
    }

    from_args(args) {
      return `(${ObjectKeys(args).map(k => `${this.quote(k)} => ${this.expr(args[k])}`)})`
    }

    orderBy(orderBy, localized) {
<<<<<<< HEAD
      return orderBy.map(
        localized
          ? c =>
            this.expr(c) +
            (c.element?.[this.class._localized] && this.context.locale
              ? ` COLLATE ${collations[this.context.locale] || collations[this.context.locale.split('_')[0]] || collations['']
              }`
              : '') +
            (c.sort?.toLowerCase() === 'desc' || c.sort === -1 ? ' DESC' : ' ASC')
          : c => this.expr(c) + (c.sort?.toLowerCase() === 'desc' || c.sort === -1 ? ' DESC' : ' ASC'),
      )
=======
      return orderBy.map(c => {
        const o = localized
          ? this.expr(c) +
          (c.element?.[this.class._localized]
            ? ` COLLATE ${collations[this.context.locale] || collations[this.context.locale.split('_')[0]] || collations['']}`
            : '') +
          (c.sort?.toLowerCase() === 'desc' || c.sort === -1 ? ' DESC' : ' ASC')
          : this.expr(c) + (c.sort?.toLowerCase() === 'desc' || c.sort === -1 ? ' DESC' : ' ASC')
        if (c.nulls) return o + ' NULLS ' + (c.nulls.toLowerCase() === 'first' ? 'FIRST' : 'LAST')
        return o
      })
>>>>>>> f5a20e25
    }

    limit({ rows, offset }) {
      rows = { param: false, __proto__: rows }
      return super.limit({ rows, offset })
    }

    where(xpr) {
      xpr = { xpr, top: true }
      const suffix = this.is_comparator(xpr)
      return `${this.xpr(xpr, true)}${suffix ? '' : ` = ${this.val({ val: true })}`}`
    }

    having(xpr) {
      return this.where(xpr)
    }

    xpr(_xpr, iscompare) {
      let { xpr, top, _internal } = _xpr
      // Maps the compare operators to what to return when both sides are null
      const compareTranslations = {
        '==': true,
        '!=': false,
      }
      const expressionTranslations = { // These operators are not allowed in column expressions
        '==': true,
        '!=': false,
        '=': null,
        '>': null,
        '<': null,
        '<>': null,
        '>=': null,
        '<=': null,
        '!<': null,
        '!>': null,
      }

      if (!_internal) {
        const iscompareStack = [iscompare]
        for (let i = 0; i < xpr.length; i++) {
          let x = xpr[i]
          if (typeof x === 'string') {
            // IS (NOT) NULL translation when required
            if (x === '=' || x === '!=') {
              const left = xpr[i - 1]
              const right = xpr[i + 1]
              const leftType = left?.element?.type
              const rightType = right?.element?.type
              // Prevent HANA from throwing and unify nonsense behavior
              if (left?.val === null && rightType in lobTypes) {
                left.param = false // Force null to be inlined
                xpr[i + 1] = { param: false, val: null } // Remove illegal type ref for compare operator
              }
              if (right?.val === null) {
                if (
                  !leftType || // Literal translation when left hand type is unknown
                  leftType in lobTypes
                ) {
                  xpr[i] = x = x === '=' ? 'IS' : 'IS NOT'
                  right.param = false // Force null to be inlined
                } else {
                  x = x === '=' ? '==' : '!='
                }
              }
            }

            // const effective = x === '=' && xpr[i + 1]?.val === null ? '==' : x
            // HANA does not support comparators in all clauses (e.g. SELECT 1>0 FROM DUMMY)
            // HANA does not have an 'IS' or 'IS NOT' operator
            if (iscompareStack.at(-1) ? x in compareTranslations : x in expressionTranslations) {
              const left = xpr[i - 1]
              const right = xpr[i + 1]
              const ifNull = expressionTranslations[x]
              x = x === '==' ? '=' : x

              const compare = [left, x, right]

              const expression = {
                xpr: ['CASE', 'WHEN', ...compare, 'THEN', { val: true }, 'WHEN', 'NOT', ...compare, 'THEN', { val: false }],
                _internal: true,
              }

              if (ifNull != null) {
                // If at least one of the sides is NULL it will go into ELSE
                // This case checks if both sides are NULL and return their result
                expression.xpr.push('ELSE', {
                  xpr: [
                    'CASE',
                    'WHEN',
                    // coalesce is used to match the left and right hand types in case one is a placeholder
                    ...[{ func: 'COALESCE', args: [left, right] }, 'IS', 'NULL'],
                    'THEN',
                    { val: ifNull },
                    'ELSE',
                    { val: !ifNull },
                    'END',
                  ],
                  _internal: true,
                })
              }
              expression.xpr.push('END')

              xpr[i - 1] = ''
              xpr[i] = expression
              xpr[i + 1] = iscompareStack.at(-1) ? ' = TRUE' : ''
            } else {
              const up = x.toUpperCase()
              if (up === 'CASE') iscompareStack.push(1)
              if (up === 'END') iscompareStack.pop()
              if (up in logicOperators && iscompareStack.length === 1) top = true
              if (up in caseOperators) {
                iscompareStack[iscompareStack.length - 1] = caseOperators[up]
              }
            }
          }
        }
      }

      const sql = []
      const iscompareStack = [iscompare]
      for (let i = 0; i < xpr.length; ++i) {
        const x = xpr[i]
        if (typeof x === 'string') {
          const up = x.toUpperCase()
          if (up === 'CASE') iscompareStack.push(1)
          if (up === 'END') iscompareStack.pop()
          if (up in caseOperators) {
            iscompareStack[iscompareStack.length - 1] = caseOperators[up]
          }
          sql.push(this.operator(x, i, xpr, top || iscompareStack.length > 1))
        } else if (x.xpr) sql.push(`(${this.xpr(x, iscompareStack.at(-1))})`)
        // default
        else sql.push(this.expr(x))
      }

      if (iscompare) {
        const suffix = this.operator('OR', xpr.length, xpr).slice(0, -3)
        if (suffix) {
          sql.push(suffix)
        }
      }

      return `${sql.join(' ')}`
    }

    operator(x, i, xpr, top) {
      const up = x.toUpperCase()
      // Add "= TRUE" before THEN in case statements
      if (
        up in logicOperators &&
        logicOperators[up] &&
        this.is_comparator({ xpr, top }, i - 1) === false
      ) {
        return ` = ${this.val({ val: true })} ${x}`
      }
      if (
        (up === 'LIKE' && is_regexp(xpr[i + 1]?.val)) ||
        up === 'REGEXP'
      ) return 'LIKE_REGEXPR'
      else return x
    }

    get is_distinct_from_() { return '!=' }
    get is_not_distinct_from_() { return '==' }

    /**
     * Checks if the xpr is a comparison or a value
     * @param {} xpr
     * @returns
     */
    is_comparator({ xpr, top }, start) {
      const local = start != null
      for (let i = start ?? xpr.length; i > -1; i--) {
        const cur = xpr[i]
        if (cur == null) continue
        if (typeof cur === 'string') {
          const up = cur.toUpperCase()
          // When a logic operator is found the expression is not a comparison
          // When it is a local check it cannot be compared outside of the xpr
          if (up in logicOperators) {
            // ensure AND is not part of BETWEEN
            if (up === 'AND' && xpr[i - 2]?.toUpperCase?.() in { 'BETWEEN': 1, 'NOT BETWEEN': 1 }) return true
            // ensure NOT is not part of a compare operator
            if (up === 'NOT' && xpr[i - 1]?.toUpperCase?.() in compareOperators) return true
            return !local
          }
          // When a compare operator is found the expression is a comparison
          if (up in compareOperators) return true
          // When there is an END of a case statement walk around it to keep checking
          if (up === 'END') {
            let casedepth = 0
            for (; i > -1; i--) {
              const up = xpr[i]?.toUpperCase?.()
              if (up === 'END') casedepth++
              if (up === 'CASE') casedepth--
              if (casedepth === 0) break
            }
            if (casedepth > 0) return false
          }
          // When a case operator is found it is the start of the expression
          if (up in caseOperators) return false
          continue
        }
        if (cur.func?.toUpperCase() === 'CONTAINS' && cur.args?.length > 2) return true
        if ('_internal' in cur) return true
        if ('xpr' in cur) {
          const nested = this.is_comparator(cur)
          if (nested) return true
        }
      }
      return top ? false : 0
    }

    list(list) {
      const first = list.list[0]
      // If the list only contains of lists it is replaced with a json function and a placeholder
      if (this.values && first.list && !first.list.find(v => v.val == null)) {
        const listMapped = []
        for (let l of list.list) {
          const obj = {}
          for (let i = 0; i < l.list.length; i++) {
            const c = l.list[i]
            if (Buffer.isBuffer(c.val)) {
              return super.list(list)
            }
            obj[`V${i}`] = c.val
          }
          listMapped.push(obj)
        }
        this.values.push(JSON.stringify(listMapped))
        const extraction = first.list.map((v, i) => `"${i}" ${this.constructor.InsertTypeMap[typeof v.val]()} PATH '$.V${i}'`)
        return `(SELECT * FROM JSON_TABLE(?, '$' COLUMNS(${extraction})))`
      }
      // If the list only contains of vals it is replaced with a json function and a placeholder
      if (this.values && first.val != null) {
        for (let c of list.list) {
          if (Buffer.isBuffer(c.val)) {
            return super.list(list)
          }
        }
        const v = first
        const extraction = `"val" ${this.constructor.InsertTypeMap[typeof v.val]()} PATH '$.val'`
        this.values.push(JSON.stringify(list.list))
        return `(SELECT * FROM JSON_TABLE(?, '$' COLUMNS(${extraction})))`
      }
      // Call super for normal SQL behavior
      return super.list(list)
    }

    quote(s) {
      // REVISIT: casing in quotes when reading from entities it uppercase
      // When returning columns from a query they should be case sensitive
      // cds-compiler effectiveName uses toUpperCase for hana dialect, but not for hdbcds
      if (typeof s !== 'string') return '"' + s + '"'
      if (s.includes('"')) return '"' + s.replace(/"/g, '""').toUpperCase() + '"'
      if (s in this.class.ReservedWords || !/^[A-Za-z_][A-Za-z_$#0-9]*$/.test(s)) return '"' + s.toUpperCase() + '"'
      return s
    }

    insertType4(element) {
      // Finds the appropriate data type for JSON_TABLE column definition from cds.type
      if (!element._type) element = cds.builtin.types[element.type] || element
      const fn = element[this.class._insertType]
      return (
        fn?.(element) ||
        element._type?.replace('cds.', '').toUpperCase() ||
        cds.error`Unsupported type: ${element.type}`
      )
    }

    managed_extract(name, element, converter) {
      // TODO: test property names with single and double quotes
      return {
        extract: `${this.quote(name)} ${this.insertType4(element)} PATH '$.${name}', ${this.quote('$.' + name)} NVARCHAR(2147483647) FORMAT JSON PATH '$.${name}'`,
        sql: converter(`NEW.${this.quote(name)}`),
      }
    }

    managed_default(name, managed, src) {
      return `(CASE WHEN ${this.quote('$.' + name)} IS NULL THEN ${managed} ELSE ${src} END)`
    }

    // Loads a static result from the query `SELECT * FROM RESERVED_KEYWORDS`
    static ReservedWords = { ...super.ReservedWords, ...hanaKeywords }

    static Functions = { ...super.Functions, ...require('./cql-functions') }

    static TypeMap = {
      ...super.TypeMap,
    }

    // TypeMap used for the JSON_TABLE column definition
    static InsertTypeMap = {
      ...super.TypeMap,
      UInt8: () => 'INT',
      Int16: () => 'INT',
      Int64: () => `BIGINT`,
      UUID: () => `NVARCHAR(36)`,
      Boolean: () => `NVARCHAR(5)`,
      String: e => `NVARCHAR(${(e.length || 5000) * 4})`,
      LargeString: () => `NVARCHAR(2147483647)`,
      LargeBinary: () => `NVARCHAR(2147483647)`,
      Binary: () => `NVARCHAR(2147483647)`,
      array: () => `NVARCHAR(2147483647) FORMAT JSON`,
      Map: () => `NVARCHAR(2147483647) FORMAT JSON`,
      Vector: () => `NVARCHAR(2147483647)`,
      Decimal: () => `DECIMAL`,

      // JavaScript types
      string: () => `NVARCHAR(2147483647)`,
      number: () => `DOUBLE`,
      boolean: () => `NVARCHAR(5)`,

      // HANA types
      'cds.hana.TINYINT': () => 'INT',
      'cds.hana.REAL': () => 'DECIMAL',
      'cds.hana.CHAR': e => `NVARCHAR(${(e.length || 1) * 4})`,
      'cds.hana.ST_POINT': () => 'NVARCHAR(2147483647)',
      'cds.hana.ST_GEOMETRY': () => 'NVARCHAR(2147483647)',
    }

    // HANA JSON_TABLE function does not support BOOLEAN types
    static InputConverters = {
      ...super.InputConverters,

      // REVISIT: BASE64_DECODE has stopped working
      // Unable to convert NVARCHAR to UTF8
      // Not encoded string with CESU-8 or some UTF-8 except a surrogate pair at "base64_decode" function
      Binary: e => e === '?' ? e : `HEXTOBIN(${e})`,
      Boolean: e => e === '?' ? e : `CASE WHEN ${e} = 'true' OR ${e} = '1' THEN TRUE WHEN ${e} = 'false' OR ${e} = '0' THEN FALSE END`,
      // TODO: Decimal: (expr, element) => element.precision ? `TO_DECIMAL(${expr},${element.precision},${element.scale})` : expr

      // Types that require input converters for placeholders as well
      Vector: e => `TO_REAL_VECTOR(${e})`,
      // HANA types
      'cds.hana.ST_POINT': e => `TO_POINT(${e})`,
      'cds.hana.ST_GEOMETRY': e => `TO_GEOMETRY(${e})`,
    }

    static OutputConverters = {
      ...super.OutputConverters,
      LargeString: cds.env.features.sql_simple_queries > 0 ? e => `TO_NVARCHAR(${e})` : undefined,
      // REVISIT: binaries should use BASE64_ENCODE, but this results in BASE64_ENCODE(BINTONHEX(${e}))
      Binary: e => `BINTONHEX(${e})`,
      Date: e => `to_char(${e}, 'YYYY-MM-DD')`,
      Time: e => `to_char(${e}, 'HH24:MI:SS')`,
      DateTime: e => `to_char(${e}, 'YYYY-MM-DD"T"HH24:MI:SS"Z"')`,
      Timestamp: e => `to_char(${e}, 'YYYY-MM-DD"T"HH24:MI:SS.FF3"Z"')`,
      Vector: e => `TO_NVARCHAR(${e})`,
      // Reading int64 as string to not loose precision
      Int64: expr => `TO_NVARCHAR(${expr})`,
      // Reading decimal as string to not loose precision
      Decimal: (expr, elem) => elem?.scale
        ? `TO_NVARCHAR(${expr}, '0.${''.padEnd(elem.scale, '0')}')`
        : `TO_NVARCHAR(${expr})`,

      // HANA types
      'cds.hana.ST_POINT': e => `TO_NVARCHAR(${e})`,
      'cds.hana.ST_GEOMETRY': e => `TO_NVARCHAR(${e})`,
    }
  }

  async onSIMPLE({ query, data, event }) {
    const { sql, values } = this.cqn2sql(query, data)
    try {
      let ps = await this.prepare(sql)
      return (this.ensureDBC() && await ps.run(values)).changes
    } catch (err) {
      // Allow drop to fail when the view or table does not exist
      if (event === 'DROP ENTITY' && (err.code === 259 || err.code === 321)) {
        return
      }
      throw err
    }
  }

  async dispatch(req) {
    // Look for deployment batch dispatch and execute as single query
    // When deployment is not executed in a batch it will fail to create views
    if (Array.isArray(req.query) && !req.query.find(q => typeof q !== 'string' || this.hasResults(q))) {
      req.query = `DO BEGIN ${req.query
        .map(
          q =>
            `EXEC '${q.replace(/'/g, "''").replace(';', '')}${
            // Add "PAGE LOADABLE" for all tables created to use NSE by default and reduce memory consumption
            /(^|')CREATE TABLE/.test(q) ? ' PAGE LOADABLE' : ''
            }';`,
        )
        .join('\n')} END;`
    }
    return super.dispatch(req)
  }

  async onCall({ query, data }, name, schema) {
    const outParameters = await this._getProcedureMetadata(name, schema)
    const ps = await this.prepare(query)
    return this.ensureDBC() && ps.proc(data, outParameters)
  }

  async onPlainSQL(req, next) {
    // HANA does not support IF EXISTS there for it is removed and the error codes are accepted
    if (/ IF EXISTS /i.test(req.query)) {
      req.query = req.query.replace(/ IF EXISTS/gi, '')
      try {
        return await super.onPlainSQL(req, next)
      } catch (err) {
        if (/(^|')DROP /i.test(req.query) && (err.code === 259 || err.code === 321)) {
          return
        }
        throw err
      }
    }

    const proc = this._getProcedureNameAndSchema(req.query)
    if (proc && proc.name) return this.onCall(req, proc.name, proc.schema)

    return super.onPlainSQL(req, next)
  }

  onBEGIN() {
    DEBUG?.('BEGIN')
    if (this.dbc) this.dbc.statements = []
    return this.dbc?.begin()
  }

  onCOMMIT() {
    DEBUG?.('COMMIT')
    this.dbc?.statements?.forEach(stmt => stmt
      .then(stmt => stmt.drop())
      .catch(() => { })
    )
    return this.dbc?.commit()
  }

  onROLLBACK() {
    DEBUG?.('ROLLBACK')
    this.dbc?.statements?.forEach(stmt => stmt
      .then(stmt => stmt.drop())
      .catch(() => { })
    )
    return this.dbc?.rollback()
  }

  // Creates a new database using HDI container groups
  async database({ database }, clean = false) {
    if (clean) {
      // Reset back to system credentials
      this.options.credentials = this.options.credentials.__system__
    }

    const creds = {
      containerGroup: database.toUpperCase(),
      usergroup: `${database}_USERS`.toUpperCase(),
      user: `${database}_USER_MANAGER`.toUpperCase(),
    }
    creds.schema = creds.user
    creds.password = creds.user + 'Val1d' // Password restrictions require Aa1

    try {
      const con = await this.factory.create(this.options.credentials)
      this.dbc = con

      const stmt = await this.dbc.prepare(createContainerDatabase)
      const res = this.ensureDBC() && await stmt.run([creds.user, creds.password, creds.containerGroup, !clean])
      res && DEBUG?.(res.changes.map(r => r.MESSAGE).join('\n'))
    } finally {
      if (this.dbc) {
        // Release table lock
        await this.onCOMMIT()

        await this.dbc.disconnect()
        delete this.dbc

        // Update credentials to new Database owner
        await this.disconnect()
        this.options.credentials = Object.assign({}, this.options.credentials, creds, {
          __system__: this.options.credentials,
        })
      }
    }
  }

  // Creates a new HDI container inside the database container group
  // As the tenants are located in a specific container group the containers can have the same name
  // This removes SCHEMA name conflicts when testing in the same system
  // Additionally this allows for deploying using the HDI procedures
  async tenant({ database, tenant }, clean = false) {
    if (clean) {
      // Reset back to database credentials
      this.options.credentials = this.options.credentials.__database__
    }

    const creds = {
      containerGroup: database.toUpperCase(),
      usergroup: `${database}_USERS`.toUpperCase(),
      schema: tenant.toUpperCase(),
      user: `${tenant}_USER`.toUpperCase(),
    }
    creds.password = creds.user + 'Val1d' // Password restrictions require Aa1

    try {
      const con = await this.factory.create(this.options.credentials)
      this.dbc = con

      let i = 0
      let err
      for (; i < 100; i++) {
        try {
          const stmt = await this.dbc.prepare(createContainerTenant.replaceAll('{{{GROUP}}}', creds.containerGroup))
          const res = this.ensureDBC() && await stmt.run([creds.user, creds.password, creds.schema, !clean])
          res && DEBUG?.(res.changes.map?.(r => r.MESSAGE).join('\n'))
          break
        } catch (e) {
          err = e
        }
      }
      if (i === 100) {
        throw new Error(`Failed to create tenant: ${err.message || err.stack || err}`)
      }
    } finally {
      await this.dbc.disconnect()
      delete this.dbc
    }
    // Update credentials to new Tenant owner
    await this.disconnect()
    this.options.credentials = Object.assign({}, this.options.credentials, creds, {
      __database__: this.options.credentials,
    })
  }

  async _getProcedureMetadata(name, schema) {
    const sqlString = this.class.CQN2SQL.prototype.string
    name = typeof name === 'string' ? sqlString(name) : `'${name}'`
    schema = typeof schema === 'string' ? sqlString(schema) : 'CURRENT_SCHEMA'
    const query = `SELECT PARAMETER_NAME FROM SYS.PROCEDURE_PARAMETERS WHERE SCHEMA_NAME = ${schema} AND PROCEDURE_NAME = ${name} AND PARAMETER_TYPE IN ('OUT', 'INOUT') ORDER BY POSITION`
    return await super.onPlainSQL({ query, data: [] })
  }

  _getProcedureNameAndSchema(sql) {
    // name delimited with "" allows any character
    const match = sql
      .match(
        /^\s*call \s*(("(?<schema_delimited>\w+)"\.)?("(?<delimited>.+)")|((?<schema_undelimited>\w+)\.)?(?<undelimited>\w+))\s*\(/i
      )
    return (
      match && {
        name: match.groups.undelimited ?? match.groups.delimited,
        schema: match.groups.schema_delimited || match.groups.schema_undelimited
      }
    )
  }
}
const createContainerDatabase = fs.readFileSync(path.resolve(__dirname, 'scripts/container-database.sql'), 'utf-8')
const createContainerTenant = fs.readFileSync(path.resolve(__dirname, 'scripts/container-tenant.sql'), 'utf-8')

function _not_unique(err, code, data) {
  if (err.code === 301)
    return Object.assign(err, {
      originalMessage: err.message, // FIXME: required because of next line
      message: code, // FIXME: misusing message as code
      code: 400, // FIXME: misusing code as (http) status
    })
  if (data) err.values = SANITIZE_VALUES ? ['***'] : data
  return err
}

const is_regexp = x => x?.constructor?.name === 'RegExp' // NOTE: x instanceof RegExp doesn't work in repl
const ObjectKeys = o => (o && [...ObjectKeys(o.__proto__), ...Object.keys(o)]) || []

// All case key words and whether they start an comparison or an expression
const caseOperators = {
  'CASE': 1,
  'WHEN': 1,
  'THEN': 0,
  'ELSE': 0,
}
// All logic operators and whether they have a left hand comparison
const logicOperators = {
  'THEN': 1,
  'AND': 1,
  'OR': 1,
  'NOT': 0,
}
const compareOperators = {
  '=': 1,
  '==': 1,
  '!=': 1,
  '>': 1,
  '<': 1,
  '<>': 1,
  '>=': 1,
  '<=': 1,
  'IS': 1,
  'IN': 1,
  'NOT IN': 1,
  'LIKE': 1,
  'NOT LIKE': 1,
  'IS NOT': 1,
  'EXISTS': 1,
  'NOT EXISTS': 1,
  'BETWEEN': 1,
  'NOT BETWEEN': 1,
  'CONTAINS': 1,
  'MEMBER OF': 1,
  'NOT MEMBER OF': 1,
  'LIKE_REGEXPR': 1,
}
const lobTypes = {
  'cds.LargeBinary': 1,
  'cds.LargeString': 1,
  'cds.hana.CLOB': 1,
}

module.exports = HANAService<|MERGE_RESOLUTION|>--- conflicted
+++ resolved
@@ -1157,23 +1157,10 @@
     }
 
     orderBy(orderBy, localized) {
-<<<<<<< HEAD
-      return orderBy.map(
-        localized
-          ? c =>
-            this.expr(c) +
-            (c.element?.[this.class._localized] && this.context.locale
-              ? ` COLLATE ${collations[this.context.locale] || collations[this.context.locale.split('_')[0]] || collations['']
-              }`
-              : '') +
-            (c.sort?.toLowerCase() === 'desc' || c.sort === -1 ? ' DESC' : ' ASC')
-          : c => this.expr(c) + (c.sort?.toLowerCase() === 'desc' || c.sort === -1 ? ' DESC' : ' ASC'),
-      )
-=======
       return orderBy.map(c => {
         const o = localized
           ? this.expr(c) +
-          (c.element?.[this.class._localized]
+          (c.element?.[this.class._localized] && this.context.locale
             ? ` COLLATE ${collations[this.context.locale] || collations[this.context.locale.split('_')[0]] || collations['']}`
             : '') +
           (c.sort?.toLowerCase() === 'desc' || c.sort === -1 ? ' DESC' : ' ASC')
@@ -1181,7 +1168,6 @@
         if (c.nulls) return o + ' NULLS ' + (c.nulls.toLowerCase() === 'first' ? 'FIRST' : 'LAST')
         return o
       })
->>>>>>> f5a20e25
     }
 
     limit({ rows, offset }) {
