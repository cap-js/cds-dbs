--- conflicted
+++ resolved
@@ -133,27 +133,18 @@
     const { cqn, sql, temporary, blobs, withclause, values } = this.cqn2sql(query, data)
     delete query.SELECT.expand
 
-<<<<<<< HEAD
     const explain = query.SELECT.explain
-
-    // REVISIT: add prepare options when param:true is used
-    const sqlScript = isLockQuery ? sql : this.wrapTemporary(temporary, withclause, blobs)
-    let rows = (values?.length || blobs.length > 0)
-      ? await (await this[explain ? 'prepare_planviz' : 'prepare'](sqlScript, blobs.length, explain)).all(values || [])
-      : await this[explain ? 'exec_planviz' : 'exec'](sqlScript, explain)
-=======
     const isSimple = temporary.length + blobs.length + withclause.length === 0
 
     // REVISIT: add prepare options when param:true is used
     const sqlScript = isLockQuery || isSimple ? sql : this.wrapTemporary(temporary, withclause, blobs)
     let rows 
     if (values?.length || blobs.length > 0) {
-      const ps = await this.prepare(sqlScript, blobs.length)
+      const ps = await this[explain ? 'prepare_planviz' : 'prepare'](sqlScript, blobs.length)
       rows = this.ensureDBC() && await ps.all(values || [])
     } else {
-      rows = await this.exec(sqlScript)
-    }
->>>>>>> eb4ef37e
+      rows = await this[explain ? 'exec_planviz' : 'exec'](sqlScript)
+    }
 
     if (isLockQuery) {
       // Fetch actual locked results
