--- conflicted
+++ resolved
@@ -139,19 +139,13 @@
 
     // REVISIT: add prepare options when param:true is used
     const sqlScript = isLockQuery || isSimple ? sql : this.wrapTemporary(temporary, withclause, blobs)
-<<<<<<< HEAD
-    let rows = (values?.length || blobs.length > 0 || canStream)
-      ? await (await this.prepare(sqlScript, blobs.length))[canStream ? 'stream' : 'all'](values || [], isOne, iterator)
-      : await this.exec(sqlScript)
-=======
     let rows
-    if (values?.length || blobs.length > 0) {
+    if (values?.length || blobs.length > 0 || canStream) {
       const ps = await this.prepare(sqlScript, blobs.length)
-      rows = this.ensureDBC() && await ps.all(values || [])
+      rows = this.ensureDBC() && await ps[canStream ? 'stream' : 'all'](values || [], isOne, iterator)
     } else {
       rows = await this.exec(sqlScript)
     }
->>>>>>> ccff259f
 
     if (isLockQuery) {
       // Fetch actual locked results
