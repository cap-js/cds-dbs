const fs = require('fs')
const path = require('path')
const { Readable } = require('stream')

const { SQLService } = require('@cap-js/db-service')
const drivers = require('./drivers')
const cds = require('@sap/cds')
const collations = require('./collations.json')

const DEBUG = cds.debug('sql|db')
let HANAVERSION = 0

/**
 * @implements SQLService
 */
class HANAService extends SQLService {
  init() {
    // When hdi is enabled it defines the deploy function
    // REVISIT: refactor together with cds-deploy.js
    if (this.options.hdi) {
      super.deploy = this.hdiDeploy
    }

    this.on(['BEGIN'], this.onBEGIN)
    this.on(['COMMIT'], this.onCOMMIT)
    this.on(['ROLLBACK'], this.onROLLBACK)
    return super.init()
  }

  // REVISIT: Add multi tenant factory when clarified
  get factory() {
    return {
      options: { max: 1, ...this.options.pool },
      create: async (/*tenant*/) => {
        const driver = drivers[this.options.driver || this.options.credentials.driver]?.driver || drivers.default.driver
        const dbc = new driver(this.options.credentials)
        await dbc.connect()
        HANAVERSION = dbc.server.major
        return dbc
      },
      error: (err /*, tenant*/) => {
        // Check whether the connection error was an authentication error
        if (err.code === 10) {
          // REVISIT: Refresh the credentials when possible
          cds.exit(1)
        }
        // REVISIT: Add additional connection error scenarios
        try {
          cds.error(err)
        } finally {
          cds.exit(1)
        }
      },
      destroy: dbc => dbc.disconnect(),
      validate: (/*dbc*/) => true,
    }
  }

  // REVISIT: Add multi tenant credential look up when clarified
  url4(tenant) {
    tenant
    let { host, port, driver } = this.options?.credentials || this.options || {}
    return `hana@${host}:${port}${driver ? `(${driver})` : ''}`
  }

  async set(variables) {
<<<<<<< HEAD
    // REVISIT: required to be compatible with generated views
    if (variables['$valid.from']) variables['VALID-FROM'] = variables['$valid.from']
    if (variables['$valid.to']) variables['VALID-TO'] = variables['$valid.to']

    const columns = Object.keys(variables).map(
      k => `SET '${k.replace(/'/g, "''")}'='${(variables[k] + '').replace(/'/g, "''")}';`,
    )
    const sql = `DO BEGIN ${columns.join('')} END;`

    await this.dbc.exec(sql)
=======
    this.dbc.set(variables)
>>>>>>> bbd3b765
  }

  async onSELECT({ query, data }) {
    // REVISIT: disable this for queries like (SELECT 1)
    // Will return multiple rows with objects inside
    query.SELECT.expand = 'root'
    const { cqn, temporary, blobs } = this.cqn2sql(query, data)
    // REVISIT: add prepare options when param:true is used
    const sqlScript = this.wrapTemporary(temporary, blobs)
    let rows = await this.exec(sqlScript)
    if (rows.length) {
      rows = this.parseRows(rows)
    }
    if (cqn.SELECT.count) {
      // REVISIT: the runtime always expects that the count is preserved with .map, required for renaming in mocks
      return HANAService._arrayWithCount(rows, await this.count(query, rows))
    }
    return cqn.SELECT.one || query.SELECT.from.ref?.[0].cardinality?.max === 1 ? rows[0] || null : rows
  }

  async onINSERT({ query, data }) {
    // Using runBatch for HANA 2.0 and lower sometimes leads to integer underflow errors
    // REVISIT: Address runBatch issues in node-hdb and hana-client
    if (HANAVERSION <= 2) {
      return super.onINSERT(...arguments)
    }
    const { sql, entries, cqn } = this.cqn2sql(query, data)
    if (!sql) return // Do nothing when there is nothing to be done
    const ps = await this.prepare(sql)
    // HANA driver supports batch execution
    const results = entries ? await ps.runBatch(entries) : await ps.run()
    return new this.class.InsertResults(cqn, results)
  }

  async onSTREAM(req) {
    let { cqn, sql, values, temporary, blobs } = this.cqn2sql(req.query)
    // writing stream
    if (req.query.STREAM.into) {
      const ps = await this.prepare(sql)
      return (await ps.run(values)).changes
    }
    // reading stream
    if (temporary?.length) {
      // Full SELECT CQN support streaming
      sql = this.wrapTemporary(temporary, blobs)
    }
    const ps = await this.prepare(sql)
    const stream = await ps.stream(values, cqn.SELECT?.one)
    if (cqn.SELECT?.count) stream.$count = await this.count(req.query.STREAM.from)
    return stream
  }

  // Allow for running complex expand queries in a single statement
  wrapTemporary(temporary, blobs) {
    const blobColumn = b => `"${b.replace(/"/g, '""')}"`

    const values = temporary
      .map(t => {
        if (blobs.length) {
          const localBlobs = JSON.parse(/'(.*?)' as _blobs_/.exec(t.select)[1])
          const blobColumns = blobs.filter(b => !(b in localBlobs)).map(b => `NULL AS ${blobColumn(b)}`)
          if (blobColumns.length) return `${t.as} = SELECT ${blobColumns},${t.select};`
        }
        return `${t.as} = SELECT ${t.select};`
      })
      .join('')

    const blobColumns = blobs.length ? `,${blobs.map(blobColumn).join()}` : ''
    const unions = temporary
      .map(t => {
        return `SELECT _path_ as "_path_",_blobs_ as "_blobs_",_expands_ as "_expands_",_json_ as "_json_"${blobColumns} FROM :${t.as}`
      })
      .join(' UNION ALL ')

    const ret = temporary.length === 1
      ? `SELECT _path_ as "_path_",_blobs_ as "_blobs_",_expands_ as "_expands_",_json_ as "_json_"${blobColumns} FROM (SELECT ${temporary[0].select})`
      : `DO BEGIN ${values} SELECT * FROM (${unions}) ORDER BY "_path_" ASC; END;`
    DEBUG?.(ret)
    return ret
  }

  // Structure flat rows into expands and include raw blobs as raw buffers
  parseRows(rows) {
    const ret = []
    const levels = [
      {
        data: ret,
        path: '$[',
        expands: {},
      },
    ]

    for (let i = 0; i < rows.length; i++) {
      const row = rows[i]
      const expands = JSON.parse(row._expands_)
      const blobs = JSON.parse(row._blobs_)
      const data = Object.assign(JSON.parse(row._json_), expands, blobs)
      Object.keys(blobs).forEach(k => (data[k] = row[k] || data[k]))

      // REVISIT: try to unify with handleLevel from base driver used for streaming
      while (levels.length) {
        const level = levels[levels.length - 1]
        // Check if the current row is a child of the current level
        if (row._path_.indexOf(level.path) === 0) {
          // Check if the current row is an expand of the current level
          const property = row._path_.slice(level.path.length + 2, -7)
          if (property in level.expands) {
            if (level.expands[property]) {
              level.data[property].push(data)
            } else {
              level.data[property] = data
            }
            levels.push({
              data: data,
              path: row._path_,
              expands,
            })
            break
          } else {
            level.data.push(data)
            levels.push({
              data: data,
              path: row._path_,
              expands,
            })
            break
          }
        } else {
          // Step up if it is not a child of the current level
          levels.pop()
        }
      }
    }
    return ret
  }

  // prepare and exec are both implemented inside the drivers
  prepare(sql) {
    return this.dbc.prepare(sql)
  }

  exec(sql) {
    return this.dbc.exec(sql)
  }

  /**
   * HDI specific deploy logic
   * @param {import('@sap/cds/apis/csn').CSN} model The CSN model to be deployed
   */
  async hdiDeploy(model) {
    const fileGenerator = cds.compile.to.hdbtable(model)
    const sql = fs.promises.readFile(path.resolve(__dirname, 'scripts/deploy.sql'), 'utf-8')
    const hdiconfig = `${await fs.promises.readFile(path.resolve(__dirname, 'scripts/.hdiconfig'), 'utf-8')}`
    let files = [{ path: '.hdiconfig', content: `${hdiconfig}` }]
    for (let [src, { file }] of fileGenerator) {
      files.push({ path: file, content: src })
    }
    const replaces = {
      CONTAINER_GROUP: this.options.credentials.containerGroup,
      CONTAINER_NAME: this.options.credentials.schema,
      JSON_FILES: JSON.stringify(files).replace(/'/g, "''"),
    }

    const fullSQL = `${await sql}`.replace(/{{{([^}]*)}}}/g, (a, b) => replaces[b])
    await this.tx(async tx => tx.run(fullSQL))
    return true
  }

  static CQN2SQL = class CQN2HANA extends SQLService.CQN2SQL {

    static _init() {
      this._insertType = this._add_mixins(':insertType', this.InsertTypeMap)
      return super._init()
    }

    SELECT(q) {
      // Collect all queries and blob columns of all queries
      this.temporary = this.temporary || []
      this.blobs = this.blobs || []

      const orgQuery = q
      q = cds.ql.clone(q)
      const { limit, one, orderBy, expand, columns, localized, count, from, parent, property } = q.SELECT
      // Ignore one and limit as HANA does not support LIMIT on sub queries
      q.SELECT.one = undefined
      q.SELECT.limit = undefined
      q.SELECT.orderBy = undefined
      // Track and expose foreign keys for follow up expand queries
      let foreignKeys = []

      // When one of these is defined wrap the query in a sub query
      if (expand || limit || one || orderBy) {
        q.SELECT.expand = false

        if (expand === 'root') {
          const flatExpands = this.SELECT_expand_flat(orgQuery, ['$'])
          foreignKeys = this.foreignKeys = flatExpands.foreignKeys
        }

        // Convert columns to pure references
        const outputColumns = columns
          .map(c => {
            if (c === '*') return c
            return {
              ref: [this.column_name(c)],
              elements: c.elements,
              element: c.element,
              one: !!c.SELECT?.one,
            }
          })
          .filter(a => a)

        // Only enhance columns after output columns are calculated
        const enhanceColumns = c => {
          const ref = c.ref + ''
          if (!columns.find(c => c.ref + '' === ref)) {
            const clone = { __proto__: c, ref: c.ref }
            columns.push(clone)
          }
        }

        if (parent) {
          columns.push({ ref: [parent, '_path_'], as: '_parent_path_' })
        }
        foreignKeys.forEach(enhanceColumns)

        if (orderBy) {
          // Ensure that all columns used in the orderBy clause are exposed
          orderBy.forEach(c => {
            if (c.ref?.length === 2) {
              enhanceColumns(c)
              c.ref = [c.ref[1]]
            }
          })
        }

        // Insert row number column for reducing or sorting the final result
        const over = { xpr: [] }
        if (parent) over.xpr.push(`PARTITION BY _parent_path_`)
        if (orderBy) over.xpr.push(` ORDER BY ${this.orderBy(orderBy, localized)}`)
        const rn = { xpr: [{ func: 'ROW_NUMBER', args: [] }, 'OVER', over], as: '$$RN$$' }
        q = cds.ql.SELECT(['*', rn]).from(q)

        q.SELECT.columns.push({
          xpr: [
            {
              func: 'concat',
              args: parent
                ? [
                    {
                      func: 'concat',
                      args: [{ ref: ['_parent_path_'] }, { val: `].${property}[` }],
                    },
                    { func: 'lpad', args: [rn, { val: 6 }, { val: '0' }] },
                  ]
                : [{ val: '$[' }, { func: 'lpad', args: [rn, { val: 6 }, { val: '0' }] }],
            },
          ],
          as: '_new_path_',
        })

        // Remove any internal columns added (e.g. orderBy and $$RN$$)
        q = cds.ql.SELECT(outputColumns).from(q)

        if (limit || one) {
          // Apply row number limits
          q.where(
            one
              ? [{ ref: ['$$RN$$'] }, '=', { val: 1 }]
              : limit.offset?.val
              ? [
                  { ref: ['$$RN$$'] },
                  '>',
                  limit.offset,
                  'AND',
                  { ref: ['$$RN$$'] },
                  '<=',
                  { val: limit.rows.val + limit.offset.val },
                ]
              : [{ ref: ['$$RN$$'] }, '<=', { val: limit.rows.val }],
          )
        }

        // Pass along SELECT options
        q.SELECT.expand = expand
        q.SELECT._one = one
        q.SELECT.count = count
        Object.defineProperty(q, 'elements', { value: orgQuery.elements })
        // Set new query as root cqn
        if (expand === 'root') {
          this.cqn = q
        }
      }

      super.SELECT(q)

      // Set one and limit back to the query for onSELECT handler
      q.SELECT.one = one
      q.SELECT.limit = limit

      if (expand === 'root') {
        this.temporary.unshift({ as: this.quote(from.as), select: this.sql.substring(7) })
      }

      return this.sql
    }

    SELECT_columns({ SELECT }) {
      if (!SELECT.columns) return '*'
      const structures = []
      let expands = {}
      let blobs = {}
      let sql = SELECT.columns
        .map(
          SELECT.expand
            ? x => {
                if (x === '*') return '*'
                // means x is a sub select expand
                if (x.elements) {
                  expands[this.column_name(x)] = x.one ? null : []
                  return false
                }
                if (x.element?.type?.indexOf('Binary') > -1) {
                  blobs[this.column_name(x)] = null
                  return false
                }
                if (x.element?.elements || x.element?.items) {
                  // support for structured types and arrays
                  structures.push(x)
                  return false
                }
                let xpr = this.expr(x)
                const converter = x.element?.[this.class._convertOutput] || (e => e)
                return `${converter(xpr)} as "${this.column_name(x).replace(/"/g, '""')}"`
              }
            : x => {
                if (x === '*') return '*'
                // means x is a sub select expand
                if (x.elements) return false
                return this.column_expr(x)
              },
        )
        .filter(a => a)

      if (SELECT.expand === 'root') {
        const blobColumns = Object.keys(blobs)
        this.blobs.push(...blobColumns.filter(b => !this.blobs.includes(b)))
        expands = this.string(JSON.stringify(expands))
        blobs = this.string(JSON.stringify(blobs))
        // When using FOR JSON the whole dataset is put into a single blob
        // To increase the potential maximum size of the result set every row is converted to a JSON
        // Making each row a maximum size of 2gb instead of the whole result set to be 2gb
        // Excluding binary columns as they are not supported by FOR JSON and themselves can be 2gb
        const rawJsonColumn = sql.length
          ? `(SELECT ${sql} FROM DUMMY FOR JSON ('format'='no', 'omitnull'='no', 'arraywrap'='no') RETURNS NVARCHAR(2147483647)) AS _json_`
          : `TO_NCLOB('{}') AS _json_`

        let jsonColumn = rawJsonColumn
        if (structures.length) {
          // Appending the structured columns to prevent them from being quoted and escaped
          // In case of the deep JSON select queries the deep columns depended on a REGEXP_REPLACE which will probably be slower
          const structuresConcat = structures
            .map(x => {
              const name = this.column_name(x)
              return `',"${name}":' || COALESCE(${this.quote(name)},'null')`
            })
            .join(' || ')
          jsonColumn = sql.length
            ? `SUBSTRING(_json_, 1, LENGTH(_json_) - 1) || ${structuresConcat} || '}' as _json_`
            : `'{' || '${structuresConcat.substring(2)} || '}' as _json_`
        }

        // Calculate final output columns once
        let outputColumns = ''
        outputColumns = `_new_path_ as _path_,${blobs} as _blobs_,${expands} as _expands_,${jsonColumn}`
        if (blobColumns.length)
          outputColumns = `${outputColumns},${blobColumns.map(b => `${this.quote(b)} as "${b.replace(/"/g, '""')}"`)}`
        if (this.foreignKeys?.length) {
          outputColumns += ',' + this.foreignKeys.map(c => this.column_expr({ ref: c.ref.slice(-1) }))
        }

        if (structures.length && sql.length) {
          this._outputColumns = outputColumns
          // Select all columns to be able to use the _outputColumns in the outer select
          sql = `*,${rawJsonColumn}`
        } else {
          sql = outputColumns
        }
      }
      return sql
    }

    SELECT_expand(_, sql) {
      if (this._outputColumns) {
        return `SELECT ${this._outputColumns} FROM (${sql})`
      }
      return sql
    }

    SELECT_expand_flat(q) {
      q = cds.ql.clone(q)
      const { columns, from } = q.SELECT

      let curFrom = from
      while (curFrom && !curFrom.as) {
        curFrom = from.SELECT?.from || from.args?.[0]
      }
      from.as = curFrom.as
      const alias = from.as
      const tmp = cds.ql.SELECT('*').from(alias)
      tmp.as = alias
      tmp.SELECT.from.ref[0] = ':' + tmp.SELECT.from.ref[0]

      const foreignKeys = []

      columns.map(c => {
        // Extract all expand sub selects to a flat list of queries with joins
        // Referencing the table variables to calculate everything only once
        // This is the same behavior as the current expand implementation
        // With this having the main advantage that this does not create network traffic
        // Additionally the current implementation does not fully reproduce the root query
        // Where this approach directly references the root query results
        if (c.elements) {
          const subQuery = c
          subQuery.SELECT.parent = alias
          subQuery.SELECT.property = this.column_name(c)
          subQuery.SELECT.expand = 'root'
          subQuery.SELECT.from = {
            join: 'inner',
            args: [tmp, subQuery.SELECT.from],
            on: subQuery.SELECT.where,
            as: subQuery.SELECT.from.as,
          }
          this.extractForeignKeys(subQuery.SELECT.where, alias, foreignKeys)
          subQuery.SELECT.where = undefined
          Object.defineProperty(subQuery, 'elements', { val: c.elements })
          this.SELECT(subQuery)
        }
      })
      return {
        foreignKeys,
      }
    }

    extractForeignKeys(xpr, alias, foreignKeys = []) {
      // REVISIT: this is a quick method of extracting the foreign keys it could be nicer
      // Find all foreign keys used in the expression so they can be exposed to the follow up expand queries
      JSON.stringify(xpr, (key, val) => {
        if (key === 'ref' && val.length === 2 && val[0] === alias && !foreignKeys.find(k => k.ref + '' === val + '')) {
          foreignKeys.push({ ref: val })
          return
        }
        return val
      })
      return foreignKeys
    }

    INSERT_entries(q) {
      const { INSERT } = q
      // REVISIT: should @cds.persistence.name be considered ?
      const entity = q.target?.['@cds.persistence.name'] || this.name(q.target?.name || INSERT.into.ref[0])

      const elements = q.elements || q.target?.elements
      if (!elements && !INSERT.entries?.length) {
        return // REVISIT: mtx sends an insert statement without entries and no reference entity
      }
      const columns = elements
        ? ObjectKeys(elements).filter(c => c in elements && !elements[c].virtual && !elements[c].isAssociation)
        : ObjectKeys(INSERT.entries[0])
      this.columns = columns.filter(elements ? c => !elements[c]?.['@cds.extension'] : () => true)

      const extractions = this.managed(
        columns.map(c => ({ name: c })),
        elements,
        !!q.UPSERT,
      )

      // REVISIT: @cds.extension required
      const extraction = extractions.map(c => c.column)
      const converter = extractions.map(c => c.convert)

      // HANA Express does not process large JSON documents
      // The limit is somewhere between 64KB and 128KB
      if (HANAVERSION <= 2) {
        // Simple line splitting would be preferred, but batch execute does not work properly
        // Which makes sending every line separately much slower
        // this.entries = INSERT.entries.map(e => [JSON.stringify(e)])

        this.entries = []
        let cur = ['[']
        this.entries.push(cur)
        INSERT.entries
          .map(r => JSON.stringify(r))
          .forEach(r => {
            if (cur[0].length > 65535) {
              cur[0] += ']'
              cur = ['[']
              this.entries.push(cur)
            } else if (cur[0].length > 1) {
              cur[0] += ','
            }
            cur[0] += r
          })
        cur[0] += ']'
      } else {
        this.entries = [[JSON.stringify(INSERT.entries)]]
      }

      // WITH SRC is used to force HANA to interpret the ? as a NCLOB allowing for streaming of the data
      // Additionally for drivers that did allow for streaming of NVARCHAR they quickly reached size limits
      // This should allow for 2GB of data to be inserted
      // When using a buffer table it would be possible to stream indefinitely
      // For the buffer table to work the data has to be sanitized by a complex regular expression
      // Which in testing took up about a third of the total time processing time
      // With the buffer table approach is also greatly reduces the required memory
      // JSON_TABLE parses the whole JSON document at once meaning that the whole JSON document has to be in memory
      // With the buffer table approach the data is processed in chunks of a configurable size
      // Which allows even smaller HANA systems to process large datasets
      // But the chunk size determines the maximum size of a single row
      return (this.sql = `INSERT INTO ${this.quote(entity)} (${this.columns.map(c =>
        this.quote(c),
      )}) WITH SRC AS (SELECT ? AS JSON FROM DUMMY UNION ALL SELECT TO_NCLOB(NULL) AS JSON FROM DUMMY)
      SELECT ${converter} FROM JSON_TABLE(SRC.JSON, '$' COLUMNS(${extraction}))`)
    }

    INSERT_rows(q) {
      const { INSERT } = q

      // Convert the rows into entries to simplify inserting
      // Tested:
      // - Array JSON INSERT (1.5x)
      // - Simple INSERT with reuse onINSERT (2x)
      // - Simple INSERT with batch onINSERT (1x)
      // - Object JSON INSERT (1x)
      // The problem with Simple INSERT is the type mismatch from csv files
      // Recommendation is to always use entries
      const elements = q.elements || q.target?.elements
      const columns = INSERT.columns || (elements && ObjectKeys(elements))
      const entries = new Array(INSERT.rows.length)
      const rows = INSERT.rows
      for (let x = 0; x < rows.length; x++) {
        const row = rows[x]
        const entry = {}
        for (let y = 0; y < columns.length; y++) {
          entry[columns[y]] = row[y]
        }
        entries[x] = entry
      }
      INSERT.entries = entries
      return this.INSERT_entries(q)
    }

    UPSERT(q) {
      let { UPSERT } = q,
        sql = this.INSERT({ __proto__: q, INSERT: UPSERT })

      // REVISIT: should @cds.persistence.name be considered ?
      const entity = q.target?.['@cds.persistence.name'] || this.name(q.target?.name || INSERT.into.ref[0])
      const elements = q.elements || q.target?.elements

      const dataSelect = sql.substring(sql.indexOf('WITH'))

      // Calculate @cds.on.insert
      const collations = this.managed(
        this.columns.map(c => ({ name: c, sql: `NEW.${this.quote(c)}` })),
        elements,
        false,
      )

      let keys = q.target?.keys
      const keyCompare =
        keys &&
        Object.keys(keys)
          .filter(k => !keys[k].isAssociation)
          .map(k => `NEW.${this.quote(k)}=OLD.${this.quote(k)}`)
          .join('AND')

      return (this.sql = `UPSERT ${this.quote(entity)} (${this.columns.map(c =>
        this.quote(c),
      )}) SELECT ${collations.map(keyCompare ? c => c.switch : c => c.sql)} FROM (${dataSelect}) AS NEW ${
        keyCompare ? ` LEFT JOIN ${this.quote(entity)} AS OLD ON ${keyCompare}` : ''
      }`)
    }

    DROP(q) {
      const { target } = q
      const isView = target.query || target.projection
      return (this.sql = `DROP ${isView ? 'VIEW' : 'TABLE'} ${this.name(target.name)}`)
    }

    orderBy(orderBy, localized) {
      return orderBy.map(
        localized
          ? c =>
              this.expr(c) +
              (c.element?.[this.class._localized]
                ? ` COLLATE ${
                    collations[this.context.locale] || collations[this.context.locale.split('_')[0]] || collations['']
                  }`
                : '') +
              (c.sort === 'desc' || c.sort === -1 ? ' DESC' : ' ASC')
          : c => this.expr(c) + (c.sort === 'desc' || c.sort === -1 ? ' DESC' : ' ASC'),
      )
    }

    where(xpr) {
      return this.xpr({ xpr }, ' = TRUE')
    }

    having(xpr) {
      return this.xpr({ xpr }, ' = TRUE')
    }

    // REVISIT: why is that a complete copy from the base class?
    val({ val }) {
      switch (typeof val) {
        case 'function': throw new Error('Function values not supported.')
        case 'undefined': return 'NULL'
        case 'boolean': return `${val}`
        case 'number': return `${val}` // REVISIT for HANA
        case 'object':
          if (val === null) return 'NULL'
          if (val instanceof Date) return `'${val.toISOString()}'`
          if (val instanceof Readable){
            this.values.push(val)
            return '?'
          }
          else if (Buffer.isBuffer(val)) val = val.toString('base64')
          else if (is_regexp(val)) val = val.source
          else val = JSON.stringify(val)
        case 'string': // eslint-disable-line no-fallthrough
      }
      return this.string(val)
    }

    xpr({ xpr, _internal }, caseSuffix = '') {
      // Maps the compare operators to what to return when both sides are null
      const compareOperators = {
        '=': true,
        '!=': false,
        // These operators are not allowed in column expressions
        '>': null,
        '<': null,
        '<>': null,
        '>=': null,
        '<=': null,
        '!<': null,
        '!>': null,
      }

      if (!_internal) {
        for (let i = 0; i < xpr.length; i++) {
          const x = xpr[i]
          if (typeof x === 'string') {
            // HANA does not support comparators in all clauses (e.g. SELECT 1>0 FROM DUMMY)
            // HANA does not have an 'IS' or 'IS NOT' operator
            if (x in compareOperators) {
              const left = xpr[i - 1]
              const right = xpr[i + 1]
              const ifNull = compareOperators[x]

              const compare = {
                xpr: [left, x, right],
                _internal: true,
              }

              const expression = {
                xpr: ['CASE', 'WHEN', compare, 'Then', { val: true }, 'WHEN', 'NOT', compare, 'Then', { val: false }],
                _internal: true,
              }

              if (ifNull != null) {
                // If at least one of the sides is NULL it will go into ELSE
                // This case checks if both sides are NULL and return their result
                expression.xpr.push('ELSE', {
                  xpr: [
                    'CASE',
                    'WHEN',
                    {
                      xpr: [left, 'IS', 'NULL', 'AND', right, 'IS', 'NULL'],
                      _internal: true,
                    },
                    'Then',
                    { val: ifNull },
                    'ELSE',
                    { val: !ifNull },
                    'END',
                  ],
                  _internal: true,
                })
              }
              expression.xpr.push('END')

              xpr[i - 1] = ''
              xpr[i] = expression
              xpr[i + 1] = caseSuffix || ''
            }
          }
        }
      }

      const sql = []
      for (let i = 0; i < xpr.length; ++i) {
        const x = xpr[i]
        if (typeof x === 'string') {
          sql.push(this.operator(x, i, xpr))
        } else if (x.xpr) sql.push(`(${this.xpr(x, caseSuffix)})`)
        // default
        else sql.push(this.expr(x))
      }

      // HANA does not allow WHERE TRUE so when the expression is only a single entry "= TRUE" is appended
      if (caseSuffix && xpr.length === 1) {
        sql.push(caseSuffix)
      }

      return `${sql.join(' ')}`
    }

    operator(x, i, xpr) {
      // Add "= TRUE" before THEN in case statements
      // As all valid comparators are converted to booleans as SQL specifies
      if (x in { THEN: 1, then: 1 }) return ` = TRUE ${x}`
      if ((x in { LIKE: 1, like: 1 } && is_regexp(xpr[i + 1]?.val)) || x === 'regexp') return 'LIKE_REGEXPR'
      else return x
    }

    quote(s) {
      // REVISIT: casing in quotes when reading from entities it uppercase
      // When returning columns from a query they should be case sensitive
      // cds-compiler effectiveName uses toUpperCase for hana dialect, but not for hdbcds
      if (typeof s !== 'string') return '"' + s + '"'
      if (s.includes('"')) return '"' + s.replace(/"/g, '""').toUpperCase() + '"'
      if (s.toUpperCase() in this.class.ReservedWords || /^\d|[$' @./\\]/.test(s)) return '"' + s.toUpperCase() + '"'
      return s
    }

    insertType4(element) {
      // Finds the appropriate data type for JSON_TABLE column definition from cds.type
      if (!element._type) element = cds.builtin.types[element.type] || element
      const fn = element[this.class._insertType]
      return (
        fn?.(element) ||
        element._type?.replace('cds.', '').toUpperCase() ||
        cds.error`Unsupported type: ${element.type}`
      )
    }

    managed(columns, elements, isUpdate = false) {
      const annotation = isUpdate ? '@cds.on.update' : '@cds.on.insert'
      const inputConverterKey = this.class._convertInput
      // Ensure that missing managed columns are added
      const requiredColumns = !elements
        ? []
        : Object.keys(elements)
            .filter(
              e =>
                (elements[e]?.[annotation] || (!isUpdate && elements[e]?.default)) && !columns.find(c => c.name === e),
            )
            .map(name => ({ name, sql: 'NULL' }))

      const keyZero = this.quote(
        ObjectKeys(elements).find(e => {
          const el = elements[e]
          return el.key && !el.isAssociation
        }) || '',
      )

      return [...columns, ...requiredColumns].map(({ name, sql }) => {
        const element = elements?.[name] || {}
        // Don't apply input converters for place holders
        const converter = (sql !== '?' && element[inputConverterKey]) || (e => e)
        const val = _managed[element[annotation]?.['=']]
          || !isUpdate && (element['@cds.valid.from'] ? '$valid.from' : element['@cds.valid.to'] ? '$valid.to' : null)
        let managed
        if (val) managed = this.func({ func: 'session_context', args: [{ val }] })
        const type = this.insertType4(element)
        let extract = sql ?? `${this.quote(name)} ${type} PATH '$.${name}'`
        if (!isUpdate) {
          const d = element.default
          if (d && (d.val !== undefined || d.ref?.[0] === '$now')) {
            const defaultValue = d.val ?? (cds.context?.timestamp || new Date()).toISOString()
            managed = typeof defaultValue === 'string' ? this.string(defaultValue) : defaultValue
          }
        }

        // Switch between OLD and NEW based upon the existence of the column in the NEW dataset
        // Coalesce is not good enough as it would not allow for setting a value to NULL using UPSERT
        const oldOrNew =
          element['@cds.on.update']?.['='] !== undefined
            ? extract
            : `CASE WHEN ${this.quote('$.' + name)} IS NULL THEN OLD.${this.quote(name)} ELSE ${extract} END`

        const notManged = managed === undefined
        return {
          name,
          column: `${extract}, ${this.quote('$.' + name)} NVARCHAR(2147483647) FORMAT JSON PATH '$.${name}'`,
          // For @cds.on.insert ensure that there was no entry yet before setting managed in UPSERT
          switch: notManged
            ? oldOrNew
            : `CASE WHEN OLD.${keyZero} IS NULL THEN COALESCE(${extract},${managed}) ELSE ${oldOrNew} END`,
          convert:
            (notManged
              ? `${converter(this.quote(name), element)} AS ${this.quote(name)}`
              : `CASE WHEN ${this.quote('$.' + name)} IS NULL THEN ${managed} ELSE ${converter(
                  this.quote(name),
                  element,
                )} END AS ${this.quote(name)}`) + (isUpdate ? `,${this.quote('$.' + name)}` : ''),
          sql: converter(notManged ? extract : `COALESCE(${extract}, ${managed})`, element),
        }
      })
    }

    // Loads a static result from the query `SELECT * FROM RESERVED_KEYWORDS`
    static ReservedWords = { ...super.ReservedWords, ...require('./ReservedWords.json') }

    static Functions = require('./cql-functions')

    static TypeMap = {
      ...super.TypeMap,
    }

    // TypeMap used for the JSON_TABLE column definition
    static InsertTypeMap = {
      ...super.TypeMap,
      Int16: () => 'INT',
      UUID: () => `NVARCHAR(36)`,
      Boolean: () => `NVARCHAR(5)`,
      LargeString: () => `NVARCHAR(2147483647)`,
      LargeBinary: () => `NVARCHAR(2147483647)`,
      Binary: () => `NVARCHAR(2147483647)`,
      array: () => `NVARCHAR(2147483647)`,
    }

    // HANA JSON_TABLE function does not support BOOLEAN types
    static InputConverters = {
      ...super.InputConverters,
      // REVISIT: BASE64_DECODE has stopped working
      // Unable to convert NVARCHAR to UTF8
      // Not encoded string with CESU-8 or some UTF-8 except a surrogate pair at "base64_decode" function
      Binary: e => `CONCAT('base64,',${e})`,
      Boolean: e => `CASE WHEN ${e} = 'true' THEN TRUE WHEN ${e} = 'false' THEN FALSE END`,
    }

    static OutputConverters = {
      ...super.OutputConverters,
      // REVISIT: binaries should use BASE64_ENCODE, but this results in BASE64_ENCODE(BINTONHEX(${e}))
      Binary: e => `BINTONHEX(${e})`,
      Date: e => `to_char(${e}, 'YYYY-MM-DD')`,
      Time: e => `to_char(${e}, 'HH24:MI:SS')`,
      DateTime: e => `to_char(${e}, 'YYYY-MM-DD"T"HH24:MI:SS"Z"')`,
      Timestamp: e => `to_char(${e}, 'YYYY-MM-DD"T"HH24:MI:SS.FF3"Z"')`,
    }
  }

  async onSIMPLE({ query, data, event }) {
    const { sql, values } = this.cqn2sql(query, data)
    try {
      let ps = await this.prepare(sql)
      return (await ps.run(values)).changes
    } catch (err) {
      // Allow drop to fail when the view or table does not exist
      if (event === 'DROP ENTITY' && (err.code === 259 || err.code === 321)) {
        return
      }
      throw err
    }
  }

  async dispatch(req) {
    // Look for deployment batch dispatch and execute as single query
    // When deployment is not executed in a batch it will fail to create views
    if (Array.isArray(req.query) && !req.query.find(q => typeof q !== 'string')) {
      req.query = `DO BEGIN ${req.query
        .map(
          q =>
            `EXEC '${q.replace(/'/g, "''").replace(';', '')}${
              // Add "PAGE LOADABLE" for all tables created to use NSE by default and reduce memory consumption
              /(^|')CREATE TABLE/.test(q) ? ' PAGE LOADABLE' : ''
            }';`,
        )
        .join('\n')} END;`
    }
    return super.dispatch(req)
  }

  async onPlainSQL(req, next) {
    // HANA does not support IF EXISTS there for it is removed and the error codes are accepted
    if (/ IF EXISTS /i.test(req.query)) {
      req.query = req.query.replace(/ IF EXISTS/gi, '')
      try {
        return await super.onPlainSQL(req, next)
      } catch (err) {
        if (/(^|')DROP /i.test(req.query) && (err.code === 259 || err.code === 321)) {
          return
        }
        throw err
      }
    }

    return super.onPlainSQL(req, next)
  }

  onBEGIN() {}

  onCOMMIT() {
    DEBUG?.('COMMIT')
    return this.dbc.commit()
  }

  onROLLBACK() {
    DEBUG?.('ROLLBACK')
    return this.dbc.rollback()
  }

  // Creates a new database using HDI container groups
  async database({ database }, clean = false) {
    if (clean) {
      // Reset back to system credentials
      this.options.credentials = this.options.credentials.__system__
    }

    const creds = {
      containerGroup: database.toUpperCase(),
      usergroup: `${database}_USERS`.toUpperCase(),
      user: `${database}_USER_MANAGER`.toUpperCase(),
    }
    creds.schema = creds.user
    creds.password = creds.user + 'Val1d' // Password restrictions require Aa1

    try {
      const con = await this.factory.create(this.options.credentials)
      this.dbc = con

      const stmt = await this.dbc.prepare(createContainerDatabase)
      const res = await stmt.all([creds.user, creds.password, creds.containerGroup, !clean])
      DEBUG?.(res.map(r => r.MESSAGE).join('\n'))
    } finally {
      if (this.dbc) {
        // Release table lock
        await this.onCOMMIT()

        await this.dbc.disconnect()
        delete this.dbc

        // Update credentials to new Database owner
        await this.disconnect()
        this.options.credentials = Object.assign({}, this.options.credentials, creds, {
          __system__: this.options.credentials,
        })
      }
    }
  }

  // Creates a new HDI container inside the database container group
  // As the tenants are located in a specific container group the containers can have the same name
  // This removes SCHEMA name conflicts when testing in the same system
  // Additionally this allows for deploying using the HDI procedures
  async tenant({ database, tenant }, clean = false) {
    if (clean) {
      // Reset back to database credentials
      this.options.credentials = this.options.credentials.__database__
    }

    const creds = {
      containerGroup: database.toUpperCase(),
      usergroup: `${database}_USERS`.toUpperCase(),
      schema: tenant.toUpperCase(),
      user: `${tenant}_USER`.toUpperCase(),
    }
    creds.password = creds.user + 'Val1d' // Password restrictions require Aa1

    try {
      const con = await this.factory.create(this.options.credentials)
      this.dbc = con

      const stmt = await this.dbc.prepare(createContainerTenant.replaceAll('{{{GROUP}}}', creds.containerGroup))
      const res = await stmt.all([creds.user, creds.password, creds.schema, !clean])
      res && DEBUG?.(res.map(r => r.MESSAGE).join('\n'))
    } finally {
      await this.dbc.disconnect()
      delete this.dbc
    }
    // Update credentials to new Tenant owner
    await this.disconnect()
    this.options.credentials = Object.assign({}, this.options.credentials, creds, {
      __database__: this.options.credentials,
    })
  }
}
const createContainerDatabase = fs.readFileSync(path.resolve(__dirname, 'scripts/container-database.sql'), 'utf-8')
const createContainerTenant = fs.readFileSync(path.resolve(__dirname, 'scripts/container-tenant.sql'), 'utf-8')

Buffer.prototype.toJSON = function () {
  return this.toString('base64')
}

const is_regexp = x => x?.constructor?.name === 'RegExp' // NOTE: x instanceof RegExp doesn't work in repl
const ObjectKeys = o => (o && [...ObjectKeys(o.__proto__), ...Object.keys(o)]) || []
const _managed = {
  '$user.id': '$user.id',
  $user: '$user.id',
  $now: '$now',
}

module.exports = HANAService<|MERGE_RESOLUTION|>--- conflicted
+++ resolved
@@ -64,20 +64,11 @@
   }
 
   async set(variables) {
-<<<<<<< HEAD
     // REVISIT: required to be compatible with generated views
     if (variables['$valid.from']) variables['VALID-FROM'] = variables['$valid.from']
     if (variables['$valid.to']) variables['VALID-TO'] = variables['$valid.to']
 
-    const columns = Object.keys(variables).map(
-      k => `SET '${k.replace(/'/g, "''")}'='${(variables[k] + '').replace(/'/g, "''")}';`,
-    )
-    const sql = `DO BEGIN ${columns.join('')} END;`
-
-    await this.dbc.exec(sql)
-=======
     this.dbc.set(variables)
->>>>>>> bbd3b765
   }
 
   async onSELECT({ query, data }) {
