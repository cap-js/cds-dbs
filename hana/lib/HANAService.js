const fs = require('fs')
const path = require('path')
<<<<<<< HEAD
=======
const  { Readable } = require('stream')
>>>>>>> 2ec29a3e

const { SQLService } = require('@cap-js/db-service')
const drivers = require('./drivers')
const cds = require('@sap/cds')
const collations = require('./collations.json')

const DEBUG = cds.debug('sql|db')
let HANAVERSION = 0

/**
 * @implements SQLService
 */
class HANAService extends SQLService {
  init() {
    // When hdi is enabled it defines the deploy function
    // REVISIT: refactor together with cds-deploy.js
    if (this.options.hdi) {
      super.deploy = this.hdiDeploy
    }

    this.on(['BEGIN'], this.onBEGIN)
    this.on(['COMMIT'], this.onCOMMIT)
    this.on(['ROLLBACK'], this.onROLLBACK)
    return super.init()
  }

  // REVISIT: Add multi tenant factory when clarified
  get factory() {
    const driver = drivers[this.options.driver || this.options.credentials.driver]?.driver || drivers.default.driver
    const isMultitenant = 'multiTenant' in this.options ? this.options.multiTenant : cds.env.requires.multitenancy
    const service = this
    return {
      options: {
        min: 0,
        max: 10,
        acquireTimeoutMillis: cds.env.profiles.includes('production') ? 1000 : 10000,
        idleTimeoutMillis: 60000,
        evictionRunIntervalMillis: 100000,
        numTestsPerEvictionRun: Math.ceil((this.options.pool?.max || 10) - (this.options.pool?.min || 0) / 3),
        ...(this.options.pool || {}),
        testOnBorrow: true,
        fifo: false
      },
      create: async function (tenant) {
        try {
          const { credentials } = isMultitenant
            ? await require('@sap/cds-mtxs/lib').xt.serviceManager.get(tenant, { disableCache: false })
            : service.options
          const dbc = new driver(credentials)
          await dbc.connect()
          HANAVERSION = dbc.server.major
          return dbc
        } catch (err) {
          if (!isMultitenant || err.code !== 10) throw err
          await require('@sap/cds-mtxs/lib').xt.serviceManager.get(tenant, { disableCache: true })
          return this.create(tenant)
        }
      },
      error: (err /*, tenant*/) => {
        // Check whether the connection error was an authentication error
        if (err.code === 10) {
          // REVISIT: Refresh the credentials when possible
          cds.exit(1)
        }
        // REVISIT: Add additional connection error scenarios
        try {
          cds.error(err)
        } finally {
          cds.exit(1)
        }
      },
      destroy: dbc => dbc.disconnect(),
      validate: (dbc) => dbc.validate(),
    }
  }

  // REVISIT: Add multi tenant credential look up when clarified
  url4(tenant) {
    tenant
    let { host, port, driver } = this.options?.credentials || this.options || {}
    return `hana@${host}:${port}${driver ? `(${driver})` : ''}`
  }

  ensureDBC() {
    return this.dbc || cds.error`Database is disconnected`
  }

  async set(variables) {
    // REVISIT: required to be compatible with generated views
    if (variables['$valid.from']) variables['VALID-FROM'] = variables['$valid.from']
    if (variables['$valid.to']) variables['VALID-TO'] = variables['$valid.to']
    if (variables['$user.id']) variables['APPLICATIONUSER'] = variables['$user.id']
    if (variables['$user.locale']) variables['LOCALE'] = variables['$user.locale']

    this.ensureDBC().set(variables)
  }

  async onSELECT({ query, data }) {
    // REVISIT: disable this for queries like (SELECT 1)
    // Will return multiple rows with objects inside
    query.SELECT.expand = 'root'
    const { cqn, temporary, blobs, withclause, values } = this.cqn2sql(query, data)
    // REVISIT: add prepare options when param:true is used
    const sqlScript = this.wrapTemporary(temporary, withclause, blobs)
    let rows = values?.length ? await (await this.prepare(sqlScript)).all(values) : await this.exec(sqlScript)
    if (rows.length) {
      rows = this.parseRows(rows)
    }
    if (cqn.SELECT.count) {
      // REVISIT: the runtime always expects that the count is preserved with .map, required for renaming in mocks
      return HANAService._arrayWithCount(rows, await this.count(query, rows))
    }
    return cqn.SELECT.one || query.SELECT.from.ref?.[0].cardinality?.max === 1 ? rows[0] || null : rows
  }

  async onINSERT({ query, data }) {
    const { sql, entries, cqn } = this.cqn2sql(query, data)
    if (!sql) return // Do nothing when there is nothing to be done
    const ps = await this.prepare(sql)
    // HANA driver supports batch execution
    const results = await (entries
      ? HANAVERSION <= 2
        ? entries.reduce((l, c) => l.then(() => ps.run(c)), Promise.resolve(0))
        : ps.run(entries)
      : ps.run())
    return new this.class.InsertResults(cqn, results)
  }

  // Allow for running complex expand queries in a single statement
  wrapTemporary(temporary, withclauses, blobs) {
    const blobColumn = b => `"${b.replace(/"/g, '""')}"`

    const values = temporary
      .map(t => {
        const blobColumns = blobs.map(b => (b in t.blobs) ? blobColumn(b) : `NULL AS ${blobColumn(b)}`)
        return `SELECT "_path_","_blobs_","_expands_","_json_"${blobColumns.length ? ',' : ''}${blobColumns} FROM (${t.select})`
      })

    const withclause = withclauses.length ? `WITH ${withclauses} ` : ''
    const ret = withclause + (values.length === 1 ? values[0] : 'SELECT * FROM ' + values.map(v => `(${v})`).join(' UNION ALL ') + ' ORDER BY "_path_" ASC')
    DEBUG?.(ret)
    return ret
  }

  // Structure flat rows into expands and include raw blobs as raw buffers
  parseRows(rows) {
    const ret = []
    const levels = [
      {
        data: ret,
        path: '$[',
        expands: {},
      },
    ]

    for (let i = 0; i < rows.length; i++) {
      const row = rows[i]
      const expands = JSON.parse(row._expands_)
      const blobs = JSON.parse(row._blobs_)
      const data = Object.assign(JSON.parse(row._json_), expands, blobs)
      Object.keys(blobs).forEach(k => (data[k] = this._stream(row[k] || data[k])))

      // REVISIT: try to unify with handleLevel from base driver used for streaming
      while (levels.length) {
        const level = levels[levels.length - 1]
        // Check if the current row is a child of the current level
        if (row._path_.indexOf(level.path) === 0) {
          // Check if the current row is an expand of the current level
          const property = row._path_.slice(level.path.length + 2, -7)
          if (property in level.expands) {
            if (level.expands[property]) {
              level.data[property].push(data)
            } else {
              level.data[property] = data
            }
            levels.push({
              data: data,
              path: row._path_,
              expands,
            })
            break
          } else {
            // REVISIT: identify why sometimes not all parent rows are returned
            level.data.push?.(data)
            levels.push({
              data: data,
              path: row._path_,
              expands,
            })
            break
          }
        } else {
          // Step up if it is not a child of the current level
          levels.pop()
        }
      }
    }
    return ret
  }

  // prepare and exec are both implemented inside the drivers
  prepare(sql) {
    return this.ensureDBC().prepare(sql)
  }

  exec(sql) {
    return this.ensureDBC().exec(sql)
  }

  /**
   * HDI specific deploy logic
   * @param {import('@sap/cds/apis/csn').CSN} model The CSN model to be deployed
   */
  async hdiDeploy(model) {
    const fileGenerator = cds.compile.to.hdbtable(model)
    const sql = fs.promises.readFile(path.resolve(__dirname, 'scripts/deploy.sql'), 'utf-8')
    const hdiconfig = `${await fs.promises.readFile(path.resolve(__dirname, 'scripts/.hdiconfig'), 'utf-8')}`
    let files = [{ path: '.hdiconfig', content: `${hdiconfig}` }]
    for (let [src, { file }] of fileGenerator) {
      files.push({ path: file, content: src })
    }
    const replaces = {
      CONTAINER_GROUP: this.options.credentials.containerGroup,
      CONTAINER_NAME: this.options.credentials.schema,
      JSON_FILES: JSON.stringify(files).replace(/'/g, "''"),
    }

    const fullSQL = `${await sql}`.replace(/{{{([^}]*)}}}/g, (a, b) => replaces[b])
    await this.tx(async tx => tx.run(fullSQL))
    return true
  }

  static CQN2SQL = class CQN2HANA extends SQLService.CQN2SQL {

    static _init() {
      this._insertType = this._add_mixins(':insertType', this.InsertTypeMap)
      return super._init()
    }

    SELECT(q) {
      // Collect all queries and blob columns of all queries
      this.blobs = this.blobs || []
      this.withclause = this.withclause || []
      this.temporary = this.temporary || []
      this.temporaryValues = this.temporaryValues || []

      const { limit, one, orderBy, expand, columns, localized, count, parent } = q.SELECT

      const walkAlias = q => {
        if (q.args) return q.as || walkAlias(q.args[0])
        if (q.SELECT?.from) return walkAlias(q.SELECT?.from)
        return q.as
      }
      q.as = walkAlias(q)
      const alias = q.alias = `${parent ? parent.alias + '.' : ''}${q.as}`
      const src = q

      // When one of these is defined wrap the query in a sub query
      if (expand || (parent && (limit || one || orderBy))) {
        const { element, elements } = q

        q = cds.ql.clone(q)
        if (parent) {
          q.SELECT.limit = undefined
          q.SELECT.one = undefined
          q.SELECT.orderBy = undefined
        }
        q.SELECT.expand = false

        const outputColumns = [...columns.filter(c => c.as !== '_path_')]

        if (parent) {
          // Track parent _path_ for later concatination
          if (!columns.find(c => this.column_name(c) === '_path_'))
            columns.push({ ref: [parent.as, '_path_'], as: '_parent_path_' })
        }

        if (orderBy) {
          // Ensure that all columns used in the orderBy clause are exposed
          orderBy.forEach(c => {
            if (c.ref?.length === 2) {
              const ref = c.ref + ''
              if (!columns.find(c => c.ref + '' === ref)) {
                const clone = { __proto__: c, ref: c.ref }
                columns.push(clone)
              }
              c.ref = [c.ref[1]]
            }
          })
        }

        // Insert row number column for reducing or sorting the final result
        const over = { xpr: [] }
        // TODO: replace with full path partitioning
        if (parent) over.xpr.push(`PARTITION BY ${this.ref({ ref: ['_parent_path_'] })}`)
        if (orderBy?.length) over.xpr.push(` ORDER BY ${this.orderBy(orderBy, localized)}`)
        const rn = { xpr: [{ func: 'ROW_NUMBER', args: [] }, 'OVER', over], as: '$$RN$$' }
        q.as = q.SELECT.from.as

        q = cds.ql.SELECT(['*', rn]).from(q)
        q.as = q.SELECT.from.as

        q = cds.ql.SELECT(outputColumns.map(c => (c.elements ? c : { __proto__: c, ref: [this.column_name(c)] }))).from(q)
        q.as = q.SELECT.from.as
        Object.defineProperty(q, 'elements', { value: elements })
        Object.defineProperty(q, 'element', { value: element })

        if (!q.SELECT.columns.find(c => c.as === '_path_')) {
          q.SELECT.columns.push({
            xpr: [
              {
                func: 'concat',
                args: parent
                  ? [
                    {
                      func: 'concat',
                      args: [{ ref: ['_parent_path_'] }, { val: `].${q.element.name}[`, param: false }],
                    },
                    { func: 'lpad', args: [{ ref: ['$$RN$$'] }, { val: 6, param: false }, { val: '0', param: false }] },
                  ]
                  : [{ val: '$[', param: false }, { func: 'lpad', args: [{ ref: ['$$RN$$'] }, { val: 6, param: false }, { val: '0', param: false }] }],
              },
            ],
            as: '_path_',
          })
        }

        if (parent && (limit || one)) {
          // Apply row number limits
          q.where(
            one
              ? [{ ref: ['$$RN$$'] }, '=', { val: 1, param: false }]
              : limit.offset?.val
                ? [
                  { ref: ['$$RN$$'] },
                  '>',
                  limit.offset,
                  'AND',
                  { ref: ['$$RN$$'] },
                  '<=',
                  { val: limit.rows.val + limit.offset.val },
                ]
                : [{ ref: ['$$RN$$'] }, '<=', { val: limit.rows.val }],
          )
        }

        // Pass along SELECT options
        q.SELECT.expand = expand
        q.SELECT._one = one
        q.SELECT.count = count
        q.src = src
      }

      super.SELECT(q)

      // Set one and limit back to the query for onSELECT handler
      q.SELECT.one = one
      q.SELECT.limit = limit

      if (expand === 'root') {
        this.cqn = q
        const fromSQL = this.from({ ref: [alias] })
        this.withclause.unshift(`${fromSQL} as (${this.sql})`)
        this.temporary.unshift({ blobs: this._blobs, select: `SELECT ${this._outputColumns} FROM ${fromSQL}` })
        if (this.values) {
          this.temporaryValues.unshift(this.values)
          this.values = this.temporaryValues.flat()
        }
      }

      return this.sql
    }

    SELECT_columns(q) {
      const { SELECT, src } = q
      if (!SELECT.columns) return '*'
      const structures = []
      let expands = {}
      let blobs = {}
      let path = `'$['`
      let sql = SELECT.columns
        .map(
          SELECT.expand === 'root'
            ? x => {
              if (x === '*') return '*'
              // means x is a sub select expand
              if (x.elements) {
                expands[this.column_name(x)] = x.SELECT.one ? null : []

                const parent = src
                x.element._foreignKeys.forEach(k => {
                  if (!parent.SELECT.columns.find(c => this.column_name(c) === k.parentElement.name)) {
                    parent.SELECT.columns.push({ ref: [parent.as, k.parentElement.name] })
                  }
                })

                x.SELECT.from = {
                  join: 'inner',
                  args: [{ ref: [parent.alias], as: parent.as }, x.SELECT.from],
                  on: x.SELECT.where,
                  as: x.SELECT.from.as,
                }
                x.SELECT.where = undefined
                x.SELECT.expand = 'root'
                x.SELECT.parent = parent

                const values = this.values
                this.values = []
                parent.SELECT.expand = true
                this.SELECT(x)
                this.values = values
                return false
              }
              if (x.element?.type?.indexOf('Binary') > -1) {
                blobs[this.column_name(x)] = null
                return false
              }
              if (x.element?.elements || x.element?.items) {
                // support for structured types and arrays
                structures.push(x)
                return false
              }
              let xpr = this.expr(x)
              const columnName = this.column_name(x)
              if (columnName === '_path_') {
                path = xpr
                return false
              }
              const converter = x.element?.[this.class._convertOutput] || (e => e)
              return `${converter(this.quote(columnName))} as "${columnName.replace(/"/g, '""')}"`
            }
            : x => {
              if (x === '*') return '*'
              // means x is a sub select expand
              if (x.elements) return false
              return this.column_expr(x)
            },
        )
        .filter(a => a)

      if (SELECT.expand === 'root') {
        this._blobs = blobs
        const blobColumns = Object.keys(blobs)
        this.blobs.push(...blobColumns.filter(b => !this.blobs.includes(b)))
        expands = this.string(JSON.stringify(expands))
        blobs = this.string(JSON.stringify(blobs))
        // When using FOR JSON the whole dataset is put into a single blob
        // To increase the potential maximum size of the result set every row is converted to a JSON
        // Making each row a maximum size of 2gb instead of the whole result set to be 2gb
        // Excluding binary columns as they are not supported by FOR JSON and themselves can be 2gb
        const rawJsonColumn = sql.length
          ? `(SELECT ${sql} FROM DUMMY FOR JSON ('format'='no', 'omitnull'='no', 'arraywrap'='no') RETURNS NVARCHAR(2147483647)) AS "_json_"`
          : `TO_NCLOB('{}') AS "_json_"`

        let jsonColumn = rawJsonColumn
        if (structures.length) {
          // Appending the structured columns to prevent them from being quoted and escaped
          // In case of the deep JSON select queries the deep columns depended on a REGEXP_REPLACE which will probably be slower
          const structuresConcat = structures
            .map(x => {
              const name = this.column_name(x)
              return `',"${name}":' || COALESCE(${this.quote(name)},'null')`
            })
            .join(' || ')
          jsonColumn = sql.length
            ? `SUBSTRING("_json_", 1, LENGTH("_json_") - 1) || ${structuresConcat} || '}' as "_json_"`
            : `'{' || '${structuresConcat.substring(2)} || '}' as "_json_"`
        }

        // Calculate final output columns once
        let outputColumns = ''
        outputColumns = `_path_ as "_path_",${blobs} as "_blobs_",${expands} as "_expands_",${jsonColumn}`
        if (blobColumns.length)
          outputColumns = `${outputColumns},${blobColumns.map(b => `${this.quote(b)} as "${b.replace(/"/g, '""')}"`)}`
        this._outputColumns = outputColumns
        sql = `*,${path} as _path_,${rawJsonColumn}`
      }
      return sql
    }

    SELECT_expand(_, sql) {
      return sql
    }

    extractForeignKeys(xpr, alias, foreignKeys = []) {
      // REVISIT: this is a quick method of extracting the foreign keys it could be nicer
      // Find all foreign keys used in the expression so they can be exposed to the follow up expand queries
      JSON.stringify(xpr, (key, val) => {
        if (key === 'ref' && val.length === 2 && val[0] === alias && !foreignKeys.find(k => k.ref + '' === val + '')) {
          foreignKeys.push({ ref: val })
          return
        }
        return val
      })
      return foreignKeys
    }

    // REVISIT: Find a way to avoid overriding the whole function redundantly
    INSERT_entries(q) {
      this.values = undefined
      const { INSERT } = q
      // REVISIT: should @cds.persistence.name be considered ?
      const entity = q.target?.['@cds.persistence.name'] || this.name(q.target?.name || INSERT.into.ref[0])

      const elements = q.elements || q.target?.elements
      if (!elements && !INSERT.entries?.length) {
        return // REVISIT: mtx sends an insert statement without entries and no reference entity
      }
      const columns = elements
        ? ObjectKeys(elements).filter(c => c in elements && !elements[c].virtual && !elements[c].value && !elements[c].isAssociation)
        : ObjectKeys(INSERT.entries[0])
      this.columns = columns.filter(elements ? c => !elements[c]?.['@cds.extension'] : () => true)

      const extractions = this.managed(
        columns.map(c => ({ name: c })),
        elements,
        !!q.UPSERT,
      )

      // REVISIT: @cds.extension required
      const extraction = extractions.map(c => c.column)
      const converter = extractions.map(c => c.convert)

      // HANA Express does not process large JSON documents
      // The limit is somewhere between 64KB and 128KB
      if (HANAVERSION <= 2) {
        this.entries = INSERT.entries.map(e => (e instanceof Readable ? [e] : [Readable.from(this.INSERT_entries_stream([e]))]))
      } else {
        this.entries = [
          INSERT.entries[0] instanceof Readable
            ? INSERT.entries[0]
            : Readable.from(this.INSERT_entries_stream(INSERT.entries))
        ]
      }

      // WITH SRC is used to force HANA to interpret the ? as a NCLOB allowing for streaming of the data
      // Additionally for drivers that did allow for streaming of NVARCHAR they quickly reached size limits
      // This should allow for 2GB of data to be inserted
      // When using a buffer table it would be possible to stream indefinitely
      // For the buffer table to work the data has to be sanitized by a complex regular expression
      // Which in testing took up about a third of the total time processing time
      // With the buffer table approach is also greatly reduces the required memory
      // JSON_TABLE parses the whole JSON document at once meaning that the whole JSON document has to be in memory
      // With the buffer table approach the data is processed in chunks of a configurable size
      // Which allows even smaller HANA systems to process large datasets
      // But the chunk size determines the maximum size of a single row
      return (this.sql = `INSERT INTO ${this.quote(entity)} (${this.columns.map(c =>
        this.quote(c),
      )}) WITH SRC AS (SELECT ? AS JSON FROM DUMMY UNION ALL SELECT TO_NCLOB(NULL) AS JSON FROM DUMMY)
      SELECT ${converter} FROM JSON_TABLE(SRC.JSON, '$' COLUMNS(${extraction}))`)
    }

    INSERT_rows(q) {
      const { INSERT } = q

      // Convert the rows into entries to simplify inserting
      // Tested:
      // - Array JSON INSERT (1.5x)
      // - Simple INSERT with reuse onINSERT (2x)
      // - Simple INSERT with batch onINSERT (1x)
      // - Object JSON INSERT (1x)
      // The problem with Simple INSERT is the type mismatch from csv files
      // Recommendation is to always use entries
      const elements = q.elements || q.target?.elements
      const columns = INSERT.columns || (elements && ObjectKeys(elements))
      const entries = new Array(INSERT.rows.length)
      const rows = INSERT.rows
      for (let x = 0; x < rows.length; x++) {
        const row = rows[x]
        const entry = {}
        for (let y = 0; y < columns.length; y++) {
          entry[columns[y]] = row[y]
        }
        entries[x] = entry
      }
      INSERT.entries = entries
      return this.INSERT_entries(q)
    }

    UPSERT(q) {
      let { UPSERT } = q,
        sql = this.INSERT({ __proto__: q, INSERT: UPSERT })

      // REVISIT: should @cds.persistence.name be considered ?
      const entity = q.target?.['@cds.persistence.name'] || this.name(q.target?.name || INSERT.into.ref[0])
      const elements = q.elements || q.target?.elements

      const dataSelect = sql.substring(sql.indexOf('WITH'))

      // Calculate @cds.on.insert
      const collations = this.managed(
        this.columns.map(c => ({ name: c, sql: `NEW.${this.quote(c)}` })),
        elements,
        false,
      )

      let keys = q.target?.keys
      const keyCompare =
        keys &&
        Object.keys(keys)
          .filter(k => !keys[k].isAssociation)
          .map(k => `NEW.${this.quote(k)}=OLD.${this.quote(k)}`)
          .join('AND')

      return (this.sql = `UPSERT ${this.quote(entity)} (${this.columns.map(c =>
        this.quote(c),
      )}) SELECT ${collations.map(keyCompare ? c => c.switch : c => c.sql)} FROM (${dataSelect}) AS NEW ${keyCompare ? ` LEFT JOIN ${this.quote(entity)} AS OLD ON ${keyCompare}` : ''
        }`)
    }

    DROP(q) {
      const { target } = q
      const isView = target.query || target.projection
      return (this.sql = `DROP ${isView ? 'VIEW' : 'TABLE'} ${this.name(target.name)}`)
    }

    orderBy(orderBy, localized) {
      return orderBy.map(
        localized
          ? c =>
            this.expr(c) +
            (c.element?.[this.class._localized]
              ? ` COLLATE ${collations[this.context.locale] || collations[this.context.locale.split('_')[0]] || collations['']
              }`
              : '') +
            (c.sort === 'desc' || c.sort === -1 ? ' DESC' : ' ASC')
          : c => this.expr(c) + (c.sort === 'desc' || c.sort === -1 ? ' DESC' : ' ASC'),
      )
    }

    where(xpr) {
      return this.xpr({ xpr }, ' = TRUE')
    }

    having(xpr) {
      return this.xpr({ xpr }, ' = TRUE')
    }

    xpr({ xpr, _internal }, caseSuffix = '') {
      // Maps the compare operators to what to return when both sides are null
      const compareOperators = {
        '=': true,
        '!=': false,
        // These operators are not allowed in column expressions
        '>': null,
        '<': null,
        '<>': null,
        '>=': null,
        '<=': null,
        '!<': null,
        '!>': null,
      }

      if (!_internal) {
        for (let i = 0; i < xpr.length; i++) {
          const x = xpr[i]
          if (typeof x === 'string') {
            // HANA does not support comparators in all clauses (e.g. SELECT 1>0 FROM DUMMY)
            // HANA does not have an 'IS' or 'IS NOT' operator
            if (x in compareOperators) {
              const left = xpr[i - 1]
              const right = xpr[i + 1]
              const ifNull = compareOperators[x]

              const compare = {
                xpr: [left, x, right],
                _internal: true,
              }

              const expression = {
                xpr: ['CASE', 'WHEN', compare, 'Then', { val: true }, 'WHEN', 'NOT', compare, 'Then', { val: false }],
                _internal: true,
              }

              if (ifNull != null) {
                // If at least one of the sides is NULL it will go into ELSE
                // This case checks if both sides are NULL and return their result
                expression.xpr.push('ELSE', {
                  xpr: [
                    'CASE',
                    'WHEN',
                    {
                      xpr: [left, 'IS', 'NULL', 'AND', right, 'IS', 'NULL'],
                      _internal: true,
                    },
                    'Then',
                    { val: ifNull },
                    'ELSE',
                    { val: !ifNull },
                    'END',
                  ],
                  _internal: true,
                })
              }
              expression.xpr.push('END')

              xpr[i - 1] = ''
              xpr[i] = expression
              xpr[i + 1] = caseSuffix || ''
            }
          }
        }
      }

      const sql = []
      for (let i = 0; i < xpr.length; ++i) {
        const x = xpr[i]
        if (typeof x === 'string') {
          sql.push(this.operator(x, i, xpr))
        } else if (x.xpr) sql.push(`(${this.xpr(x, caseSuffix)})`)
        // default
        else sql.push(this.expr(x))
      }

      // HANA does not allow WHERE TRUE so when the expression is only a single entry "= TRUE" is appended
      if (caseSuffix && xpr.length === 1) {
        sql.push(caseSuffix)
      }

      return `${sql.join(' ')}`
    }

    operator(x, i, xpr) {
      // Add "= TRUE" before THEN in case statements
      // As all valid comparators are converted to booleans as SQL specifies
      if (x in { THEN: 1, then: 1 }) return ` = TRUE ${x}`
      if ((x in { LIKE: 1, like: 1 } && is_regexp(xpr[i + 1]?.val)) || x === 'regexp') return 'LIKE_REGEXPR'
      else return x
    }

    list(list) {
      const first = list.list[0]
      // If the list only contains of lists it is replaced with a json function and a placeholder
      if (this.values && first.list && !first.list.find(v => !v.val)) {
        const extraction = first.list.map((v, i) => `"${i}" ${this.constructor.InsertTypeMap[typeof v.val]()} PATH '$.${i}'`)
        this.values.push(JSON.stringify(list.list.map(l => l.list.reduce((l, c, i) => { l[i] = c.val; return l }, {}))))
        return `(SELECT * FROM JSON_TABLE(?, '$' COLUMNS(${extraction})))`
      }
      // Call super for normal SQL behavior
      return super.list(list)
    }

    quote(s) {
      // REVISIT: casing in quotes when reading from entities it uppercase
      // When returning columns from a query they should be case sensitive
      // cds-compiler effectiveName uses toUpperCase for hana dialect, but not for hdbcds
      if (typeof s !== 'string') return '"' + s + '"'
      if (s.includes('"')) return '"' + s.replace(/"/g, '""').toUpperCase() + '"'
      if (s.toUpperCase() in this.class.ReservedWords || /^\d|[$' @./\\]/.test(s)) return '"' + s.toUpperCase() + '"'
      return s
    }

    insertType4(element) {
      // Finds the appropriate data type for JSON_TABLE column definition from cds.type
      if (!element._type) element = cds.builtin.types[element.type] || element
      const fn = element[this.class._insertType]
      return (
        fn?.(element) ||
        element._type?.replace('cds.', '').toUpperCase() ||
        cds.error`Unsupported type: ${element.type}`
      )
    }

    managed(columns, elements, isUpdate = false) {
      const annotation = isUpdate ? '@cds.on.update' : '@cds.on.insert'
      const inputConverterKey = this.class._convertInput
      // Ensure that missing managed columns are added
      const requiredColumns = !elements
        ? []
        : Object.keys(elements)
          .filter(
            e =>
              (elements[e]?.[annotation] || (!isUpdate && elements[e]?.default)) && !columns.find(c => c.name === e),
          )
          .map(name => ({ name, sql: 'NULL' }))

      const keyZero = this.quote(
        ObjectKeys(elements).find(e => {
          const el = elements[e]
          return el.key && !el.isAssociation
        }) || '',
      )

      return [...columns, ...requiredColumns].map(({ name, sql }) => {
        const element = elements?.[name] || {}
        // Don't apply input converters for place holders
        const converter = (sql !== '?' && element[inputConverterKey]) || (e => e)
        const val = _managed[element[annotation]?.['=']]
        let managed
        if (val) managed = this.func({ func: 'session_context', args: [{ val, param: false }] })
        const type = this.insertType4(element)
        let extract = sql ?? `${this.quote(name)} ${type} PATH '$.${name}'`
        if (!isUpdate) {
          const d = element.default
          if (d && (d.val !== undefined || d.ref?.[0] === '$now')) {
            const defaultValue = d.val ?? (cds.context?.timestamp || new Date()).toISOString()
            managed = typeof defaultValue === 'string' ? this.string(defaultValue) : defaultValue
          }
        }

        // Switch between OLD and NEW based upon the existence of the column in the NEW dataset
        // Coalesce is not good enough as it would not allow for setting a value to NULL using UPSERT
        const oldOrNew =
          element['@cds.on.update']?.['='] !== undefined
            ? extract
            : `CASE WHEN ${this.quote('$.' + name)} IS NULL THEN OLD.${this.quote(name)} ELSE ${extract} END`

        const notManged = managed === undefined
        return {
          name,
          column: `${extract}, ${this.quote('$.' + name)} NVARCHAR(2147483647) FORMAT JSON PATH '$.${name}'`,
          // For @cds.on.insert ensure that there was no entry yet before setting managed in UPSERT
          switch: notManged
            ? oldOrNew
            : `CASE WHEN OLD.${keyZero} IS NULL THEN COALESCE(${extract},${managed}) ELSE ${oldOrNew} END`,
          convert:
            (notManged
              ? `${converter(this.quote(name), element)} AS ${this.quote(name)}`
              : `CASE WHEN ${this.quote('$.' + name)} IS NULL THEN ${managed} ELSE ${converter(
                this.quote(name),
                element,
              )} END AS ${this.quote(name)}`) + (isUpdate ? `,${this.quote('$.' + name)}` : ''),
          sql: converter(notManged ? extract : `COALESCE(${extract}, ${managed})`, element),
        }
      })
    }

    // Loads a static result from the query `SELECT * FROM RESERVED_KEYWORDS`
    static ReservedWords = { ...super.ReservedWords, ...require('./ReservedWords.json') }

    static Functions = require('./cql-functions')

    static TypeMap = {
      ...super.TypeMap,
    }

    // TypeMap used for the JSON_TABLE column definition
    static InsertTypeMap = {
      ...super.TypeMap,
      Int16: () => 'INT',
      UUID: () => `NVARCHAR(36)`,
      Boolean: () => `NVARCHAR(5)`,
      LargeString: () => `NVARCHAR(2147483647)`,
      LargeBinary: () => `NVARCHAR(2147483647)`,
      Binary: () => `NVARCHAR(2147483647)`,
      array: () => `NVARCHAR(2147483647)`,

      // Javascript types
      string: () => `NVARCHAR(2147483647)`,
      number: () => `DOUBLE`
    }

    // HANA JSON_TABLE function does not support BOOLEAN types
    static InputConverters = {
      ...super.InputConverters,
      // REVISIT: BASE64_DECODE has stopped working
      // Unable to convert NVARCHAR to UTF8
      // Not encoded string with CESU-8 or some UTF-8 except a surrogate pair at "base64_decode" function
      Binary: e => `CONCAT('base64,',${e})`,
      Boolean: e => `CASE WHEN ${e} = 'true' THEN TRUE WHEN ${e} = 'false' THEN FALSE END`,
    }

    static OutputConverters = {
      ...super.OutputConverters,
      // REVISIT: binaries should use BASE64_ENCODE, but this results in BASE64_ENCODE(BINTONHEX(${e}))
      Binary: e => `BINTONHEX(${e})`,
      Date: e => `to_char(${e}, 'YYYY-MM-DD')`,
      Time: e => `to_char(${e}, 'HH24:MI:SS')`,
      DateTime: e => `to_char(${e}, 'YYYY-MM-DD"T"HH24:MI:SS"Z"')`,
      Timestamp: e => `to_char(${e}, 'YYYY-MM-DD"T"HH24:MI:SS.FF3"Z"')`,
    }
  }

  async onSIMPLE({ query, data, event }) {
    const { sql, values } = this.cqn2sql(query, data)
    try {
      let ps = await this.prepare(sql)
      return (await ps.run(values)).changes
    } catch (err) {
      // Allow drop to fail when the view or table does not exist
      if (event === 'DROP ENTITY' && (err.code === 259 || err.code === 321)) {
        return
      }
      throw err
    }
  }

  async dispatch(req) {
    // Look for deployment batch dispatch and execute as single query
    // When deployment is not executed in a batch it will fail to create views
    if (Array.isArray(req.query) && !req.query.find(q => typeof q !== 'string')) {
      req.query = `DO BEGIN ${req.query
        .map(
          q =>
            `EXEC '${q.replace(/'/g, "''").replace(';', '')}${
            // Add "PAGE LOADABLE" for all tables created to use NSE by default and reduce memory consumption
            /(^|')CREATE TABLE/.test(q) ? ' PAGE LOADABLE' : ''
            }';`,
        )
        .join('\n')} END;`
    }
    return super.dispatch(req)
  }

  async onPlainSQL(req, next) {
    // HANA does not support IF EXISTS there for it is removed and the error codes are accepted
    if (/ IF EXISTS /i.test(req.query)) {
      req.query = req.query.replace(/ IF EXISTS/gi, '')
      try {
        return await super.onPlainSQL(req, next)
      } catch (err) {
        if (/(^|')DROP /i.test(req.query) && (err.code === 259 || err.code === 321)) {
          return
        }
        throw err
      }
    }

    return super.onPlainSQL(req, next)
  }

  onBEGIN() { }

  onCOMMIT() {
    DEBUG?.('COMMIT')
    return this.dbc?.commit()
  }

  onROLLBACK() {
    DEBUG?.('ROLLBACK')
    return this.dbc?.rollback()
  }

  // Creates a new database using HDI container groups
  async database({ database }, clean = false) {
    if (clean) {
      // Reset back to system credentials
      this.options.credentials = this.options.credentials.__system__
    }

    const creds = {
      containerGroup: database.toUpperCase(),
      usergroup: `${database}_USERS`.toUpperCase(),
      user: `${database}_USER_MANAGER`.toUpperCase(),
    }
    creds.schema = creds.user
    creds.password = creds.user + 'Val1d' // Password restrictions require Aa1

    try {
      const con = await this.factory.create(this.options.credentials)
      this.dbc = con

      const stmt = await this.dbc.prepare(createContainerDatabase)
      const res = await stmt.all([creds.user, creds.password, creds.containerGroup, !clean])
      DEBUG?.(res.map(r => r.MESSAGE).join('\n'))
    } finally {
      if (this.dbc) {
        // Release table lock
        await this.onCOMMIT()

        await this.dbc.disconnect()
        delete this.dbc

        // Update credentials to new Database owner
        await this.disconnect()
        this.options.credentials = Object.assign({}, this.options.credentials, creds, {
          __system__: this.options.credentials,
        })
      }
    }
  }

  // Creates a new HDI container inside the database container group
  // As the tenants are located in a specific container group the containers can have the same name
  // This removes SCHEMA name conflicts when testing in the same system
  // Additionally this allows for deploying using the HDI procedures
  async tenant({ database, tenant }, clean = false) {
    if (clean) {
      // Reset back to database credentials
      this.options.credentials = this.options.credentials.__database__
    }

    const creds = {
      containerGroup: database.toUpperCase(),
      usergroup: `${database}_USERS`.toUpperCase(),
      schema: tenant.toUpperCase(),
      user: `${tenant}_USER`.toUpperCase(),
    }
    creds.password = creds.user + 'Val1d' // Password restrictions require Aa1

    try {
      const con = await this.factory.create(this.options.credentials)
      this.dbc = con

      const stmt = await this.dbc.prepare(createContainerTenant.replaceAll('{{{GROUP}}}', creds.containerGroup))
      const res = await stmt.all([creds.user, creds.password, creds.schema, !clean])
      res && DEBUG?.(res.map(r => r.MESSAGE).join('\n'))
    } finally {
      await this.dbc.disconnect()
      delete this.dbc
    }
    // Update credentials to new Tenant owner
    await this.disconnect()
    this.options.credentials = Object.assign({}, this.options.credentials, creds, {
      __database__: this.options.credentials,
    })
  }
}
const createContainerDatabase = fs.readFileSync(path.resolve(__dirname, 'scripts/container-database.sql'), 'utf-8')
const createContainerTenant = fs.readFileSync(path.resolve(__dirname, 'scripts/container-tenant.sql'), 'utf-8')

Buffer.prototype.toJSON = function () {
  return this.toString('base64')
}

const is_regexp = x => x?.constructor?.name === 'RegExp' // NOTE: x instanceof RegExp doesn't work in repl
const ObjectKeys = o => (o && [...ObjectKeys(o.__proto__), ...Object.keys(o)]) || []
const _managed = {
  '$user.id': '$user.id',
  $user: '$user.id',
  $now: '$now',
}

module.exports = HANAService<|MERGE_RESOLUTION|>--- conflicted
+++ resolved
@@ -1,9 +1,6 @@
 const fs = require('fs')
 const path = require('path')
-<<<<<<< HEAD
-=======
 const  { Readable } = require('stream')
->>>>>>> 2ec29a3e
 
 const { SQLService } = require('@cap-js/db-service')
 const drivers = require('./drivers')
