{
  "name": "@cap-js/postgres",
<<<<<<< HEAD
  "description": "CDS database service for PostgreSQL",
  "keywords": [
    "CAP",
    "CDS",
    "PostgreSQL"
  ],
=======
  "version": "1.0.0",
  "description": "CDS database service for Postgres",
  "homepage": "https://cap.cloud.sap/",
  "keywords": [
    "CAP",
    "CDS",
    "Postgres"
  ],
  "author": "SAP SE (https://www.sap.com)",
>>>>>>> 163ec845
  "main": "index.js",
  "files": [
    "cds-plugin.js",
    "lib",
    "CHANGELOG.md"
  ],
<<<<<<< HEAD
=======
  "engines": {
    "node": ">=16",
    "npm": ">=8"
  },
>>>>>>> 163ec845
  "scripts": {
    "setup": "docker-compose -f pg-stack.yml up -d",
    "test": "npm run setup && jest --silent"
  },
  "dependencies": {
    "pg": "^8"
  },
  "peerDependencies": {
    "@sap/cds": ">=6.8.0"
  },
  "cds": {
    "requires": {
      "kinds": {
        "sql": {
          "[production]": {
            "kind": "postgres"
          }
        },
        "postgres": {
          "impl": "@cap-js/postgres",
          "dialect": "postgres",
          "vcap": {
<<<<<<< HEAD
            "label": "postgresql-db",
            "tag": "postgresql-db"
=======
            "label": "postgresql-db"
>>>>>>> 163ec845
          }
        }
      },
      "db": "sql"
    }
  },
  "license": "SEE LICENSE"
}<|MERGE_RESOLUTION|>--- conflicted
+++ resolved
@@ -1,13 +1,5 @@
 {
   "name": "@cap-js/postgres",
-<<<<<<< HEAD
-  "description": "CDS database service for PostgreSQL",
-  "keywords": [
-    "CAP",
-    "CDS",
-    "PostgreSQL"
-  ],
-=======
   "version": "1.0.0",
   "description": "CDS database service for Postgres",
   "homepage": "https://cap.cloud.sap/",
@@ -17,20 +9,16 @@
     "Postgres"
   ],
   "author": "SAP SE (https://www.sap.com)",
->>>>>>> 163ec845
   "main": "index.js",
   "files": [
     "cds-plugin.js",
     "lib",
     "CHANGELOG.md"
   ],
-<<<<<<< HEAD
-=======
   "engines": {
     "node": ">=16",
     "npm": ">=8"
   },
->>>>>>> 163ec845
   "scripts": {
     "setup": "docker-compose -f pg-stack.yml up -d",
     "test": "npm run setup && jest --silent"
@@ -53,12 +41,8 @@
           "impl": "@cap-js/postgres",
           "dialect": "postgres",
           "vcap": {
-<<<<<<< HEAD
             "label": "postgresql-db",
             "tag": "postgresql-db"
-=======
-            "label": "postgresql-db"
->>>>>>> 163ec845
           }
         }
       },
