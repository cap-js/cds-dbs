--- conflicted
+++ resolved
@@ -253,7 +253,6 @@
     return this.dbc.query(sql)
   }
 
-<<<<<<< HEAD
   /**
    * Renders the Postgres explain results into a markdown format
    * @param {Object[]} plan The Postgres explain results
@@ -297,10 +296,7 @@
 `
   }
 
-  onPlainSQL(req, next) {
-=======
   async onPlainSQL(req, next) {
->>>>>>> 250edd5e
     const query = req.query
     if (this.options.independentDeploy) {
       // REVISIT: Should not be needed when deployment supports all types or sends CQNs
