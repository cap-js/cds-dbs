--- conflicted
+++ resolved
@@ -252,13 +252,6 @@
       // REVISIT: sflight tests fail without deduplication of columns
       // The specific column which is defined twice is "DraftAdministrativeData_DraftUUID"
       const unique = {}
-<<<<<<< HEAD
-      return super.SELECT_columns(q).filter(x => {
-        if (unique[x]) return false
-        unique[x] = true
-        return true
-      })
-=======
       // REVISIT: possibly always quote all column aliases
       // REVISIT: adjust all locations that reference column names (e.g. orderBy)
       // REVISIT: exclude table alias when selecting from single source
@@ -269,7 +262,6 @@
           unique[x] = true
           return true
         })
->>>>>>> d0ca0632
     }
 
     SELECT_expand({ SELECT }, sql) {
