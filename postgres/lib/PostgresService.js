const { SQLService } = require('@cap-js/db-service')
const { Client, Query } = require('pg')
const cds = require('@sap/cds/lib')
const crypto = require('crypto')
const { Writable, Readable } = require('stream')
const sessionVariableMap = require('./session.json')

class PostgresService extends SQLService {
  init() {
    if (!this.options.independentDeploy) {
      // REVISIT: injects dialect into cds.deploy logic
      cds.options = cds.options || {}
      cds.options.dialect = 'postgres'
    }
    this.kind = 'postgres'
    this._queryCache = {}
    return super.init(...arguments)
  }

  get factory() {
    return {
      options: {
        min: 0,
        testOnBorrow: true,
        acquireTimeoutMillis: 1000,
        destroyTimeoutMillis: 1000,
        ...this.options.pool,
      },
      create: async () => {
        const cr = this.options.credentials || {}
        const credentials = {
          // Cloud Foundry provides the user in the field username the pg npm module expects user
          user: cr.username || cr.user,
          password: cr.password,
          // Special handling for:
          // BTP - Cloud Foundry - PostgreSQL Hyperscaler Service
          host: cr.hostname || cr.host,
          port: cr.port || process.env.PGPORT || 5432,
          database: cr.dbname || cr.database,
          schema: cr.schema,
          sslRequired: cr.sslrootcert && (cr.sslrootcert ?? true),
          // from pg driver docs:
          // passed directly to node.TLSSocket, supports all tls.connect options
          ssl:
            cr.ssl /* enable pg module setting to connect to Azure postgres */ ||
            (cr.sslrootcert && {
              rejectUnauthorized: false,
              ca: cr.sslrootcert,
            }),
        }
        const dbc = new Client(credentials)
        await dbc.connect()
        return dbc
      },
      destroy: dbc => dbc.end(),
      validate: dbc => dbc.open,
    }
  }

  url4() {
    // TODO: Maybe log which database and which user? Be more robust against missing properties?
    let { host, hostname, port } = this.options?.credentials || this.options || {}
    return (hostname || host) + ':' + (port || 5432)
  }

  async set(variables) {
    // RESTRICTIONS: 'Custom parameter names must be two or more simple identifiers separated by dots.'
    const env = {}

    // Check all properties on the variables object
    for (let name in variables) {
      env[sessionVariableMap[name] || name] = variables[name]
    }

    // Explicitly check for the default session variable properties
    // As they are getters and not own properties of the object
    for (let name in sessionVariableMap) {
      if (variables[name]) env[sessionVariableMap[name]] = variables[name]
    }

    return Promise.all([
      (await this.prepare(`SELECT set_config(key::text,$1->>key,false) FROM jsonb_each($1);`)).run([
        JSON.stringify(env),
      ]),
      ...(this.options?.credentials?.schema
        ? [this.exec(`SET search_path TO "${this.options?.credentials?.schema}";`)]
        : []),

      ...(!this._initalCollateCheck ? [this._checkCollation()] : []),
    ])
  }

  async _checkCollation() {
    this._initalCollateCheck = true

    const icuPrep = await this.prepare(`SELECT collname FROM pg_collation WHERE collname = 'en-x-icu';`)
    const icuResp = await icuPrep.all([])

    if (icuResp.length > 0) {
      this.class.CQN2SQL.prototype.orderBy = this.class.CQN2SQL.prototype.orderByICU
      return
    }

    /**
     * Selects the first two characters of the collation name as key
     * Select the smallest collation name as value (could also be max)
     * Filter the collations by the provider c (libc)
     * Filters the collation names by /.._../ Where '>' points at the '_' that is an actual '_'
     * The group by is done by the key column to make sure that only one collation per key is returned
     */
    const cSQL = `
SELECT
  SUBSTRING(collname, 1, 2) AS K,
  MIN(collname) AS V
FROM
  pg_collation
WHERE
  collprovider = 'c' AND
  collname LIKE '__>___' ESCAPE '>'
GROUP BY k
`

    const cPrep = await this.prepare(cSQL)
    const cResp = await cPrep.all([])
    if (cResp.length > 0) {
      const collationMap = (this.class.CQN2SQL.prototype.collationMap = cResp.reduce((ret, row) => {
        ret[row.k] = row.v
        return ret
      }, {}))
      collationMap.default = collationMap.en || collationMap[Object.keys(collationMap)[0]]
      this.class.CQN2SQL.prototype.orderBy = this.class.CQN2SQL.prototype.orderByLIBC
      return
    }

    // REVISIT: print a warning when no collation is found
  }

  prepare(sql) {
    // Track queries name for postgres referencing prepare statements
    // sha1 as it needs to be less then 63 character
    const sha = crypto.createHash('sha1').update(sql).digest('hex')
    const query = this._queryCache[sha] = this._queryCache[sha] || {
      _streams: 0,
      text: sql,
      name: sha,
    }

    const enhanceError = (err, sql) => Object.assign(err, { query: sql + '\n' + new Array(err.position).fill(' ').join('') + '^' })

    return {
      run: async values => {
        try {
          // REVISIT: SQLService provides empty values as {} for plain SQL statements - PostgreSQL driver expects array or nothing - see issue #78
          let newQuery = this._prepareStreams(query, values)
          if (typeof newQuery.then === 'function') newQuery = await newQuery
          const result = await this.dbc.query(newQuery)
          return { changes: result.rowCount }
        } catch (e) {
          throw enhanceError(e, sql)
        }
      },
      get: async values => {
        try {
          // REVISIT: SQLService provides empty values as {} for plain SQL statements - PostgreSQL driver expects array or nothing - see issue #78
          const result = await this.dbc.query({ ...query, values: this._getValues(values) })
          return result.rows[0]
        } catch (e) {
          throw enhanceError(e, sql)
        }
      },
      all: async values => {
        // REVISIT: SQLService provides empty values as {} for plain SQL statements - PostgreSQL driver expects array or nothing - see issue #78
        try {
          const result = await this.dbc.query({ ...query, values: this._getValues(values) })
          return result.rows
        } catch (e) {
          throw enhanceError(e, sql)
        }
      },
      stream: async (values, one) => {
        try {
          const streamQuery = new QueryStream({ ...query, values: this._getValues(values) }, one)
          return await this.dbc.query(streamQuery)
        } catch (e) {
          throw enhanceError(e, sql)
        }
      },
    }
  }

  _getValues(values) {
    // empty values
    if (!values || Object.keys(values).length === 0) return null
    // values are already in array form
    if (Array.isArray(values)) return values
    return values
  }

  _prepareStreams(query, values) {
    values = this._getValues(values)
    if (!values) return query

    const streams = []
    const newValues = []
    let sql = query.text
    if (Array.isArray(values)) {
      values.forEach((value, i) => {
        if (value instanceof Readable) {
          const streamID = query._streams++
          const isBinary = value.type !== 'json'
          const paramStream = new ParameterStream(query.name, streamID)
          if (isBinary) value.setEncoding('base64')
          value.pipe(paramStream)
          value.on('error', err => paramStream.emit('error', err))
          streams[i] = paramStream
          newValues[i] = streamID
          sql = sql.replace(
            new RegExp(`\\$${i + 1}`, 'g'),
            // Don't ask about the dollar signs
            `(SELECT ${isBinary ? `DECODE(PARAM,'base64')` : 'PARAM'} FROM "$$$$PARAMETER_BUFFER$$$$" WHERE NAME='${query.name
            }' AND ID=$${i + 1})`,
          )
          return
        }
        newValues[i] = value
      })
    }

    if (streams.length > 0) {
      return (async () => {
        const newQuery = {
          text: sql,
          // Even with the changed SQL it might be common to call this statement with the same parameters as streams
          // As the streams are selected with their ID as prepared statement parameter, the sql is the same
          name: crypto.createHash('sha1').update(sql).digest('hex'),
          values: newValues,
        }
        await this.dbc.query({
          text: 'CREATE TEMP TABLE IF NOT EXISTS "$$PARAMETER_BUFFER$$" (PARAM TEXT, NAME TEXT, ID INT) ON COMMIT DROP',
        })
        const proms = []
        for (const stream of streams) {
          proms.push(this.dbc.query(stream))
        }
        await Promise.all(proms)
        return newQuery
      })()
    }
    return { ...query, values }
  }

  async exec(sql) {
    return this.dbc.query(sql)
  }

  onPlainSQL(req, next) {
    const query = req.query
    if (this.options.independentDeploy) {
      // REVISIT: Should not be needed when deployment supports all types or sends CQNs
      // Rewrite drop statements
      if (/^DROP (TABLE|VIEW)/.test(query)) {
        // Extracts the name from the incoming SQL statment
        const name = query.match(/^DROP (TABLE|VIEW) IF EXISTS ("[^"]+"|[^\s;]+)/im)[2]
        // Replaces all '_' with '.' from left to right
        const split = name.split('_')
        const options = split.map((_, i) => split.slice(0, i + 1).join('.') + '.' + split.slice(i + 1).join('_'))
        // Finds the first match inside the model
        const target = options.find(n => this.model.definitions[n])
        // If the entity was found in the model it is dropped using CQN
        return target && this.run(cds.ql.DROP(target))
      }

      // Rewrite create statements
      if (/^CREATE (TABLE|VIEW)/.test(query)) {
        // Extracts the name from the incoming SQL statment
        const name = query.match(/^CREATE (TABLE|VIEW) ("[^"]+"|[^\s(]+)/im)[2]
        // Replaces all '_' with '.' from left to right
        const split = name.split('_')
        const options = split.map((_, i) => split.slice(0, i + 1).join('.') + '.' + split.slice(i + 1).join('_'))
        // Finds the first match inside the model
        const target = options.find(n => this.model.definitions[n])
        // If the entity was found in the model it is dropped using CQN
        return target && this.run(cds.ql.CREATE(target))
      }
    }
    // Look for ? placeholders outside of string and replace them with $n
    if (/('|")(\1|[^\1]*?\1)|(\?)/.exec(query)?.[3]) {
      let i = 1
      // eslint-disable-next-line no-unused-vars
      req.query = query.replace(/('|")(\1|[^\1]*?\1)|(\?)/g, (a, _b, _c, d, _e, _f, _g) => (d ? '$' + i++ : a))
    }

    return super.onPlainSQL(req, next)
  }

  async onSELECT({ query, data }) {
    // workaround for chunking odata streaming
    if (query.SELECT?.columns?.find(col => col.as === '$mediaContentType')) {
      const columns = query.SELECT.columns
      const index = columns.findIndex(col => query.elements[col.ref?.[col.ref.length - 1]].type === 'cds.LargeBinary')
      const binary = columns.splice(index, 1)
      // SELECT without binary column
      let res = await super.onSELECT({ query, data })
      if (!res) return res
      // SELECT only binary column
      query.SELECT.columns = binary
      const { sql: streamSql, values: valuesStream } = this.cqn2sql(query, data)
      const ps = this.prepare(streamSql)
      const stream = await ps.stream(valuesStream, true)
      // merge results
      res[this.class.CQN2SQL.prototype.column_name(binary[0])] = stream
      return res
    }
    return super.onSELECT({ query, data })
  }

  async onINSERT(req) {
    try {
      return await super.onINSERT(req)
    } catch (err) {
      throw _not_unique(err, 'ENTITY_ALREADY_EXISTS')
    }
  }

  async onUPDATE(req) {
    try {
      return await super.onUPDATE(req)
    } catch (err) {
      throw _not_unique(err, 'UNIQUE_CONSTRAINT_VIOLATION')
    }
  }

  static CQN2SQL = class CQN2Postgres extends SQLService.CQN2SQL {
    _orderBy(orderBy, localized, locale) {
      return orderBy.map(
        localized
          ? c =>
            this.expr(c) +
            (c.element?.[this.class._localized] ? ` COLLATE "${locale}"` : '') +
            (c.sort === 'desc' || c.sort === -1 ? ' DESC' : ' ASC')
          : c => this.expr(c) + (c.sort === 'desc' || c.sort === -1 ? ' DESC' : ' ASC'),
      )
    }

    orderBy(orderBy) {
      return this._orderBy(orderBy)
    }

    orderByICU(orderBy, localized) {
      const locale = `${this.context.locale.replace('_', '-')}-x-icu`
      return this._orderBy(orderBy, localized, locale)
    }

    orderByLIBC(orderBy, localized) {
      const locale = this.collationMap[this.context.locale] || this.collationMap.default
      return this._orderBy(orderBy, localized && locale, locale)
    }

    from(from) {
      if (from.ref?.[0] === 'sqlite.schema') {
        return '(SELECT table_name as name from information_schema.tables where table_schema = current_schema()) as schema'
      }
      // REVISIT: postgres always needs an alias for sub selects
      if (from.SELECT && !from.as) from.as = from.SELECT.as || 'unknown'
      return super.from(from)
    }

    column_alias4(x, q) {
      if (!x.as && 'val' in x) return String(x.val)
      return super.column_alias4(x, q)
    }

    SELECT_expand({ SELECT }, sql) {
      if (!SELECT.columns) return sql
      const queryAlias = this.quote(SELECT.from?.as || (SELECT.expand === 'root' && 'root'))
      const cols = SELECT.columns.map(x => {
        const name = this.column_name(x)
        const outputConverter = this.output_converter4(x.element, `${queryAlias}.${this.quote(name)}`)
        let col = `${outputConverter} as ${this.doubleQuote(name)}`

        if (x.SELECT?.count) {
          // Return both the sub select and the count for @odata.count
          const qc = cds.ql.clone(x, { columns: [{ func: 'count' }], one: 1, limit: 0, orderBy: 0 })
          col += `,${this.expr(qc)} as ${this.doubleQuote(`${name}@odata.count`)}`
        }
        return col
      })
      // REVISIT: Remove SELECT ${cols} by adjusting SELECT_columns
      let obj = `to_jsonb(${queryAlias}.*)`
      return `SELECT ${SELECT.one || SELECT.expand === 'root' ? obj : `coalesce(jsonb_agg (${obj}),'[]'::jsonb)`
        } as _json_ FROM (SELECT ${cols} FROM (${sql}) as ${queryAlias}) as ${queryAlias}`
    }

    doubleQuote(name) {
      return `"${name.replace(/"/g, '""')}"`
    }

    INSERT(q, isUpsert = false) {
      super.INSERT(q, isUpsert)

      // REVISIT: this should probably be made a bit easier to adopt
      return (this.sql = this.sql
        // Adjusts json path expressions to be postgres specific
        .replace(/->>'\$(?:(?:\."(.*?)")|(?:\[(\d*)\]))'/g, (a, b, c) => (b ? `->>'${b}'` : `->>${c}`))
        // Adjusts json function to be postgres specific
        .replace('json_each(?)', 'json_array_elements($1::json)')
        .replace(/json_type\((\w+),'\$\."(\w+)"'\)/g, (_a, b, c) => `json_typeof(${b}->'${c}')`))
    }

    param({ ref }) {
      this._paramCount = this._paramCount || 1
      if (ref.length > 1) throw cds.error`Unsupported nested ref parameter: ${ref}`
      return ref[0] === '?' ? `$${this._paramCount++}` : `:${ref}`
    }

    val(val) {
      const ret = super.val(val)
      return ret === '?' ? `$${this.values.length}` : ret
    }

    operator(x, i, xpr) {
      if (x === 'regexp') return '~'
      else return super.operator(x, i, xpr)
    }

    // Postgres does not support locking columns only tables which makes of unapplicable
    // Postgres does not support "wait n" it only supports "nowait"
    forUpdate(update) {
      const { wait } = update
      if (wait === 0) return 'FOR UPDATE NOWAIT'
      return 'FOR UPDATE'
    }

    forShareLock(lock) {
      const { wait } = lock
      if (wait === 0) return 'FOR SHARE NOWAIT'
      return 'FOR SHARE'
    }

    // Postgres requires own quote function, becuase the effective name is lower case
    quote(s) {
      if (typeof s !== 'string') return '"' + s + '"'
      if (s.includes('"')) return '"' + s.replace(/"/g, '""').toLowerCase() + '"'
      if (s in this.class.ReservedWords || !/^[A-Za-z_][A-Za-z_$0-9]*$/.test(s)) return '"' + s.toLowerCase() + '"'
      return s
    }

    defaultValue(defaultValue = this.context.timestamp.toISOString()) {
      return this.string(`${defaultValue}`)
    }

    static Functions = { ...super.Functions, ...require('./cql-functions') }

    static ReservedWords = { ...super.ReservedWords, ...require('./ReservedWords.json') }

    static TypeMap = {
      ...super.TypeMap,
      // REVISIT: check whether we should use native UUID support
      UUID: () => `VARCHAR(36)`,
      UInt8: () => `INT`,
      String: e => `VARCHAR(${e.length || 5000})`,
      Binary: () => `BYTEA`,
      Double: () => 'FLOAT8',
      LargeString: () => 'TEXT',
      LargeBinary: () => 'BYTEA',
      array: () => 'TEXT',
      Time: () => 'TIME',
      DateTime: () => 'TIMESTAMP',
      Timestamp: () => 'TIMESTAMP',

      // HANA Types
      'cds.hana.CLOB': () => 'BYTEA',
      'cds.hana.BINARY': () => 'BYTEA',
      'cds.hana.TINYINT': () => 'SMALLINT',
      'cds.hana.ST_POINT': () => 'POINT',
      'cds.hana.ST_GEOMETRY': () => 'POLYGON',
    }

    // Used for INSERT statements
    static InputConverters = {
      ...super.InputConverters,
      // UUID:      (e) => `CAST(${e} as UUID)`, // UUID is strict in formatting sflight does not comply
      boolean: e => `CASE ${e} WHEN 'true' THEN true WHEN 'false' THEN false END`,
      Float: (e, t) => `CAST(${e} as decimal${t.precision && t.scale ? `(${t.precision},${t.scale})` : ''})`,
      Decimal: (e, t) => `CAST(${e} as decimal${t.precision && t.scale ? `(${t.precision},${t.scale})` : ''})`,
      Integer: e => `CAST(${e} as integer)`,
      Int64: e => `CAST(${e} as bigint)`,
      Date: e => `CAST(${e} as DATE)`,
      Time: e => `CAST(${e} as TIME)`,
      DateTime: e => `CAST(${e} as TIMESTAMP)`,
      Timestamp: e => `CAST(${e} as TIMESTAMP)`,
      // REVISIT: Remove that with upcomming fixes in cds.linked
      Double: (e, t) => `CAST(${e} as decimal${t.precision && t.scale ? `(${t.precision},${t.scale})` : ''})`,
      DecimalFloat: (e, t) => `CAST(${e} as decimal${t.precision && t.scale ? `(${t.precision},${t.scale})` : ''})`,
      Binary: e => `DECODE(${e},'base64')`,
      LargeBinary: e => `DECODE(${e},'base64')`,

      // HANA Types
      'cds.hana.CLOB': e => `DECODE(${e},'base64')`,
      'cds.hana.BINARY': e => `DECODE(${e},'base64')`,
      'cds.hana.ST_POINT': e => `POINT(((${e})::json->>'x')::float, ((${e})::json->>'y')::float)`,
      'cds.hana.ST_GEOMETRY': e => `POLYGON(${e})`,
    }

    static OutputConverters = {
      ...super.OutputConverters,
      Binary: e => `ENCODE(${e},'base64')`,
      LargeBinary: e => `ENCODE(${e},'base64')`,
      Date: e => `to_char(${e}, 'YYYY-MM-DD')`,
      Time: e => `to_char(${e}, 'HH24:MI:SS')`,
      DateTime: e => `to_char(${e}, 'YYYY-MM-DD"T"HH24:MI:SS"Z"')`,
      Timestamp: e => `to_char(${e}, 'YYYY-MM-DD"T"HH24:MI:SS.FF3"Z"')`,
      UTCDateTime: e => `to_char(${e}, 'YYYY-MM-DD"T"HH24:MI:SS"Z"')`,
      UTCTimestamp: e => `to_char(${e}, 'YYYY-MM-DD"T"HH24:MI:SS.FF3"Z"')`,
      Association: e => `jsonb(${e})`,
      struct: e => `jsonb(${e})`,
      array: e => `jsonb(${e})`,
      // Reading int64 as string to not loose precision
      Int64: expr => `cast(${expr} as varchar)`,
      // REVISIT: always cast to string in next major
      // Reading decimal as string to not loose precision
<<<<<<< HEAD
      Decimal: expr => `cast(${expr} as varchar)`,

      // Convert point back to json format
      'cds.hana.ST_POINT': expr => `CASE WHEN (${expr}) IS NOT NULL THEN json_object('x':(${expr})[0],'y':(${expr})[1])::varchar END`,
=======
      Decimal: cds.env.features.string_decimals ? expr => `cast(${expr} as varchar)` : undefined,
>>>>>>> cbcfe3b1
    }
  }

  // REVISIT: find good names database/tenant/schema/instance
  async database({ database }) {
    const creds = {
      database: database,
      usergroup: `${database}_USERS`,
      user: `${database}_USER_MANAGER`,
    }
    creds.password = creds.user

    const system = cds.requires.db.credentials

    try {
      const con = await this.factory.create(system)
      this.dbc = con
      const exists = await this.exec(`SELECT datname FROM pg_catalog.pg_database WHERE datname='${creds.database}'`)

      if (exists.rowCount) return
      // REVISIT: cleanup database for local development
      if (!process._send) await this.exec(`DROP DATABASE IF EXISTS "${creds.database}"`)
      await this.exec(`
        DROP GROUP IF EXISTS "${creds.usergroup}";
        DROP USER IF EXISTS "${creds.user}";
        CREATE GROUP "${creds.usergroup}";
        CREATE USER "${creds.user}" WITH CREATEROLE IN GROUP "${creds.usergroup}" PASSWORD '${creds.user}';
        GRANT "${creds.usergroup}" TO "${creds.user}" WITH ADMIN OPTION;
      `)
      await this.exec(`CREATE DATABASE "${creds.database}" OWNER="${creds.user}" TEMPLATE=template0`)
    } catch (e) {
      // Failed to reset database
    } finally {
      await this.dbc.end()
      delete this.dbc

      // Update credentials to new Database owner
      await this.disconnect()
      this.options.credentials = Object.assign({}, system, creds)
    }
  }

  async tenant({ database, tenant }, clean = false) {
    const creds = {
      database: database,
      usergroup: `${database}_USERS`,
      schema: tenant,
      user: `${tenant}_USER`,
    }
    creds.password = creds.user

    try {
      if (!clean) {
        await this.tx(async tx => {
          // await tx.run(`DROP USER IF EXISTS "${creds.user}"`)
          await tx
            .run(`CREATE USER "${creds.user}" IN GROUP "${creds.usergroup}" PASSWORD '${creds.password}'`)
            .catch(e => {
              if (e.code === '42710') return
              throw e
            })
        })
        await this.tx(async tx => {
          await tx.run(`GRANT CREATE, CONNECT ON DATABASE "${creds.database}" TO "${creds.user}";`)
        })
      }

      // Update credentials to new Schema owner
      await this.disconnect()
      this.options.credentials = Object.assign({}, this.options.credentials, creds)

      // Create new schema using schema owner
      await this.tx(async tx => {
        await tx.run(`DROP SCHEMA IF EXISTS "${creds.schema}" CASCADE`)
        if (!clean) await tx.run(`CREATE SCHEMA "${creds.schema}" AUTHORIZATION "${creds.user}"`).catch(() => { })
      })
    } finally {
      await this.disconnect()
    }
  }
}

class QueryStream extends Query {
  constructor(config, one) {
    // REVISIT: currently when setting the row chunk size
    // it results in an inconsistent connection state
    // if (!one) config.rows = 1000
    super(config)

    this._one = one || config.one

    this.stream = new Readable({
      read: this.rows
        ? () => {
          this.stream.pause()
          // Request more rows
          this.connection.execute({
            portal: this.portal,
            rows: this.rows,
          })
          this.connection.flush()
        }
        : () => { },
    })
    this.push = this.stream.push.bind(this.stream)

    this._prom = new Promise((resolve, reject) => {
      this.once('error', reject)
      this.once('end', () => {
        if (!this._one) this.push(this.constructor.close)
        this.push(null)
        if (this.stream.isPaused()) this.stream.resume()
        resolve(null)
      })
      this.once('row', row => {
        if (row == null) return resolve(null)
        resolve(this.stream)
      })
    })
  }

  static sep = Buffer.from(',')
  static open = Buffer.from('[')
  static close = Buffer.from(']')

  // Trigger query initialization
  _getRows(connection) {
    this.connection = connection
    connection.execute({
      portal: this.portal,
      rows: this.rows ? 1 : undefined,
    })
    if (this.rows) {
      connection.flush()
    } else {
      connection.sync()
    }
  }

  // Delay requesting more rows until next is called
  handlePortalSuspended() {
    this.stream.resume()
  }

  // Provides metadata information from the database
  handleRowDescription(msg) {
    // Use default parser for binary results
    if (msg.fields.length === 1 && msg.fields[0].dataTypeID === 17) {
      this.handleDataRow = this.handleBinaryRow
    } else {
      this.handleDataRow = msg => {
        const val = msg.fields[0]
        if (!this._one && val !== null) this.push(this.constructor.open)
        this.emit('row', val)
        this.push(val)
        delete this.handleDataRow
      }
    }
    return super.handleRowDescription(msg)
  }

  // Called when a new row is received
  handleDataRow(msg) {
    this.push(this.constructor.sep)
    this.push(msg.fields[0])
  }

  // Called when a new binary row is received
  handleBinaryRow(msg) {
    const val = msg.fields[0] === null ? null : this._result._parsers[0](msg.fields[0])
    this.push(val)
    this.emit('row', val)
  }

  then(resolve, reject) {
    return this._prom.then(resolve, reject)
  }
}

class ParameterStream extends Writable {
  constructor(queryName, id) {
    super({})
    this.queryName = queryName
    this.id = id
    this.text = `COPY "$$PARAMETER_BUFFER$$"(param,name,id) FROM STDIN DELIMITER ',' QUOTE '${this.constructor.sep}' CSV`
    this.lengthBuffer = Buffer.from([0x64, 0, 0, 0, 0])

    // Flush quote character before input stream
    this.flushChunk = chunk => {
      delete this.flushChunk

      this.lengthBuffer.writeUInt32BE(chunk.length + 5, 1)
      this.connection.stream.write(this.lengthBuffer)
      this.connection.stream.write(Buffer.from(this.constructor.sep))
      return this.connection.stream.write(chunk)
    }
  }

  static sep = String.fromCharCode(31) // Separator One
  static done = Buffer.from([0x63, 0, 0, 0, 4])

  then(resolve, reject) {
    this.on('error', reject)
    this.on('finish', resolve)
  }

  /**
   * Indicates that the query was started by the connection
   * @param {Object} connection
   */
  submit(connection) {
    this.connection = connection
    // Initialize query to be executed
    connection.query(this.text)
  }

  // Used by the client to handle timeouts
  callback() { }

  _write(chunk, enc, cb) {
    return this.flush(chunk, cb)
  }

  _construct(cb) {
    this.handleCopyInResponse = () => cb()
  }

  _destroy(err, cb) {
    this.handleError = () => {
      this.callback()
      this.connection = null
      cb(err)
    }
    this.connection.sendCopyFail(err ? err.message : 'ParameterStream early destroy')
  }

  _final(cb) {
    const sep = this.constructor.sep
    this.flush(Buffer.from(`${sep},${this.queryName},${this.id}`), err => {
      if (err) return cb(err)
      this._finish = () => {
        this.emit('finish')
        cb()
      }
      this._destroy = (err, cb) => cb(err)
      this.connection.stream.write(this.constructor.done)
    })
  }

  flush(chunk, callback) {
    if (this.flushChunk(chunk)) {
      return callback()
    }
    this.connection.stream.once('drain', callback)
  }

  flushChunk(chunk) {
    this.lengthBuffer.writeUInt32BE(chunk.length + 4, 1)
    this.connection.stream.write(this.lengthBuffer)
    return this.connection.stream.write(chunk)
  }

  handleError(e) {
    this.callback()
    this.emit('error', e)
    this.connection = null
  }

  handleCommandComplete(msg) {
    const match = /COPY (\d+)/.exec((msg || {}).text)
    if (match) {
      this.rowCount = parseInt(match[1], 10)
    }
  }

  handleReadyForQuery() {
    this.callback()
    this._finish()
    this.connection = null
  }
}

function _not_unique(err, code) {
  if (err.code === '23505')
    return Object.assign(err, {
      originalMessage: err.message, // FIXME: required because of next line
      message: code, // FIXME: misusing message as code
      code: 400, // FIXME: misusing code as (http) status
    })
  return err
}

module.exports = PostgresService<|MERGE_RESOLUTION|>--- conflicted
+++ resolved
@@ -519,14 +519,10 @@
       Int64: expr => `cast(${expr} as varchar)`,
       // REVISIT: always cast to string in next major
       // Reading decimal as string to not loose precision
-<<<<<<< HEAD
-      Decimal: expr => `cast(${expr} as varchar)`,
+      Decimal: cds.env.features.string_decimals ? expr => `cast(${expr} as varchar)` : undefined,
 
       // Convert point back to json format
       'cds.hana.ST_POINT': expr => `CASE WHEN (${expr}) IS NOT NULL THEN json_object('x':(${expr})[0],'y':(${expr})[1])::varchar END`,
-=======
-      Decimal: cds.env.features.string_decimals ? expr => `cast(${expr} as varchar)` : undefined,
->>>>>>> cbcfe3b1
     }
   }
 
