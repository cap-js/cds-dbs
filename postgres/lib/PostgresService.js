--- conflicted
+++ resolved
@@ -344,26 +344,15 @@
 
   static CQN2SQL = class CQN2Postgres extends SQLService.CQN2SQL {
     _orderBy(orderBy, localized, locale) {
-<<<<<<< HEAD
-      return orderBy.map(
-        localized
-          ? c =>
-            this.expr(c) +
-            (c.element?.[this.class._localized] && locale ? ` COLLATE "${locale}"` : '') +
-            (c.sort?.toLowerCase() === 'desc' || c.sort === -1 ? ' DESC NULLS LAST' : ' ASC NULLS FIRST')
-          : c => this.expr(c) + (c.sort?.toLowerCase() === 'desc' || c.sort === -1 ? ' DESC NULLS LAST' : ' ASC NULLS FIRST'),
-      )
-=======
       return orderBy.map(c => {
         const nulls = c.nulls || (c.sort?.toLowerCase() === 'desc' || c.sort === -1 ? 'LAST' : 'FIRST')
         const o = localized
           ? this.expr(c) +
-            (c.element?.[this.class._localized] ? ` COLLATE "${locale}"` : '') +
+            (c.element?.[this.class._localized] && locale ? ` COLLATE "${locale}"` : '') +
             (c.sort?.toLowerCase() === 'desc' || c.sort === -1 ? ' DESC' : ' ASC')
           : this.expr(c) + (c.sort?.toLowerCase() === 'desc' || c.sort === -1 ? ' DESC' : ' ASC')
         return o + ' NULLS ' + (nulls.toLowerCase() === 'first' ? 'FIRST' : 'LAST')
       })
->>>>>>> f5a20e25
     }
 
     orderBy(orderBy) {
