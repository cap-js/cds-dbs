--- conflicted
+++ resolved
@@ -155,10 +155,6 @@
    * @returns {string} - SQL statement
    */
   seconds_between: (x, y) => `EXTRACT(EPOCH FROM ${y} - ${x})`,
-<<<<<<< HEAD
-  days_between: (x, y) => `EXTRACT(DAY FROM ${y}::timestamp - ${x}::timestamp)::integer`,
-=======
->>>>>>> 98302366
 
   /**
    * Generates SQL statement for the difference in days between two timestamps
