--- conflicted
+++ resolved
@@ -1,9 +1,9 @@
 # CDS database service for Postgres
 
 Welcome to the new Postgres database service for [SAP Cloud Application Programming Model](https://cap.cloud.sap) Node.js, based on new, streamlined database architecture and [*pg* driver](https://www.npmjs.com/package/pg) .
+Find full documentation at https://cap.cloud.sap/docs/guides/databases-postgres.
 
-<<<<<<< HEAD
-## migration guide
+## migration guide from `cds-pg` to `@cap-js/postgres`
 
 `@cap-js/postgres` works as a drop-in replacement for `cds-pg`.  
 However, some preliminary checks and cleanups help:
@@ -150,7 +150,4 @@
 expect(beers[0].modifiedAt.toISOString()).toMatch(timestampRegex)
 ```
 
-So please adjust your runtime coding accordingly.
-=======
-Find documentation at https://cap.cloud.sap/docs/guides/databases-postgres.
->>>>>>> 7d9a6f81
+So please adjust your runtime coding accordingly.